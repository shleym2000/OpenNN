--- conflicted
+++ resolved
@@ -30,29 +30,6 @@
 }
 
 
-<<<<<<< HEAD
-/// File constructor.
-/// @param file_name Name of XML pruning inputs file.
-
-PruningInputs::PruningInputs(const string& file_name)
-    : InputsSelection(file_name)
-{
-    load(file_name);
-}
-
-
-/// XML constructor.
-/// @param pruning_inputs_document Pointer to a TinyXML document containing the pruning inputs data.
-
-PruningInputs::PruningInputs(const tinyxml2::XMLDocument& pruning_inputs_document)
-    : InputsSelection(pruning_inputs_document)
-{
-    from_XML(pruning_inputs_document);
-}
-
-
-=======
->>>>>>> f4e1fcf4
 /// Destructor.
 
 PruningInputs::~PruningInputs()
@@ -273,15 +250,9 @@
 
     // Model selection
 
-<<<<<<< HEAD
-    if(used_columns_number < maximum_epochs_number) maximum_epochs_number = used_columns_number;
-
-    for(Index epoch = 0; epoch < maximum_epochs_number; epoch++)
-=======
     if(used_columns_number < maximum_iterations_number) maximum_iterations_number = used_columns_number;
 
     for(Index iteration = 0; iteration < maximum_iterations_number; iteration++)
->>>>>>> f4e1fcf4
     {
         OptimizationAlgorithm::Results training_results;
 
@@ -292,11 +263,7 @@
         Index column_index;
         string column_name;
 
-<<<<<<< HEAD
-        if(epoch == 0)
-=======
         if(iteration == 0)
->>>>>>> f4e1fcf4
         {
             training_results = training_strategy_pointer->perform_training();
 
@@ -306,11 +273,7 @@
         }
         else
         {
-<<<<<<< HEAD
-            column_index = correlations_ascending_indices[epoch-1];
-=======
             column_index = correlations_ascending_indices[iteration-1];
->>>>>>> f4e1fcf4
 
             column_name = used_columns_names[column_index];
 
@@ -318,11 +281,6 @@
 
             current_columns_indices = delete_result(column_index, current_columns_indices);
 
-<<<<<<< HEAD
-//            current_columns_indices.push_back(column_index);
-
-=======
->>>>>>> f4e1fcf4
             const Index input_variables_number = data_set_pointer->get_input_variables_number();
 
             data_set_pointer->set_input_variables_dimensions({input_variables_number});
@@ -341,11 +299,7 @@
 
         if(display)
         {
-<<<<<<< HEAD
-            cout << endl << "Trial number: " << epoch << endl;
-=======
             cout << endl << "Trial number: " << iteration << endl;
->>>>>>> f4e1fcf4
             cout << "Training error: " << current_training_error << endl;
             cout << "Selection error: " << current_selection_error << endl;
             cout << "Stopping condition: " << training_results.write_stopping_condition() << endl << endl;
@@ -365,8 +319,6 @@
 
         previus_selection_error = current_selection_error;
 
-<<<<<<< HEAD
-=======
         if(reserve_training_error_data)
         {
             results->training_error_data = insert_result(current_training_error, results->training_error_data);
@@ -377,7 +329,6 @@
             results->selection_error_data = insert_result(current_selection_error, results->selection_error_data);
         }
 
->>>>>>> f4e1fcf4
         time(&current_time);
 
         elapsed_time = static_cast<type>( difftime(current_time,beginning_time));
@@ -400,19 +351,11 @@
 
             results->stopping_condition = InputsSelection::SelectionErrorGoal;
         }
-<<<<<<< HEAD
-        else if(epoch >= maximum_epochs_number)
+        else if(iteration >= maximum_iterations_number)
         {
             end_algorithm = true;
 
-            if(display) cout << "Maximum number of epochs reached." << endl;
-=======
-        else if(iteration >= maximum_iterations_number)
-        {
-            end_algorithm = true;
-
             if(display) cout << "Maximum number of iterations reached." << endl;
->>>>>>> f4e1fcf4
 
             results->stopping_condition = InputsSelection::MaximumIterations;
         }
@@ -444,15 +387,9 @@
 
         if(display)
         {
-<<<<<<< HEAD
-            cout << "Iteration: " << epoch << endl;
-
-            if(end_algorithm == false && epoch != 0) cout << "Pruning input: " << data_set_pointer->get_variable_name(column_index) << endl;
-=======
             cout << "Iteration: " << iteration << endl;
 
             if(end_algorithm == false && iteration != 0) cout << "Pruning input: " << data_set_pointer->get_variable_name(column_index) << endl;
->>>>>>> f4e1fcf4
 
             cout << "Current inputs: " <<  data_set_pointer->get_input_variables_names().cast<string>() << endl;
             cout << "Number of inputs: " << current_columns_indices.size() << endl;
@@ -463,19 +400,6 @@
             cout << endl;
         }
 
-<<<<<<< HEAD
-        if(end_algorithm == true) break;
-    }
-
-    // Save results
-
-    results->optimal_inputs_indices = optimal_columns_indices;
-    results->final_selection_error = optimum_selection_error;
-    results->final_training_error = optimum_training_error;
-//    results->iterations_number = iteration;
-    results->elapsed_time = elapsed_time;
-    results->minimal_parameters = optimal_parameters;
-=======
         if(end_algorithm == true)
         {
             // Save results
@@ -490,7 +414,6 @@
             break;
         }
     }
->>>>>>> f4e1fcf4
 
     // Set Data set stuff
 
@@ -498,19 +421,11 @@
 
     const Index optimal_inputs_number = optimal_columns_indices.size();
 
-<<<<<<< HEAD
-    for(Index i = 0; i< optimal_inputs_number; i++)
+    for(Index i = 0; i < optimal_inputs_number; i++)
     {
         Index optimal_input_index = optimal_columns_indices[i];
 
-        data_set_pointer->set_column_use(optimal_input_index,DataSet::Input);
-=======
-    for(Index i = 0; i < optimal_inputs_number; i++)
-    {
-        Index optimal_input_index = optimal_columns_indices[i];
-
         data_set_pointer->set_column_use(optimal_input_index, DataSet::Input);
->>>>>>> f4e1fcf4
     }
 
     data_set_pointer->set_input_variables_dimensions({optimal_inputs_number});
@@ -521,11 +436,8 @@
 
     neural_network_pointer->set_parameters(optimal_parameters);
 
-<<<<<<< HEAD
-=======
     neural_network_pointer->set_inputs_names(data_set_pointer->get_input_variables_names());
 
->>>>>>> f4e1fcf4
     if(display)
     {
         cout << "Optimal inputs: " << data_set_pointer->get_input_variables_names().cast<string>() << endl;
@@ -679,225 +591,6 @@
 }
 
 
-<<<<<<< HEAD
-/// Prints to the screen the pruning inputs parameters, the stopping criteria
-/// and other user stuff concerning the pruning inputs object.
-
-tinyxml2::XMLDocument* PruningInputs::to_XML() const
-{
-    ostringstream buffer;
-
-    tinyxml2::XMLDocument* document = new tinyxml2::XMLDocument;
-
-    // Order Selection algorithm
-
-    tinyxml2::XMLElement* root_element = document->NewElement("PruningInputs");
-
-    document->InsertFirstChild(root_element);
-
-    tinyxml2::XMLElement* element = nullptr;
-    tinyxml2::XMLText* text = nullptr;
-
-    // Regression
-//   {
-//   element = document->NewElement("Approximation");
-//   root_element->LinkEndChild(element);
-
-//   buffer.str("");
-//   buffer << approximation;
-
-//   text = document->NewText(buffer.str().c_str());
-//   element->LinkEndChild(text);
-//   }
-
-    // Trials number
-    {
-        element = document->NewElement("TrialsNumber");
-        root_element->LinkEndChild(element);
-
-        buffer.str("");
-        buffer << trials_number;
-
-        text = document->NewText(buffer.str().c_str());
-        element->LinkEndChild(text);
-    }
-
-    // Tolerance
-    {
-        element = document->NewElement("Tolerance");
-        root_element->LinkEndChild(element);
-
-        buffer.str("");
-        buffer << tolerance;
-
-        text = document->NewText(buffer.str().c_str());
-        element->LinkEndChild(text);
-    }
-
-    // selection error goal
-    {
-        element = document->NewElement("SelectionErrorGoal");
-        root_element->LinkEndChild(element);
-
-        buffer.str("");
-        buffer << selection_error_goal;
-
-        text = document->NewText(buffer.str().c_str());
-        element->LinkEndChild(text);
-    }
-
-    // Maximum selection failures
-    {
-        element = document->NewElement("MaximumSelectionFailures");
-        root_element->LinkEndChild(element);
-
-        buffer.str("");
-        buffer << maximum_selection_failures;
-
-        text = document->NewText(buffer.str().c_str());
-        element->LinkEndChild(text);
-    }
-
-    // Minimum inputs number
-    {
-        element = document->NewElement("MinimumInputsNumber");
-        root_element->LinkEndChild(element);
-
-        buffer.str("");
-        buffer << minimum_inputs_number;
-
-        text = document->NewText(buffer.str().c_str());
-        element->LinkEndChild(text);
-    }
-
-    // Maximum inputs number
-    {
-        element = document->NewElement("MaximumInputsNumber");
-        root_element->LinkEndChild(element);
-
-        buffer.str("");
-        buffer << maximum_inputs_number;
-
-        text = document->NewText(buffer.str().c_str());
-        element->LinkEndChild(text);
-    }
-
-    // Minimum correlation
-    {
-        element = document->NewElement("MinimumCorrelation");
-        root_element->LinkEndChild(element);
-
-        buffer.str("");
-        buffer << minimum_correlation;
-
-        text = document->NewText(buffer.str().c_str());
-        element->LinkEndChild(text);
-    }
-
-    // Maximum correlation
-    {
-        element = document->NewElement("MaximumCorrelation");
-        root_element->LinkEndChild(element);
-
-        buffer.str("");
-        buffer << maximum_correlation;
-
-        text = document->NewText(buffer.str().c_str());
-        element->LinkEndChild(text);
-    }
-
-    // Maximum iterations
-    {
-        element = document->NewElement("MaximumEpochsNumber");
-        root_element->LinkEndChild(element);
-
-        buffer.str("");
-        buffer << maximum_epochs_number;
-
-        text = document->NewText(buffer.str().c_str());
-        element->LinkEndChild(text);
-    }
-
-    // Maximum time
-    {
-        element = document->NewElement("MaximumTime");
-        root_element->LinkEndChild(element);
-
-        buffer.str("");
-        buffer << maximum_time;
-
-        text = document->NewText(buffer.str().c_str());
-        element->LinkEndChild(text);
-    }
-
-    // Reserve error data
-    {
-        element = document->NewElement("ReserveTrainingErrorHistory");
-        root_element->LinkEndChild(element);
-
-        buffer.str("");
-        buffer << reserve_error_data;
-
-        text = document->NewText(buffer.str().c_str());
-        element->LinkEndChild(text);
-    }
-
-    // Reserve selection error data
-    {
-        element = document->NewElement("ReserveSelectionErrorHistory");
-        root_element->LinkEndChild(element);
-
-        buffer.str("");
-        buffer << reserve_selection_error_data;
-
-        text = document->NewText(buffer.str().c_str());
-        element->LinkEndChild(text);
-    }
-
-    // Reserve parameters data
-//   {
-//   element = document->NewElement("ReserveParametersData");
-//   root_element->LinkEndChild(element);
-
-//   buffer.str("");
-//   buffer << reserve_parameters_data;
-
-//   text = document->NewText(buffer.str().c_str());
-//   element->LinkEndChild(text);
-//   }
-
-    // Reserve minimal parameters
-//   {
-//   element = document->NewElement("ReserveMinimalParameters");
-//   root_element->LinkEndChild(element);
-
-//   buffer.str("");
-//   buffer << reserve_minimal_parameters;
-
-//   text = document->NewText(buffer.str().c_str());
-//   element->LinkEndChild(text);
-//   }
-
-    // Display
-//   {
-//   element = document->NewElement("Display");
-//   root_element->LinkEndChild(element);
-
-//   buffer.str("");
-//   buffer << display;
-
-//   text = document->NewText(buffer.str().c_str());
-//   element->LinkEndChild(text);
-//   }
-
-    return document;
-}
-
-
-// void write_XML(tinyxml2::XMLPrinter&) const method
-
-=======
->>>>>>> f4e1fcf4
 /// Serializes the pruning inputs object into a XML document of the TinyXML library without keep the DOM tree in memory.
 /// See the OpenNN manual for more information about the format of this document.
 
@@ -1000,11 +693,7 @@
     file_stream.OpenElement("MaximumEpochsNumber");
 
     buffer.str("");
-<<<<<<< HEAD
-    buffer << maximum_epochs_number;
-=======
     buffer << maximum_iterations_number;
->>>>>>> f4e1fcf4
 
     file_stream.PushText(buffer.str().c_str());
 
@@ -1026,11 +715,7 @@
     file_stream.OpenElement("ReserveTrainingErrorHistory");
 
     buffer.str("");
-<<<<<<< HEAD
-    buffer << reserve_error_data;
-=======
     buffer << reserve_training_error_data;
->>>>>>> f4e1fcf4
 
     file_stream.PushText(buffer.str().c_str());
 
@@ -1116,19 +801,11 @@
 
         if(element)
         {
-<<<<<<< HEAD
-            const string new_reserve_error_data = element->GetText();
-
-            try
-            {
-                set_reserve_error_data(new_reserve_error_data != "0");
-=======
             const string new_reserve_training_error_data = element->GetText();
 
             try
             {
                 set_reserve_training_error_data(new_reserve_training_error_data != "0");
->>>>>>> f4e1fcf4
             }
             catch(const logic_error& e)
             {
@@ -1374,19 +1051,11 @@
 
 void PruningInputs::save(const string& file_name) const
 {
-<<<<<<< HEAD
-    tinyxml2::XMLDocument* document = to_XML();
-
-    document->SaveFile(file_name.c_str());
-
-    delete document;
-=======
 //    tinyxml2::XMLDocument* document = to_XML();
 
 //    document->SaveFile(file_name.c_str());
 
 //    delete document;
->>>>>>> f4e1fcf4
 }
 
 
