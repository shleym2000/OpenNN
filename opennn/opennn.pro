#   OpenNN: Open Neural Networks Library
#   www.opennn.net
#
#   O P E N N N   Q T   C R E A T O R   P R O J E C T
#
#   Artificial Intelligence Techniques SL (Artelnics)
#   artelnics@artelnics.com

QT = # Do not use qt

TARGET = opennn

#TARGET = artelnics

TEMPLATE = lib

CONFIG += staticlib
CONFIG += c++11

CONFIG(debug, debug|release) {
    DEFINES += __OPENNN_DEBUG__
}

#DESTDIR = "D:/"

#DEFINES += __Cpp11__

# OpenMP library

win32:!win32-g++{
QMAKE_CXXFLAGS += -std=c++11 -fopenmp -pthread -lgomp
QMAKE_LFLAGS += -fopenmp -pthread -lgomp
LIBS += -fopenmp -pthread -lgomp
}else:!macx{
QMAKE_CXXFLAGS+= -fopenmp -lgomp
QMAKE_LFLAGS += -fopenmp -lgomp
}

#macx{
#INCLUDEPATH += /usr/local/opt/libiomp/include/libiomp
#}

# Eigen library

INCLUDEPATH += eigen

HEADERS += \
    tinyxml2.h \
    vector.h \
    matrix.h \
    tensor.h \
    functions.h \
    statistics.h \
    correlations.h \
    transformations.h \
    opennn_strings.h \
    metrics.h \
    k_means.h \
    numerical_differentiation.h \
    scaling_layer.h \
    unscaling_layer.h \
    bounding_layer.h \
    long_short_term_memory_layer.h \
    recurrent_layer.h \
    perceptron_layer.h \
    probabilistic_layer.h \
    layer.h \
    pooling_layer.h \
    convolutional_layer.h \
    principal_components_layer.h \
    loss_index.h \
    data_set.h \
    neural_network.h \
    sum_squared_error.h\
    normalized_squared_error.h\
    minkowski_error.h \
    mean_squared_error.h \
    weighted_squared_error.h\
    cross_entropy_error.h \
    training_strategy.h \
    optimization_algorithm.h \
    learning_rate_algorithm.h \
    quasi_newton_method.h \
    levenberg_marquardt_algorithm.h\
    gradient_descent.h \
    stochastic_gradient_descent.h\
    adaptive_moment_estimation.h\
    conjugate_gradient.h\
    model_selection.h \
    neurons_selection.h \
    incremental_neurons.h \
    inputs_selection.h \
    growing_inputs.h \
    pruning_inputs.h \
    genetic_algorithm.h \
    testing_analysis.h \
    response_optimization.h \
    unit_testing.h
    opennn.h \

SOURCES += \
    tinyxml2.cpp \
    functions.cpp \
    statistics.cpp \
    opennn_strings.cpp \
    metrics.cpp \
    correlations.cpp \
    transformations.cpp \
    k_means.cpp \
    numerical_differentiation.cpp \
    unscaling_layer.cpp \
    scaling_layer.cpp \
    bounding_layer.cpp \
    long_short_term_memory_layer.cpp \
    recurrent_layer.cpp \
    probabilistic_layer.cpp \
    perceptron_layer.cpp \
    layer.cpp \
    pooling_layer.cpp \
    convolutional_layer.cpp \
    principal_components_layer.cpp \
    loss_index.cpp \
    data_set.cpp \
    neural_network.cpp \
    sum_squared_error.cpp \
    normalized_squared_error.cpp \
    minkowski_error.cpp \
    mean_squared_error.cpp \
    weighted_squared_error.cpp \
    cross_entropy_error.cpp \
    training_strategy.cpp \
    optimization_algorithm.cpp \
    learning_rate_algorithm.cpp \
    quasi_newton_method.cpp \
    levenberg_marquardt_algorithm.cpp \
    gradient_descent.cpp \
    stochastic_gradient_descent.cpp\
    adaptive_moment_estimation.cpp\
    conjugate_gradient.cpp \
    model_selection.cpp \
    neurons_selection.cpp \
    incremental_neurons.cpp \
    inputs_selection.cpp \
    growing_inputs.cpp \
    pruning_inputs.cpp \
    genetic_algorithm.cpp \
    testing_analysis.cpp \
    response_optimization.cpp \
    unit_testing.cpp

#Add-ons available under Commercial Licenses

#DEFINES += __OPENNN_CUDA__
#contains(DEFINES, __OPENNN_CUDA__){

<<<<<<< HEAD
#    include(../../../artelnics/opennn_cuda/cuda_config.pri)
#    include(../../../artelnics/opennn_cuda/cuda_path.pri)
=======
contains(DEFINES, __OPENNN_CUDA__){

    include(../../arte/opennn_cuda/cuda_config.pri)

    include(../../arte/opennn_cuda/cuda_path.pri)
>>>>>>> fd4278a0

#}
<|MERGE_RESOLUTION|>--- conflicted
+++ resolved
@@ -1,167 +1,151 @@
-#   OpenNN: Open Neural Networks Library
-#   www.opennn.net
-#
-#   O P E N N N   Q T   C R E A T O R   P R O J E C T
-#
-#   Artificial Intelligence Techniques SL (Artelnics)
-#   artelnics@artelnics.com
-
-QT = # Do not use qt
-
-TARGET = opennn
-
-#TARGET = artelnics
-
-TEMPLATE = lib
-
-CONFIG += staticlib
-CONFIG += c++11
-
-CONFIG(debug, debug|release) {
-    DEFINES += __OPENNN_DEBUG__
-}
-
-#DESTDIR = "D:/"
-
-#DEFINES += __Cpp11__
-
-# OpenMP library
-
-win32:!win32-g++{
-QMAKE_CXXFLAGS += -std=c++11 -fopenmp -pthread -lgomp
-QMAKE_LFLAGS += -fopenmp -pthread -lgomp
-LIBS += -fopenmp -pthread -lgomp
-}else:!macx{
-QMAKE_CXXFLAGS+= -fopenmp -lgomp
-QMAKE_LFLAGS += -fopenmp -lgomp
-}
-
-#macx{
-#INCLUDEPATH += /usr/local/opt/libiomp/include/libiomp
-#}
-
-# Eigen library
-
-INCLUDEPATH += eigen
-
-HEADERS += \
-    tinyxml2.h \
-    vector.h \
-    matrix.h \
-    tensor.h \
-    functions.h \
-    statistics.h \
-    correlations.h \
-    transformations.h \
-    opennn_strings.h \
-    metrics.h \
-    k_means.h \
-    numerical_differentiation.h \
-    scaling_layer.h \
-    unscaling_layer.h \
-    bounding_layer.h \
-    long_short_term_memory_layer.h \
-    recurrent_layer.h \
-    perceptron_layer.h \
-    probabilistic_layer.h \
-    layer.h \
-    pooling_layer.h \
-    convolutional_layer.h \
-    principal_components_layer.h \
-    loss_index.h \
-    data_set.h \
-    neural_network.h \
-    sum_squared_error.h\
-    normalized_squared_error.h\
-    minkowski_error.h \
-    mean_squared_error.h \
-    weighted_squared_error.h\
-    cross_entropy_error.h \
-    training_strategy.h \
-    optimization_algorithm.h \
-    learning_rate_algorithm.h \
-    quasi_newton_method.h \
-    levenberg_marquardt_algorithm.h\
-    gradient_descent.h \
-    stochastic_gradient_descent.h\
-    adaptive_moment_estimation.h\
-    conjugate_gradient.h\
-    model_selection.h \
-    neurons_selection.h \
-    incremental_neurons.h \
-    inputs_selection.h \
-    growing_inputs.h \
-    pruning_inputs.h \
-    genetic_algorithm.h \
-    testing_analysis.h \
-    response_optimization.h \
-    unit_testing.h
-    opennn.h \
-
-SOURCES += \
-    tinyxml2.cpp \
-    functions.cpp \
-    statistics.cpp \
-    opennn_strings.cpp \
-    metrics.cpp \
-    correlations.cpp \
-    transformations.cpp \
-    k_means.cpp \
-    numerical_differentiation.cpp \
-    unscaling_layer.cpp \
-    scaling_layer.cpp \
-    bounding_layer.cpp \
-    long_short_term_memory_layer.cpp \
-    recurrent_layer.cpp \
-    probabilistic_layer.cpp \
-    perceptron_layer.cpp \
-    layer.cpp \
-    pooling_layer.cpp \
-    convolutional_layer.cpp \
-    principal_components_layer.cpp \
-    loss_index.cpp \
-    data_set.cpp \
-    neural_network.cpp \
-    sum_squared_error.cpp \
-    normalized_squared_error.cpp \
-    minkowski_error.cpp \
-    mean_squared_error.cpp \
-    weighted_squared_error.cpp \
-    cross_entropy_error.cpp \
-    training_strategy.cpp \
-    optimization_algorithm.cpp \
-    learning_rate_algorithm.cpp \
-    quasi_newton_method.cpp \
-    levenberg_marquardt_algorithm.cpp \
-    gradient_descent.cpp \
-    stochastic_gradient_descent.cpp\
-    adaptive_moment_estimation.cpp\
-    conjugate_gradient.cpp \
-    model_selection.cpp \
-    neurons_selection.cpp \
-    incremental_neurons.cpp \
-    inputs_selection.cpp \
-    growing_inputs.cpp \
-    pruning_inputs.cpp \
-    genetic_algorithm.cpp \
-    testing_analysis.cpp \
-    response_optimization.cpp \
-    unit_testing.cpp
-
-#Add-ons available under Commercial Licenses
-
-#DEFINES += __OPENNN_CUDA__
-#contains(DEFINES, __OPENNN_CUDA__){
-
-<<<<<<< HEAD
-#    include(../../../artelnics/opennn_cuda/cuda_config.pri)
-#    include(../../../artelnics/opennn_cuda/cuda_path.pri)
-=======
-contains(DEFINES, __OPENNN_CUDA__){
-
-    include(../../arte/opennn_cuda/cuda_config.pri)
-
-    include(../../arte/opennn_cuda/cuda_path.pri)
->>>>>>> fd4278a0
-
-#}
+#   OpenNN: Open Neural Networks Library
+#   www.opennn.net
+#
+#   O P E N N N   Q T   C R E A T O R   P R O J E C T
+#
+#   Artificial Intelligence Techniques SL (Artelnics)
+#   artelnics@artelnics.com
+
+QT = # Do not use qt
+
+TARGET = opennn
+
+#TARGET = artelnics
+
+TEMPLATE = lib
+
+CONFIG += staticlib
+CONFIG += c++11
+
+CONFIG(debug, debug|release) {
+    DEFINES += __OPENNN_DEBUG__
+}
+
+#DESTDIR = "D:/"
+
+#DEFINES += __Cpp11__
+
+# OpenMP library
+
+win32:!win32-g++{
+QMAKE_CXXFLAGS += -std=c++11 -fopenmp -pthread -lgomp
+QMAKE_LFLAGS += -fopenmp -pthread -lgomp
+LIBS += -fopenmp -pthread -lgomp
+}else:!macx{
+QMAKE_CXXFLAGS+= -fopenmp -lgomp
+QMAKE_LFLAGS += -fopenmp -lgomp
+}
+
+#macx{
+#INCLUDEPATH += /usr/local/opt/libiomp/include/libiomp
+#}
+
+# Eigen library
+
+INCLUDEPATH += eigen
+
+HEADERS += \
+    tinyxml2.h \
+    vector.h \
+    matrix.h \
+    tensor.h \
+    functions.h \
+    statistics.h \
+    correlations.h \
+    transformations.h \
+    opennn_strings.h \
+    metrics.h \
+    k_means.h \
+    numerical_differentiation.h \
+    scaling_layer.h \
+    unscaling_layer.h \
+    bounding_layer.h \
+    long_short_term_memory_layer.h \
+    recurrent_layer.h \
+    perceptron_layer.h \
+    probabilistic_layer.h \
+    layer.h \
+    pooling_layer.h \
+    convolutional_layer.h \
+    principal_components_layer.h \
+    loss_index.h \
+    data_set.h \
+    neural_network.h \
+    sum_squared_error.h\
+    normalized_squared_error.h\
+    minkowski_error.h \
+    mean_squared_error.h \
+    weighted_squared_error.h\
+    cross_entropy_error.h \
+    training_strategy.h \
+    optimization_algorithm.h \
+    learning_rate_algorithm.h \
+    quasi_newton_method.h \
+    levenberg_marquardt_algorithm.h\
+    gradient_descent.h \
+    stochastic_gradient_descent.h\
+    adaptive_moment_estimation.h\
+    conjugate_gradient.h\
+    model_selection.h \
+    neurons_selection.h \
+    incremental_neurons.h \
+    inputs_selection.h \
+    growing_inputs.h \
+    pruning_inputs.h \
+    genetic_algorithm.h \
+    testing_analysis.h \
+    response_optimization.h \
+    unit_testing.h
+    opennn.h \
+
+SOURCES += \
+    tinyxml2.cpp \
+    functions.cpp \
+    statistics.cpp \
+    opennn_strings.cpp \
+    metrics.cpp \
+    correlations.cpp \
+    transformations.cpp \
+    k_means.cpp \
+    numerical_differentiation.cpp \
+    unscaling_layer.cpp \
+    scaling_layer.cpp \
+    bounding_layer.cpp \
+    long_short_term_memory_layer.cpp \
+    recurrent_layer.cpp \
+    probabilistic_layer.cpp \
+    perceptron_layer.cpp \
+    layer.cpp \
+    pooling_layer.cpp \
+    convolutional_layer.cpp \
+    principal_components_layer.cpp \
+    loss_index.cpp \
+    data_set.cpp \
+    neural_network.cpp \
+    sum_squared_error.cpp \
+    normalized_squared_error.cpp \
+    minkowski_error.cpp \
+    mean_squared_error.cpp \
+    weighted_squared_error.cpp \
+    cross_entropy_error.cpp \
+    training_strategy.cpp \
+    optimization_algorithm.cpp \
+    learning_rate_algorithm.cpp \
+    quasi_newton_method.cpp \
+    levenberg_marquardt_algorithm.cpp \
+    gradient_descent.cpp \
+    stochastic_gradient_descent.cpp\
+    adaptive_moment_estimation.cpp\
+    conjugate_gradient.cpp \
+    model_selection.cpp \
+    neurons_selection.cpp \
+    incremental_neurons.cpp \
+    inputs_selection.cpp \
+    growing_inputs.cpp \
+    pruning_inputs.cpp \
+    genetic_algorithm.cpp \
+    testing_analysis.cpp \
+    response_optimization.cpp \
+    unit_testing.cpp
+
+