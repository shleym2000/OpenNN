//   OpenNN: Open Neural Networks Library
//   www.opennn.net
//
//   G E N E T I C   A L G O R I T H M   C L A S S
//
//   Artificial Intelligence Techniques SL
//   artelnics@artelnics.com

#include "genetic_algorithm.h"

namespace OpenNN
{

/// Default constructor.

GeneticAlgorithm::GeneticAlgorithm()
    : InputsSelection()
{
    set_default();
}


/// Training strategy constructor.
/// @param new_training_strategy_pointer Pointer to a training strategy object.

GeneticAlgorithm::GeneticAlgorithm(TrainingStrategy* new_training_strategy_pointer)
    : InputsSelection(new_training_strategy_pointer)
{
    set_default();
}


<<<<<<< HEAD
/// File constructor.
/// @param file_name Name of XML order selection file.

GeneticAlgorithm::GeneticAlgorithm(const string& file_name)
    : InputsSelection(file_name)
{
    load(file_name);
}


/// XML constructor.
/// @param genetic_algorithm_document Pointer to a TinyXML document containing the genetic algorithm data.

GeneticAlgorithm::GeneticAlgorithm(const tinyxml2::XMLDocument& genetic_algorithm_document)
    : InputsSelection(genetic_algorithm_document)
{
    from_XML(genetic_algorithm_document);
}


=======
>>>>>>> f4e1fcf4
/// Destructor.

GeneticAlgorithm::~GeneticAlgorithm()
{
}


/// Returns the population matrix.

const Tensor<bool, 2>& GeneticAlgorithm::get_population() const
{
    return population;
}


/// Returns the training and selection losses of the population.

const Tensor<type, 2>& GeneticAlgorithm::get_loss() const
{
    return loss;
}


/// Returns the fitness of the population.

const Tensor<type, 1>& GeneticAlgorithm::get_fitness() const
{
    return fitness;
}


/// Returns the method for the initialization of the population.

const GeneticAlgorithm::InitializationMethod& GeneticAlgorithm::get_initialization_method() const
{
    return initialization_method;
}


/// Returns the method for the crossover of the population.

const GeneticAlgorithm::CrossoverMethod& GeneticAlgorithm::get_crossover_method() const
{
    return crossover_method;
}


/// Returns the method for the fitness assignment of the population.

const GeneticAlgorithm::FitnessAssignment& GeneticAlgorithm::get_fitness_assignment_method() const
{
    return fitness_assignment_method;
}


/// Returns the size of the population.

const Index& GeneticAlgorithm::get_population_size() const
{
    return population_size;
}


/// Returns the rate used in the mutation.

const type& GeneticAlgorithm::get_mutation_rate() const
{
    return mutation_rate;
}


/// Returns the size of the elite in the selection.

const Index& GeneticAlgorithm::get_elitism_size() const
{
    return elitism_size;
}


/// Returns the first point used for the crossover.

const Index& GeneticAlgorithm::get_crossover_first_point() const
{
    return crossover_first_point;
}


/// Returns the second point used for the crossover.

const Index& GeneticAlgorithm::get_crossover_second_point() const
{
    return crossover_second_point;
}


/// Returns the selective pressure used for the fitness assignment.

const type& GeneticAlgorithm::get_selective_pressure() const
{
    return selective_pressure;
}


/// Returns the incest prevention distance used for the crossover.

const type& GeneticAlgorithm::get_incest_prevention_distance() const
{
    return incest_prevention_distance;
}


/// Returns true if the generation mean of the selection losses are to be reserved, and false otherwise.

const bool& GeneticAlgorithm::get_reserve_generation_mean() const
{
    return reserve_generation_mean;
}


/// Returns true if the generation standard deviation of the selection losses are to be reserved, and false otherwise.

const bool& GeneticAlgorithm::get_reserve_generation_standard_deviation() const
{
    return reserve_generation_standard_deviation;
}


/// Returns true if the generation minimum selection error are to be reserved, and false otherwise.

const bool& GeneticAlgorithm::get_reserve_generation_minimum_selection() const
{
    return reserve_generation_minimum_selection;
}


/// Returns true if the generation optimum loss error are to be reserved, and false otherwise.

const bool& GeneticAlgorithm::get_reserve_generation_optimum_loss() const
{
    return reserve_generation_optimum_loss;
}


/// Return a string with the initialization method of genetic algorithm.

string GeneticAlgorithm::write_initialization_method() const
{
    switch(initialization_method)
    {
    case Random:
    {
        return "Random";
    }
    case Weigthed:
    {
        return "Weigthed";
    }
    }

    return string();
}


/// Return a string with the crossover method of genetic algorithm.

string GeneticAlgorithm::write_crossover_method() const
{
    switch(crossover_method)
    {
    case OnePoint:
    {
        return "OnePoint";
    }
    case TwoPoint:
    {
        return "TwoPoint";
    }
    case Uniform:
    {
        return "Uniform";
    }
    }

    return string();
}


/// Return a string with the fitness assignment method of genetic algorithm.

string GeneticAlgorithm::write_fitness_assignment_method() const
{
    switch(fitness_assignment_method)
    {
    case ObjectiveBased:
    {
        return "ObjectiveBased";
    }
    case RankBased:
    {
        return "RankBased";
    }
    }

    return string();
}


/// Sets the members of the genetic algorithm object to their default values.

void GeneticAlgorithm::set_default()
{
    Index inputs_number;

    if(training_strategy_pointer == nullptr
            || !training_strategy_pointer->has_neural_network())
    {
<<<<<<< HEAD
        maximum_epochs_number = 100;
=======
        maximum_iterations_number = 100;
>>>>>>> f4e1fcf4

        mutation_rate = 0.5;

        population_size = 10;
    }
    else
    {
        inputs_number = training_strategy_pointer->get_neural_network_pointer()->get_inputs_number();
<<<<<<< HEAD
        maximum_epochs_number = static_cast<Index>(max(100.,inputs_number*5.));
=======
        maximum_iterations_number = static_cast<Index>(max(100.,inputs_number*5.));
>>>>>>> f4e1fcf4

        mutation_rate = static_cast<type>(1.0/inputs_number);

        population_size = 10*inputs_number;

    }

    // Population stuff

    population.resize(0, 0);//set();

    loss.resize(0, 0);//set();

    fitness.resize(0);//set();

    // Training operators

    initialization_method = Random;

    crossover_method = Uniform;

    fitness_assignment_method = RankBased;

    elitism_size = 2;

    crossover_first_point = 0;

    crossover_second_point = 0;

    selective_pressure = 1.5;

    incest_prevention_distance = 0;

    // inputs selection results

    reserve_generation_mean = true;

    reserve_generation_standard_deviation = false;

    reserve_generation_minimum_selection = true;

    reserve_generation_optimum_loss = true;
}


/// Sets a new popualtion.
/// @param new_population New population matrix.

void GeneticAlgorithm::set_population(const Tensor<bool, 2>& new_population)
{
#ifdef __OPENNN_DEBUG__

    // Optimization algorithm

    ostringstream buffer;

    if(!training_strategy_pointer)
    {
        buffer << "OpenNN Exception: InputsSelection class.\n"
               << "void check() const method.\n"
               << "Pointer to training strategy is nullptr.\n";

        throw logic_error(buffer.str());
    }

    // Loss index

    const LossIndex* loss_index_pointer = training_strategy_pointer->get_loss_index_pointer();

    if(!loss_index_pointer)
    {
        buffer << "OpenNN Exception: InputsSelection class.\n"
               << "void check() const method.\n"
               << "Pointer to loss index is nullptr.\n";

        throw logic_error(buffer.str());
    }

    // Neural network

    const NeuralNetwork* neural_network_pointer = loss_index_pointer->get_neural_network_pointer();

    if(!neural_network_pointer)
    {
        buffer << "OpenNN Exception: InputsSelection class.\n"
               << "void check() const method.\n"
               << "Pointer to neural network is nullptr.\n";

        throw logic_error(buffer.str());
    }
<<<<<<< HEAD
/* Not right
    const Index inputs_number = neural_network_pointer->get_inputs_number();

    if(new_population.dimension(1) != inputs_number)
    {
        ostringstream buffer;

        buffer << "OpenNN Exception: GeneticAlgorithm class.\n"
               << "void set_population(const Tensor<type, 2>&) method.\n"
               << "Population columns (" << new_population.dimension(1)
               << ") must be equal to inputs number ("<<inputs_number<<").\n";

        throw logic_error(buffer.str());
    }
*/
=======

>>>>>>> f4e1fcf4
    if(new_population.dimension(0)  != population_size)
    {
        ostringstream buffer;

        buffer << "OpenNN Exception: GeneticAlgorithm class.\n"
               << "void set_population(const Tensor<type, 2>&) method.\n"
               << "Population rows("<<new_population.dimension(0)
               << ") must be equal to population size("<<population_size<<").\n";

        throw logic_error(buffer.str());
    }

#endif

    population.setZero();

    population = new_population;
}


/// Sets a new training losses of the population.
/// @param new_loss New training losses.

void GeneticAlgorithm::set_loss(const Tensor<type, 2>& new_loss)
{
#ifdef __OPENNN_DEBUG__

    if(new_loss.dimension(1) != 2)
    {
        ostringstream buffer;

        buffer << "OpenNN Exception: GeneticAlgorithm class.\n"
               << "void set_loss(const Tensor<type, 2>&&) method.\n"
               << "Performance columns must be equal to 2.\n";

        throw logic_error(buffer.str());
    }

    if(new_loss.dimension(0) != population_size)
    {
        ostringstream buffer;

        buffer << "OpenNN Exception: GeneticAlgorithm class.\n"
               << "void set_loss(const Tensor<type, 2>&&) method.\n"
               << "Performance rows("<<new_loss.dimension(0)
               << ") must be equal to population size("<<population_size<<").\n";

        throw logic_error(buffer.str());
    }

#endif

    copy(new_loss.data(), new_loss.data() + new_loss.size(), loss.data());
}


/// Sets a new fitness for the population.
/// @param new_fitness New fitness values.

void GeneticAlgorithm::set_fitness(const Tensor<type, 1>& new_fitness)
{
#ifdef __OPENNN_DEBUG__

    if(new_fitness.size() != population_size)
    {
        ostringstream buffer;

        buffer << "OpenNN Exception: GeneticAlgorithm class.\n"
               << "void set_fitness(const Tensor<type, 2>&&) method.\n"
               << "Fitness size("<<new_fitness.size()
               << ") must be equal to population size("<<population_size<<").\n";

        throw logic_error(buffer.str());
    }

    for(Index i = 0; i < new_fitness.size(); i++)
    {
        if(new_fitness[i] < 0)
        {
            ostringstream buffer;

            buffer << "OpenNN Exception: GeneticAlgorithm class.\n"
                   << "void set_fitness(const Tensor<type, 2>&&) method.\n"
                   << "Fitness must be greater than 0.\n";

            throw logic_error(buffer.str());
        }
    }

#endif

    copy(new_fitness.data(), new_fitness.data() + new_fitness.size(), fitness.data());
}


/// Sets a new method to initiate the population in the algorithm.
/// @param new_initialization_method Method to initialize the population(Random or Weighted).

void GeneticAlgorithm::set_inicialization_method(const InitializationMethod& new_initialization_method)
{
    initialization_method = new_initialization_method;
}


/// Sets a new method to assign the fitness in the algorithm.
/// @param new_fitness_assignment_method Method to assign the fitness(RankBased or ObjectiveBased).

void GeneticAlgorithm::set_fitness_assignment_method(const FitnessAssignment& new_fitness_assignment_method)
{
    fitness_assignment_method = new_fitness_assignment_method;
}


/// Sets a new method to perform the crossover in the algorithm.
/// @param new_crossover_method Method to perform the crossover of the selected population
/// (Uniform, OnePoint or TwoPoint).

void GeneticAlgorithm::set_crossover_method(const CrossoverMethod& new_crossover_method)
{
    crossover_method = new_crossover_method;
}


/// Sets a new initialization method from a string.
/// @param new_initialization_method String with the crossover method.

void GeneticAlgorithm::set_inicialization_method(const string& new_initialization_method)
{
    if(new_initialization_method == "Random")
    {
        initialization_method = Random;

    }
    else if(new_initialization_method == "Weigthed")
    {
        initialization_method = Weigthed;

    }
    else
    {
        ostringstream buffer;

        buffer << "OpenNN Exception: GeneticAlgorithm class.\n"
               << "void set_inicialization_method(const string&) method.\n"
               << "Unknown initialization method.\n";

        throw logic_error(buffer.str());

    }
}


/// Sets a new fitness assignment method from a string.
/// @param new_fitness_assignment_method String with the fitness assignment method.

void GeneticAlgorithm::set_fitness_assignment_method(const string& new_fitness_assignment_method)
{
    if(new_fitness_assignment_method == "RankBased")
    {
        fitness_assignment_method = RankBased;

    }
    else if(new_fitness_assignment_method == "ObjectiveBased")
    {
        fitness_assignment_method = ObjectiveBased;
    }
    else
    {
        ostringstream buffer;

        buffer << "OpenNN Exception: GeneticAlgorithm class.\n"
               << "void set_fitness_assignment_method(const string&) method.\n"
               << "Unknown fitness assignment method.\n";

        throw logic_error(buffer.str());

    }
}


/// Sets a new crossover method from a string.
/// @param new_crossover_method String with the crossover method.

void GeneticAlgorithm::set_crossover_method(const string& new_crossover_method)
{
    if(new_crossover_method == "Uniform")
    {
        crossover_method = Uniform;

    }
    else if(new_crossover_method == "OnePoint")
    {
        crossover_method = OnePoint;

    }
    else if(new_crossover_method == "TwoPoint")
    {
        crossover_method = TwoPoint;

    }
    else
    {
        ostringstream buffer;

        buffer << "OpenNN Exception: GeneticAlgorithm class.\n"
               << "void set_crossover_method(const string&) method.\n"
               << "Unknown crossover method.\n";

        throw logic_error(buffer.str());
    }
}


/// Sets a new population size. It must be greater than 4.
/// @param new_population_size Size of the population.

void GeneticAlgorithm::set_population_size(const Index& new_population_size)
{
#ifdef __OPENNN_DEBUG__

    if(new_population_size < 4)
    {
        ostringstream buffer;

        buffer << "OpenNN Exception: GeneticAlgorithm class.\n"
               << "void set_population_size(const Index&) method.\n"
               << "Population size must be greater than 4.\n";

        throw logic_error(buffer.str());
    }

#endif

    population_size = new_population_size;
}


/// Sets a new rate used in the mutation.
/// It is a number between 0 and 1.
/// @param new_mutation_rate Rate used for the mutation.

void GeneticAlgorithm::set_mutation_rate(const type& new_mutation_rate)
{
#ifdef __OPENNN_DEBUG__

    if(new_mutation_rate < 0 || new_mutation_rate > 1)
    {
        ostringstream buffer;

        buffer << "OpenNN Exception: GeneticAlgorithm class.\n"
               << "void set_mutation_rate(const type&) method.\n"
               << "Mutation rate must be between 0 and 1.\n";

        throw logic_error(buffer.str());
    }

#endif

    mutation_rate = new_mutation_rate;
}


/// Sets the number of individuals with the greatest fitness selected.
/// @param new_elitism_size Size of the elitism.

void GeneticAlgorithm::set_elitism_size(const Index& new_elitism_size)
{
#ifdef __OPENNN_DEBUG__

    if(new_elitism_size > population_size)
    {
        ostringstream buffer;

        buffer << "OpenNN Exception: GeneticAlgorithm class.\n"
               << "void set_elitism_size(const Index&) method.\n"
               << "Elitism size("<< new_elitism_size
               <<") must be lower than the population size("<<population_size<<").\n";

        throw logic_error(buffer.str());
    }

#endif

    elitism_size = new_elitism_size;
}


/// Sets the point of for the OnePoint and TwoPoint crossover.
/// If it is set to 0, the algorithm will select it randomly for each crossover.
/// @param new_crossover_first_point Point for the OnePoint and first point for TwoPoint crossover.

void GeneticAlgorithm::set_crossover_first_point(const Index& new_crossover_first_point)
{
#ifdef __OPENNN_DEBUG__

    if(new_crossover_first_point > population_size)
    {
        ostringstream buffer;

        buffer << "OpenNN Exception: GeneticAlgorithm class.\n"
               << "void set_crossover_first_point(const Index&) method.\n"
               << "First crossover point("<< new_crossover_first_point
               <<") must be lower than the population size("<<population_size<<").\n";

        throw logic_error(buffer.str());
    }

#endif

    crossover_first_point = new_crossover_first_point;
}


/// Sets the point of for the TwoPoint crossover.
/// If it is set to 0, the algorithm will select it randomly for each crossover.
/// @param new_crossover_second_point Second point for the TwoPoint crossover.

void GeneticAlgorithm::set_crossover_second_point(const Index& new_crossover_second_point)
{
#ifdef __OPENNN_DEBUG__

    if(new_crossover_second_point > population_size)
    {
        ostringstream buffer;

        buffer << "OpenNN Exception: GeneticAlgorithm class.\n"
               << "void set_crossover_second_point(const Index&) method.\n"
               << "Second crossover point("<< new_crossover_second_point
               <<") must be lower than the population size("<<population_size<<").\n";

        throw logic_error(buffer.str());
    }

    if(new_crossover_second_point <= crossover_first_point && new_crossover_second_point != 0)
    {
        ostringstream buffer;

        buffer << "OpenNN Exception: GeneticAlgorithm class.\n"
               << "void set_crossover_second_point(const Index&) method.\n"
               << "Second crossover point("<< new_crossover_second_point
               <<") must be greater than the first point("<<crossover_first_point<<").\n";

        throw logic_error(buffer.str());
    }

#endif

    crossover_second_point = new_crossover_second_point;
}


/// Sets a new value for the selective pressure parameter.
/// Linear ranking allows values for the selective pressure greater than 0.
/// @param new_selective_pressure Selective pressure value.

void GeneticAlgorithm::set_selective_pressure(const type& new_selective_pressure)
{
#ifdef __OPENNN_DEBUG__

    if(new_selective_pressure <= static_cast<type>(0.0))
    {
        ostringstream buffer;

        buffer << "OpenNN Exception: GeneticAlgorithm class.\n"
               << "void set_selective_pressure(const type&) method. "
               << "Selective pressure must be greater than 0.\n";

        throw logic_error(buffer.str());
    }

#endif

    selective_pressure = new_selective_pressure;
}


/// Sets a new value for the incest prevention distance used in the crossover.
/// @param new_incest_prevention_distance Incest prevention distance value.

void GeneticAlgorithm::set_incest_prevention_distance(const type& new_incest_prevention_distance)
{
    incest_prevention_distance = new_incest_prevention_distance;
}


/// Sets the reserve flag for the generation mean history.
/// @param new_reserve_generation_mean Flag value.

void GeneticAlgorithm::set_reserve_generation_mean(const bool& new_reserve_generation_mean)
{
    reserve_generation_mean = new_reserve_generation_mean;
}


/// Sets the reserve flag for the generation standard deviation history.
/// @param new_reserve_generation_standard_deviation Flag value.

void GeneticAlgorithm::set_reserve_generation_standard_deviation(const bool& new_reserve_generation_standard_deviation)
{
    reserve_generation_standard_deviation = new_reserve_generation_standard_deviation;
}


/// Sets the reserve flag for the generation minimum selection error history.
/// @param new_reserve_generation_minimum_selection Flag value.

void GeneticAlgorithm::set_reserve_generation_minimum_selection(const bool& new_reserve_generation_minimum_selection)
{
    reserve_generation_minimum_selection = new_reserve_generation_minimum_selection;
}


/// Sets the reserve flag for the optimum loss error history.
/// @param new_reserve_generation_optimum_loss Flag value.

void GeneticAlgorithm::set_reserve_generation_optimum_loss(const bool& new_reserve_generation_optimum_loss)
{
    reserve_generation_optimum_loss = new_reserve_generation_optimum_loss;
}

// GENETIC METHODS

// Population methods


/// Initialize the population depending on the intialization method.

void GeneticAlgorithm::initialize_population()
{

#ifdef __OPENNN_DEBUG__

    if(population_size == 0)
    {
        ostringstream buffer;

        buffer << "OpenNN Exception: GeneticAlgorithm class.\n"
               << "void initialize_population() method.\n"
               << "Population size must be greater than 0.\n";

        throw logic_error(buffer.str());
    }

#endif

    const Index inputs_number = training_strategy_pointer->get_neural_network_pointer()->get_inputs_number();

    population.resize(population_size, inputs_number);
    population.setZero();

    switch(initialization_method)
    {
    case Random:
    {
        initialize_random_population();
        break;
    }
    case Weigthed:
    {
        initialize_weighted_population();
        break;
    }
    }
}


/// Initialize the population with the random intialization method.

void GeneticAlgorithm::initialize_random_population()
{
    // Loss index

    const LossIndex* loss_index_pointer = training_strategy_pointer->get_loss_index_pointer();

    // Neural network

    const NeuralNetwork* neural_network_pointer = loss_index_pointer->get_neural_network_pointer();

    // Optimization algorithm

    const Index inputs_number = neural_network_pointer->get_inputs_number();

    Tensor<bool, 1> inputs(inputs_number);

    inputs.setConstant(true);

    Index zero_ocurrences;

    Index random;

    Index random_loops = 0;

    for(Index i = 0; i < population_size; i++)
    {
        zero_ocurrences = 0;

        for(Index j = 0; j < inputs_number; j++)
        {
            random = rand()%2;

            if(random == 0)
            {
                inputs[j] = false;

                zero_ocurrences++;
            }
            else
            {
                inputs[j] = true;
            }
        }

        if(zero_ocurrences == inputs_number)
        {
            inputs(static_cast<Index>(rand())%inputs_number) = true;
        }

        bool contains = true;

        for(Index k = 0; k < population.dimension(1); k++)
        {
            for(Index l = 0; l < inputs.size(); l++)
            {
                if(population(l,k) != inputs(l)) contains = false;

                contains = true;
            }
        }
        if(contains && random_loops <= 5)
        {
            random_loops++;

            i--;
        }
        else
        {
            for(Index k = 0; k < inputs.size(); k++)
            {
                population(i,k) = inputs(k);
            }
            random_loops = 0;
        }        
    }
}


/// Initialize the population with the weighted intialization method.

void GeneticAlgorithm::initialize_weighted_population()
{
    // Loss index

    const LossIndex* loss_index_pointer = training_strategy_pointer->get_loss_index_pointer();

    // Data set

    const DataSet* data_set_pointer = loss_index_pointer->get_data_set_pointer();

    Tensor<type, 2> correlations = data_set_pointer->calculate_input_target_columns_correlations_values();

<<<<<<< HEAD
//    Tensor<type, 1> final_correlations = absolute_value(correlations.calculate_rows_sum());

=======
>>>>>>> f4e1fcf4
    const Eigen::array<int, 1> rows_sum = {Eigen::array<int, 1>({1})};

    Tensor<type, 1> final_correlations = correlations.sum(rows_sum).abs();

    // Neural network

    const NeuralNetwork* neural_network_pointer = loss_index_pointer->get_neural_network_pointer();

    const Index inputs_number = neural_network_pointer->get_inputs_number();

    // Optimization algortihm stuff

    Tensor<bool, 1> inputs(inputs_number);
    inputs.setConstant(false);

    Tensor<type, 0> sum;

    Tensor<type, 1> correlations_sum;

    Index zero_ocurrences;

    type random;

    //type random_uniform;

    Index random_loops = 0;

    for(Index i = 0; i < final_correlations.size(); i++)
    {
        if(final_correlations(i) < static_cast<type>(1.0)/population_size)
        {
            final_correlations(i) = static_cast<type>(1.0)/population_size;
        }
    }

    sum = final_correlations.sum();

    correlations_sum = final_correlations.cumsum(0);//cumulative(final_correlations);

    for(Index i = 0; i < population_size; i++)
    {
        zero_ocurrences = 0;

        inputs.resize(inputs_number);
        inputs.setConstant(false);

        for(Index j = 0; j < inputs_number; j++)
        {
            random = sum(0)*static_cast<type>(rand() /(RAND_MAX + 1.0));

            for(Index k = 0; k < correlations_sum.size(); k++)
            {
                if(k == 0 && random < correlations_sum[0])
                {
                    inputs[k] = true;

                    k = correlations_sum.size();
                }
                else if(random < correlations_sum[k] && random >= correlations_sum[k-1])
                {
                    inputs[k] = true;

                    k = correlations_sum.size();
                }
            }

            if(inputs[j] == false)
            {
                zero_ocurrences++;
            }
        }

        if(zero_ocurrences == inputs_number)
        {
            inputs[static_cast<Index>(rand())%inputs_number] = true;
        }

        bool contains = true;

        for(Index k = 0; k < population.dimension(1); k++)
        {
            for(Index l = 0; l < inputs.size(); l++)
            {
                if(population(l,k) != inputs(l)) contains = false;

                contains = true;
            }
        }

        if(contains && random_loops <= 5)
        {
            random_loops++;

            i--;
        }
        else
        {
            for(Index k = 0; k < population.dimension(0); k++)
            {
                population(k,i) = inputs(k);
            }

            random_loops = 0;
        }
    }
}


/// Evaluate a population.
/// Training all the neural networks in the population and calculate their fitness.

void GeneticAlgorithm::evaluate_population()
{
#ifdef __OPENNN_DEBUG__

    check();

    if(population.size() == 0)
    {
        ostringstream buffer;

        buffer << "OpenNN Exception: GeneticAlgorithm class.\n"
               << "void evaluate_population() method.\n"
               << "Population size must be greater than 0.\n";

        throw logic_error(buffer.str());
    }

#endif

    // Loss index

    const LossIndex* loss_index_pointer = training_strategy_pointer->get_loss_index_pointer();

    // Data set

    DataSet* data_set_pointer = loss_index_pointer->get_data_set_pointer();

    Tensor<DataSet::VariableUse, 1> current_uses(original_uses);

    // Neural network

    NeuralNetwork* neural_network_pointer = loss_index_pointer->get_neural_network_pointer();

    // Optimization algorithm

    Tensor<bool, 1> current_inputs;

    Index index = 0;

    Tensor<type, 1> errors(2);

    loss.resize(population_size,2);
    loss.setZero();

    for(Index i = 0; i < population_size; i++)
    {
        current_inputs = population.chip(i,0);

        for(Index j = 0; j < current_inputs.size(); j++)
        {
            index = get_input_index(original_uses,j);

            Index inputs_number = 0;

            if(current_inputs[j] == false)
            {
                current_uses[index] = DataSet::UnusedVariable;
            }
            else
            {
                current_uses[index] = DataSet::Input;
                inputs_number++;
            }
        }

        data_set_pointer->set_columns_uses(current_uses);

        neural_network_pointer->set_inputs_number(current_inputs);

        // Training Neural networks

        errors = calculate_losses(population.chip(i,0));

        for(Index k = 0; k < loss.dimension(1); k++)
        {
            loss(i,k) = errors(k);
        }

    }

    calculate_fitness();
<<<<<<< HEAD

=======
>>>>>>> f4e1fcf4
}


/// Calculate the fitness with the errors depending on the fitness assignment method.

void GeneticAlgorithm::calculate_fitness()
{
#ifdef __OPENNN_DEBUG__

    if(loss.dimension(0) == 0)
    {
        ostringstream buffer;

        buffer << "OpenNN Exception: GeneticAlgorithm class.\n"
               << "void calculate_fitness() method.\n"
               << "Loss size must be greater than 0.\n";

        throw logic_error(buffer.str());
    }

#endif

    switch(fitness_assignment_method)
    {
    case ObjectiveBased:
    {
        calculate_objetive_fitness();
        break;
    }
    case RankBased:
    {
        calculate_rank_fitness();
        break;
    }
    }
}


/// Calculate the fitness with error based fitness assignment method.

void GeneticAlgorithm::calculate_objetive_fitness()
{

    fitness.resize(loss.dimension(0));
    fitness.setConstant(0.);

    for(Index i = 0; i < fitness.size(); i++)
    {
        fitness(i) = 1/(1 + loss(i,1));
    }

}


/// Calculate the fitness with rank based fitness assignment method.

void GeneticAlgorithm::calculate_rank_fitness()
{

    const Tensor<type, 1> column = loss.chip(1,1);

    const Index column_size = column.size();

    Tensor<Index, 1> rank(column_size);

    Tensor<type, 1> sorted_vector(column);

    sort(sorted_vector.data(), sorted_vector.data() + sorted_vector.size(), greater<type>());

    Tensor<Index, 1> previous_rank(column_size);

    for(Index i = 0; i < column_size; i++)
    {
        for(Index j = 0; j < column_size; j++)
        {
            for(Index k = 0; k < previous_rank.size(); k++)
            {
                if(previous_rank(k) == j) continue;
            }

            if (static_cast<Index>(sorted_vector(i)) == static_cast<Index>(column(j)))
            {
                rank(i) = j;

                previous_rank(i) = j;

                break;
            }
        }
    }

    fitness.resize(loss.dimension(0));

    for(Index i = 0; i < population_size; i++)
    {
        fitness[i] = selective_pressure*rank[i];
    }

}


/// Evolve the population to a new generation.
/// Perform the selection, crossover and mutation of the current generation.

void GeneticAlgorithm::evolve_population()
{
    Index zero_ocurrences;
<<<<<<< HEAD
cout <<"selection" << endl;
    perform_selection();
cout << "crossover" << endl;
    perform_crossover();
cout << "mutation" << endl;
    perform_mutation();

=======

    perform_selection();

    cout << "perform selection" << endl;

    perform_crossover();

    cout << "perform crossover" << endl;

    perform_mutation();

    cout << "perform mutation" << endl;

>>>>>>> f4e1fcf4
    for(Index i = 0; i < population.dimension(0); i++)
    {
        zero_ocurrences = 0;

        const Tensor<bool, 1> population_row = population.chip(i,0);

        for(Index j = 0; j < population_row.size(); j++)
        {
            if(population(i,j) == false)
            {
                zero_ocurrences++;
            }
        }

        if(zero_ocurrences == population_row.size())
        {
            population(i,static_cast<Index>(rand())%population_row.size()) = true;
        }

    }
}


/// Selects for crossover some individuals from the population.

void GeneticAlgorithm::perform_selection()
{
#ifdef __OPENNN_DEBUG__

    if(population.size() == 0)
    {
        ostringstream buffer;

        buffer << "OpenNN Exception: GeneticAlgorithm class.\n"
               << "void perform_selection() method.\n"
               << "Population size must be greater than 0.\n";

        throw logic_error(buffer.str());
    }

    if(fitness.dimension(0) == 0)
    {
        ostringstream buffer;

        buffer << "OpenNN Exception: GeneticAlgorithm class.\n"
               << "void perform_selection() method.\n"
               << "No fitness found.\n";

        throw logic_error(buffer.str());
    }

#endif

    const Index selected_population_size = static_cast<Index>(population_size/2);

    Tensor<bool, 2> population_copy;

    vector<vector<bool>> population_vector_copy;

    Tensor<bool, 1> selected_population(population.dimension(0));
    selected_population.setConstant(false);

    Index selected_index = 0;

    Tensor<type, 1> fitness_sum = fitness.cumsum(0);    

    const Tensor<type, 0> sum = fitness.sum();

    type random;

    Index random_loops = 0;

    Tensor<type, 1> fitness_copy(fitness);

    // Elitist selection

    if(elitism_size >= 1)
    {
        selected_index = get_optimal_individual_index();

        selected_population[selected_index] = true;

<<<<<<< HEAD
        vector<bool> selected_inputs = tensor_to_vector(population.chip(selected_index, 0));
        population_vector_copy.push_back(selected_inputs);
=======
        population_vector_copy.push_back(tensor_to_vector(population.chip(selected_index, 0)));
>>>>>>> f4e1fcf4

        fitness_copy[selected_index] = -1;
    }

    // Natural selection

<<<<<<< HEAD
    while(static_cast<Index>(population_vector_copy.size()) < elitism_size && static_cast<Index>(population_vector_copy.size()) < selected_population_size)
=======
    while(static_cast<Index>(population_vector_copy.size()) < elitism_size
       && static_cast<Index>(population_vector_copy.size()) < selected_population_size)
>>>>>>> f4e1fcf4
    {
        selected_index = maximal_index(fitness_copy);

        const Tensor<bool, 1> selected_population_row = population.chip(selected_index,0);

        Index count = 0;

        for(size_t i = 0; i < population_vector_copy.size(); i++)
        {
            count = 0;

            for(Index j = 0; j < selected_population_row.size(); j++)
            {
                if(population_vector_copy[i][static_cast<size_t>(j)] == selected_population_row(j)) count++;
            }
        }

        if(count < selected_population_row.size())
        {
            selected_population[selected_index] = true;

            population_vector_copy.push_back(tensor_to_vector(selected_population_row));
        }

        fitness_copy[selected_index] = -1;
<<<<<<< HEAD

//        Tensor<type, 0> stop = fitness_copy.mean();

//        if(stop(0) == -1.) break;
=======
>>>>>>> f4e1fcf4
    }

    // Roulette wheel

    while(static_cast<Index>(population_vector_copy.size()) != selected_population_size)
    {
        random = sum(0)*static_cast<type>(rand() /(RAND_MAX + 1.0));

        for(Index k = 0; k < fitness_sum.size(); k++)
        {
            if(k == 0 && random < fitness_sum[0])
            {
                selected_index = k;
                k = fitness_sum.size();
            }
            else if(random < fitness_sum[k] && random >= fitness_sum[k-1])
            {
                selected_index = k;
                k = fitness_sum.size();
            }
        }

        if(selected_population[selected_index] == false || random_loops == 5)
        {
            selected_population[selected_index] = true;

            population_vector_copy.push_back(tensor_to_vector(population.chip(selected_index,0)));

            random_loops = 0;
        }
        else
        {
            random_loops++;
        }
    }
<<<<<<< HEAD

=======
cout << "wheel" << endl;
>>>>>>> f4e1fcf4
    population_copy.resize(static_cast<Index>(population_vector_copy.size()), static_cast<Index>(population_vector_copy[0].size()));

    population.setZero();

    for(size_t i = 0; i < population_vector_copy.size(); i++)
    {
        for(size_t j = 0; j < population_vector_copy[0].size(); j++)
        {
            population(static_cast<Index>(i),static_cast<Index>(j)) = population_vector_copy[i][j];
        }
    }

}


/// Perform the crossover depending on the crossover method.

void GeneticAlgorithm::perform_crossover()
{
#ifdef __OPENNN_DEBUG__

    if(population.size() <= 1)
    {
        ostringstream buffer;

        buffer << "OpenNN Exception: GeneticAlgorithm class.\n"
               << "void perform_crossover() method.\n"
               << "Selected population size must be greater than 1.\n";

        throw logic_error(buffer.str());
    }

#endif

    switch(crossover_method)
    {
    case OnePoint:
    {
        perform_1point_crossover();
        break;
    }
    case TwoPoint:
    {
        perform_2point_crossover();
        break;
    }
    case Uniform:
    {
        perform_uniform_crossover();
        break;
    }
    }
}


/// Perform the OnePoint crossover method.

void GeneticAlgorithm::perform_1point_crossover()
{

    const Index inputs_number = population.dimension(1);
    const Index selected_population = population.dimension(0);

    Index parent1_index;
    Tensor<bool, 1> parent1(inputs_number);

    Index parent2_index;
    Tensor<bool, 1> parent2(inputs_number);

    Tensor<bool, 1> offspring1(inputs_number);
    Tensor<bool, 1> offspring2(inputs_number);

    Index random_loops = 0;

    Index first_point = crossover_first_point;

    vector<vector<bool>> new_population;

    while(static_cast<Index>(new_population.size()) < population_size)
    {
        parent1_index = static_cast<Index>(rand())%selected_population;

        parent2_index = static_cast<Index>(rand())%selected_population;

        random_loops = 0;

        const Tensor<type, 1 > parent_1 = population.chip(parent1_index,0).cast<type>();
        const Tensor<type, 1 > parent_2 = population.chip(parent2_index,0).cast<type>();

        while(euclidean_distance(parent_1, parent_2)
                <= incest_prevention_distance)
        {
            parent2_index = static_cast<Index>(rand())%selected_population;

            random_loops++;

            if(random_loops == 5 && parent1_index != selected_population-1)
            {
                parent2_index = parent1_index+1;
                break;
            }
            else if(random_loops == 5)
            {
                parent2_index = parent1_index-1;
                break;
            }
        }

        parent1 = population.chip(parent1_index,1);
        parent2 = population.chip(parent2_index,1);

        if(crossover_first_point == 0)
        {
            first_point = 1 + static_cast<Index>(rand())%(inputs_number-1);
        }

        for(Index i = 0; i < inputs_number; i++)
        {
            if(i < first_point)
            {
                offspring1[i] = parent1[i];
                offspring2[i] = parent2[i];
            }
            else
            {
                offspring1[i] = parent2[i];
                offspring2[i] = parent1[i];
            }
        }

        new_population.push_back(tensor_to_vector(offspring1));

        if(static_cast<Index>(new_population.size()) != population_size)
        {
            new_population.push_back(tensor_to_vector(offspring2));
        }
    }

    Tensor<bool, 2> population_copy(static_cast<Index>(new_population.size()), static_cast<Index>(new_population[0].size()));

    for(size_t i = 0; i < new_population.size(); i++)
    {
        for(size_t j = 0; j < new_population[0].size(); j++)
        {
            population_copy(static_cast<Index>(i),static_cast<Index>(j)) = new_population[i][j];
        }
    }

    set_population(population_copy);
}


/// Perform the TwoPoint crossover method.

void GeneticAlgorithm::perform_2point_crossover()
{

    const Index inputs_number = population.dimension(1);
    const Index selected_population = population.dimension(0);

    Index parent1_index;
    Tensor<bool, 1> parent1(inputs_number);
    Index parent2_index;
    Tensor<bool, 1> parent2(inputs_number);

    Tensor<bool, 1> offspring1(inputs_number);
    Tensor<bool, 1> offspring2(inputs_number);

    Index random_loops = 0;

    Index first_point = crossover_first_point;
    Index second_point = crossover_second_point;

    vector<vector<bool>> new_population;

    while(static_cast<Index>(new_population.size()) < population_size)
    {
        parent1_index = static_cast<Index>(rand())%selected_population;
        parent2_index = static_cast<Index>(rand())%selected_population;

        random_loops = 0;

        const Tensor<type, 1 > parent_1 = population.chip(parent1_index,0).cast<type>();
        const Tensor<type, 1 > parent_2 = population.chip(parent2_index,0).cast<type>();

        while(euclidean_distance(parent_1, parent_2)
                <= incest_prevention_distance)
        {
            parent2_index = static_cast<Index>(rand())%selected_population;
            random_loops++;

            if(random_loops == 5 && parent1_index != selected_population-1)
            {
                parent2_index = parent1_index+1;
                break;
            }
            else if(random_loops == 5)
            {
                parent2_index = parent1_index-1;
                break;
            }
        }

        parent1 = population.chip(parent1_index,0);
        parent2 = population.chip(parent2_index,0);

        if(crossover_first_point == 0)
        {
            first_point = 1 + static_cast<Index>(rand())%(inputs_number-2);
        }

        if(crossover_second_point == 0)
        {
            second_point = first_point + static_cast<Index>(rand())%(inputs_number-1-first_point);
        }

        for(Index i = 0; i < inputs_number; i++)
        {
            if(i < first_point)
            {
                offspring1[i] = parent1[i];
                offspring2[i] = parent2[i];
            }
            else if(i < second_point)
            {
                offspring1[i] = parent2[i];
                offspring2[i] = parent1[i];
            }
            else
            {
                offspring1[i] = parent1[i];
                offspring2[i] = parent2[i];
            }
        }

        new_population.push_back(tensor_to_vector(offspring1));

        if(static_cast<Index>(new_population.size()) < population_size)
        {
            new_population.push_back(tensor_to_vector(offspring2));
        }
    }

    Tensor<bool, 2> population_copy(static_cast<Index>(new_population.size()), static_cast<Index>(new_population[0].size()));

    for(size_t i = 0; i < new_population.size(); i++)
    {
        for(size_t j = 0; j < new_population[0].size(); j++)
        {
            population_copy(static_cast<Index>(i),static_cast<Index>(j)) = new_population[i][j];
        }
    }

    set_population(population_copy);

}


/// Perform the uniform crossover method.

void GeneticAlgorithm::perform_uniform_crossover()
{

    const Index inputs_number = population.dimension(1);
    const Index selected_population = static_cast<Index>(population_size/2);

    Index parent1_index;
    Tensor<bool, 1> parent1(inputs_number);

    Index parent2_index;
    Tensor<bool, 1> parent2(inputs_number);

    Tensor<bool, 1> offspring1(inputs_number);
    Tensor<bool, 1> offspring2(inputs_number);

    type random_uniform;
    Index random_loops = 0;

    vector<vector<bool>> new_population;

    while(static_cast<Index>(new_population.size()) < population_size)
    {
        parent1_index = static_cast<Index>(rand())%selected_population;
        parent2_index = static_cast<Index>(rand())%selected_population;

        random_loops = 0;

        const Tensor<type, 1 > parent_1 = population.chip(parent1_index,0).cast<type>();
        const Tensor<type, 1 > parent_2 = population.chip(parent2_index,0).cast<type>();

        while(euclidean_distance(parent_1, parent_2)
                <= incest_prevention_distance)
        {
            parent2_index = static_cast<Index>(rand())%selected_population;
            random_loops++;

            if(random_loops == 5 && parent1_index != selected_population-1)
            {
                parent2_index = parent1_index+1;
                break;
            }
            else if(random_loops == 5)
            {
                parent2_index = parent1_index-1;
                break;
            }
        }

        parent1 = population.chip(parent1_index,0);
        parent2 = population.chip(parent2_index,0);

        for(Index i = 0; i < inputs_number; i++)
        {
            random_uniform = static_cast<type>(1.0)*static_cast<type>(rand() /(RAND_MAX + 1.0));

            if(random_uniform > static_cast<type>(0.5))
            {
                offspring1[i] = parent1[i];
                offspring2[i] = parent2[i];
            }
            else
            {
                offspring1[i] = parent2[i];
                offspring2[i] = parent1[i];
            }
        }

        new_population.push_back(tensor_to_vector(offspring1));

        if(static_cast<Index>(new_population.size()) != population_size)
        {
            new_population.push_back(tensor_to_vector(offspring2));
        }
    }

    Tensor<bool, 2> population_copy(static_cast<Index>(new_population.size()), static_cast<Index>(new_population[0].size()));

    for(size_t i = 0; i < new_population.size(); i++)
    {
        for(size_t j = 0; j < new_population[0].size(); j++)
        {
            population_copy(static_cast<Index>(i),static_cast<Index>(j)) = new_population[i][j];
        }
    }

    set_population(population_copy);
}


/// Perform the mutation of the individuals generated in the crossover.

void GeneticAlgorithm::perform_mutation()
{
#ifdef __OPENNN_DEBUG__

    if(population.dimension(0) != population_size)
    {
        ostringstream buffer;

        buffer << "OpenNN Exception: GeneticAlgorithm class.\n"
               << "void perform_mutation() method.\n"
               << "Population size must be equal to "<< population_size <<".\n";

        throw logic_error(buffer.str());
    }

#endif

    const Index selected_population_size = population_size - elitism_size;

    type random;

    for(Index i = selected_population_size; i < population.dimension(0); i++)
    {
        for(Index j = 0; j < population.dimension(1); j++)
        {
            random = static_cast<type>(1.0)*static_cast<type>(rand() /(RAND_MAX + 1.0));

            if(random <= mutation_rate)
            {
                population(i,j) = !population(i,j);
            }
        }
    }
}


/// Return the index of the optimal individual of the population considering the tolerance.

Index GeneticAlgorithm::get_optimal_individual_index() const
{
    Index index = 0;

    Tensor<bool, 1> optimal_inputs = population.chip(0,0);

    type optimum_error = loss(0,1);

    Tensor<bool, 1> current_inputs(optimal_inputs.size());

    type current_error = 0;

    for(Index i = 1; i < population_size; i++)
    {
        current_inputs = population.chip(i,0);
        current_error = loss(i,1);

        Index count_inputs = 0;
        Index count_optimal = 0;

        for(Index j = 0; j < optimal_inputs.size(); j++)
        {
            if(current_inputs(j) == true) count_inputs++;
            if(optimal_inputs(j) == true) count_optimal++;
        }

        if((abs(optimum_error-current_error) < tolerance &&
                count_inputs > count_optimal) ||
                (abs(optimum_error-current_error) >= tolerance &&
                 current_error < optimum_error)  )
        {
            optimal_inputs = current_inputs;
            optimum_error = current_error;

            index = i;
        }
    }

    return index;
}


/// Select the inputs with best generalization properties using the genetic algorithm.

GeneticAlgorithm::GeneticAlgorithmResults* GeneticAlgorithm::perform_inputs_selection()
{
#ifdef __OPENNN_DEBUG__

    check();

#endif

    GeneticAlgorithmResults* results = new GeneticAlgorithmResults();

    if(display)
    {
        cout << "Performing genetic inputs selection..." << endl;
    }

    // Loss index

    const LossIndex* loss_index_pointer = training_strategy_pointer->get_loss_index_pointer();

    // Data set

    DataSet* data_set_pointer = loss_index_pointer->get_data_set_pointer();

    // Neural network

    NeuralNetwork* neural_network_pointer = loss_index_pointer->get_neural_network_pointer();

    // Optimization algorithm

    Index minimal_index;
    type current_training_error;
    type current_selection_error;

    Tensor<bool, 1> current_inputs;
    Tensor<DataSet::VariableUse, 1> current_uses;
    Tensor<type, 0> current_mean;
    type current_standard_deviation;
    Tensor<type, 1> current_parameters;

    type optimum_selection_error = 1e10;
    type optimum_training_error = 0;

    Tensor<bool, 1> optimal_inputs;
    Tensor<type, 1> optimal_parameters;

    Index optimal_generation = 0;

    bool end_algortihm = false;

<<<<<<< HEAD
    Index iterations = 0;

=======
>>>>>>> f4e1fcf4
    Index index = 0;

    time_t beginning_time, current_time;
    type elapsed_time = 0;

    original_uses = data_set_pointer->get_columns_uses();

    current_uses = original_uses;

    Index count = 0;

    for(Index i = 0; i < original_uses.size(); i++)
    {
        if(original_uses(i) == DataSet::Input) count++;
    }

    optimal_inputs.resize(count);
    optimal_inputs.setConstant(0);

    Tensor<type, 2>  test(100,4);

    time(&beginning_time);

    initialize_population();

<<<<<<< HEAD
    for(Index epoch = 0; epoch < maximum_epochs_number; epoch++)
    {cout << "1" << endl;
        if(epoch != 0)
        {
            evolve_population();
=======
    for(Index iteration = 0; iteration < maximum_iterations_number; iteration++)
    {
        cout << "iteration: " << iteration << endl;

        if(iteration != 0)
        {
            cout << "Before evolve" << endl;

            evolve_population();

            cout << "Evolve" << endl;
>>>>>>> f4e1fcf4
        }

        evaluate_population();

<<<<<<< HEAD
=======
        cout << "Evaluate" << endl;

>>>>>>> f4e1fcf4
        minimal_index = get_optimal_individual_index();

        current_mean = loss.chip(1,1).mean();

        current_standard_deviation = standard_deviation(loss.chip(1,1));

        current_inputs = population.chip(minimal_index,0);

        current_selection_error = loss(minimal_index,1);

        current_training_error = loss(minimal_index,0);

        current_parameters = neural_network_pointer->get_parameters();

        Index count_optimal = 0;
        Index count_inputs = 0;

        for(Index k = 0; k < optimal_inputs.size(); k++)
        {
            if(optimal_inputs(k) == true) count_optimal++;
            if(current_inputs(k) == true) count_inputs++;
        }

        if((abs(optimum_selection_error - current_selection_error) >= tolerance &&
                optimum_selection_error > current_selection_error) ||
                (abs(optimum_selection_error - current_selection_error) < tolerance &&
                 count_optimal < count_inputs))
        {
            optimal_inputs = current_inputs;
            optimum_training_error = current_training_error;
            optimum_selection_error = current_selection_error;
<<<<<<< HEAD
            optimal_generation = epoch;
=======
            optimal_generation = iteration;
>>>>>>> f4e1fcf4
            optimal_parameters = current_parameters;
        }

        time(&current_time);
        elapsed_time = static_cast<type>(difftime(current_time, beginning_time));

<<<<<<< HEAD
/*
        if(reserve_generation_mean)
        {
            results->generation_mean_history.push_back(current_mean);
=======
        if(reserve_generation_mean)
        {
            results->generation_selection_error_mean_history
                    = insert_result(current_mean(), results->generation_selection_error_mean_history);
>>>>>>> f4e1fcf4
        }

        if(reserve_generation_standard_deviation)
        {
<<<<<<< HEAD
            results->generation_standard_deviation_history.push_back(current_standard_deviation);
=======
//            results->generation_standard_deviation_history.push_back(current_standard_deviation);

            results->generation_selection_error_standard_deviation_history
                    = insert_result(current_standard_deviation, results->generation_selection_error_standard_deviation_history);
>>>>>>> f4e1fcf4
        }

        if(reserve_generation_minimum_selection)
        {
<<<<<<< HEAD
            results->generation_minimum_selection_history.push_back(current_selection_error);
=======
//            results->generation_minimum_selection_history.push_back(current_selection_error);

            results->generation_minimum_selection_error_history
                    = insert_result(current_selection_error, results->generation_minimum_selection_error_history);
>>>>>>> f4e1fcf4
        }

        if(reserve_generation_optimum_loss)
        {
<<<<<<< HEAD
            results->generation_optimum_loss_history.push_back(current_training_error);
        }
*/
=======
//            results->generation_optimum_loss_history.push_back(current_training_error);

            results->generation_optimum_training_error_history
                    = insert_result(current_training_error, results->generation_optimum_training_error_history);
        }

>>>>>>> f4e1fcf4
        // Stopping criteria

        if(elapsed_time >= maximum_time)
        {
            end_algortihm = true;

            if(display)
            {
                cout << "Maximum time reached." << endl;
            }

            results->stopping_condition = InputsSelection::MaximumTime;
        }
        else if(current_selection_error <= selection_error_goal)
        {
            end_algortihm = true;

            if(display)
            {
                cout << "selection error reached." << endl;
            }

            results->stopping_condition = InputsSelection::SelectionErrorGoal;
        }
<<<<<<< HEAD
        else if(epoch >= maximum_epochs_number-1)
=======
        else if(iteration >= maximum_iterations_number-1)
>>>>>>> f4e1fcf4
        {
            end_algortihm = true;

            if(display)
            {
<<<<<<< HEAD
                cout << "Maximum number of epochs reached." << endl;
=======
                cout << "Maximum number of iterations reached." << endl;
>>>>>>> f4e1fcf4
            }

            results->stopping_condition = InputsSelection::MaximumIterations;
        }

        for(Index j = 0; j < current_inputs.size(); j++)
        {
            index = get_input_index(original_uses,j);

            if(current_inputs[j] == false)
            {
<<<<<<< HEAD
                current_uses[index] = DataSet::UnusedVariable;
            }
            else
            {
                current_uses[index] = DataSet::Input;
=======
                current_uses(index) = DataSet::UnusedVariable;
            }
            else
            {
                current_uses(index) = DataSet::Input;
>>>>>>> f4e1fcf4
            }
        }

        // Print results

        data_set_pointer->set_columns_uses(current_uses);
        Tensor<type, 0> mean = loss.chip(1,1).mean();

        if(display)
        {
<<<<<<< HEAD
            cout << "Generation: " << epoch+1 << endl;
=======
            cout << "Generation: " << iteration+1 << endl;
>>>>>>> f4e1fcf4
            cout << "Generation optimal inputs: " << data_set_pointer->get_input_variables_names().cast<string>()
                 << " " << endl;
            cout << "Generation optimal number of inputs: " << data_set_pointer->get_input_variables_names().size() << endl;
            cout << "Generation optimum selection error: " << current_selection_error << endl;
            cout << "Corresponding training loss: " << current_training_error << endl;
            cout << "Generation selection mean = " << mean(0) << endl;
            cout << "Generation selection standard deviation = " << standard_deviation(loss.chip(1,1)) << endl;
            cout << "Elapsed time: " << write_elapsed_time(elapsed_time) << endl;

            cout << endl;
        }

<<<<<<< HEAD
        if(end_algortihm == true) break;
    }

    // Save results

    results->optimal_inputs = optimal_inputs;
    results->final_selection_error = optimum_selection_error;
    results->final_training_error = optimum_training_error;
    results->iterations_number = iterations;
    results->elapsed_time = elapsed_time;
    results->minimal_parameters = optimal_parameters;
=======
        if(end_algortihm == true)
        {
            // Save results

            results->optimal_inputs = optimal_inputs;
            results->final_selection_error = optimum_selection_error;
            results->final_training_error = optimum_training_error;
            results->iterations_number = iteration+1;
            results->elapsed_time = elapsed_time;
            results->minimal_parameters = optimal_parameters;

            break;
        }
    }

>>>>>>> f4e1fcf4

    Index original_index;

    Tensor<DataSet::VariableUse, 1> optimal_uses = original_uses;

    for(Index i = 0; i < optimal_inputs.size(); i++)
    {
        original_index = get_input_index(original_uses, i);
        if(optimal_inputs[i] == 1)
        {
<<<<<<< HEAD
            optimal_uses[original_index] = DataSet::Input;
        }
        else
        {
            optimal_uses[original_index] = DataSet::UnusedVariable;
=======
            optimal_uses(original_index) = DataSet::Input;
        }
        else
        {
            optimal_uses(original_index) = DataSet::UnusedVariable;
>>>>>>> f4e1fcf4
        }
    }

    // Set Data set results

    data_set_pointer->set_columns_uses(optimal_uses);

<<<<<<< HEAD
=======
    cout << "data set results" << endl;

>>>>>>> f4e1fcf4
    // Set Neural network results

    neural_network_pointer->set_inputs_number(optimal_inputs);

<<<<<<< HEAD
    neural_network_pointer->set_parameters(optimal_parameters);

=======
    cout << "inputs number" << endl;

    neural_network_pointer->set_parameters(optimal_parameters);

    cout << "set parameters" << endl;

    neural_network_pointer->set_inputs_names(data_set_pointer->get_input_variables_names());

        cout << "inputs names" << endl;

>>>>>>> f4e1fcf4
    time(&current_time);
    elapsed_time = static_cast<type>(difftime(current_time, beginning_time));


<<<<<<< HEAD
=======
        cout << "time" << endl;

>>>>>>> f4e1fcf4
    if(display)
    {
        cout << "Optimal inputs: " << data_set_pointer->get_input_variables_names().cast<string>() << endl;
        cout << "Optimal generation: " << optimal_generation << endl;
        cout << "Optimal number of inputs: " << data_set_pointer->get_input_variables_names().size() << endl;
        cout << "Optimum training error: " << optimum_training_error << endl;
        cout << "Optimum selection error: " << optimum_selection_error << endl;
        cout << "Elapsed time: " << write_elapsed_time(elapsed_time) << endl;
    }

    return results;
}


/// Writes as matrix of strings the most representative atributes.

Tensor<string, 2> GeneticAlgorithm::to_string_matrix() const
{
<<<<<<< HEAD
    /*
=======
    Tensor<string, 2> string_matrix(10, 2);
/*
>>>>>>> f4e1fcf4
        ostringstream buffer;

        Tensor<string, 1> labels;
        Tensor<string, 1> values;

       // Trials number

<<<<<<< HEAD
       labels.push_back("Trials number");
=======
       string_matrix(0, 0) = "Trials number";
>>>>>>> f4e1fcf4

       buffer.str("");
       buffer << trials_number;

<<<<<<< HEAD
       values.push_back(buffer.str());

       // Tolerance

       labels.push_back("Tolerance");
=======
       // Tolerance

       string_matrix(1, 0) = "Tolerance";
>>>>>>> f4e1fcf4

       buffer.str("");
       buffer << tolerance;

<<<<<<< HEAD
       values.push_back(buffer.str());

       // Population size

       labels.push_back("Population size");
=======
       // Population size

       string_matrix(2, 0) = "Population size";
>>>>>>> f4e1fcf4

       buffer.str("");
       buffer << population_size;

<<<<<<< HEAD
       values.push_back(buffer.str());

       // Initialization method

       labels.push_back("Initialization method");

       const string initialization_method = write_initialization_method();

       values.push_back(initialization_method);

=======
       // Initialization method

       string_matrix(3, 0) = "Initialization method";

       const string initialization_method = write_initialization_method();

>>>>>>> f4e1fcf4
       // Fitness assignment method

       labels.push_back("Fitness assignment method");

       const string fitnes_assignment_method = write_fitness_assignment_method();

       values.push_back(fitnes_assignment_method);

       // Crossover method

       labels.push_back("Crossover method");

       const string crossover_method = write_crossover_method();

       values.push_back(crossover_method);

       // Elitism size

       labels.push_back("Elitism size");

       buffer.str("");
       buffer << elitism_size;

<<<<<<< HEAD
       values.push_back(buffer.str());
=======
>>>>>>> f4e1fcf4

       // Crossover first point

       labels.push_back("Crossover first point");

       buffer.str("");
       buffer << crossover_first_point;

<<<<<<< HEAD
       values.push_back(buffer.str());

=======
>>>>>>> f4e1fcf4
       // Crossover second point

       labels.push_back("Crossover second point");

       buffer.str("");
       buffer << crossover_second_point;

<<<<<<< HEAD
       values.push_back(buffer.str());

=======
>>>>>>> f4e1fcf4
       // Selective pressure

       labels.push_back("Selective pressure");

       buffer.str("");
       buffer << selective_pressure;

<<<<<<< HEAD
       values.push_back(buffer.str());

=======
>>>>>>> f4e1fcf4
       // Mutation rate

       labels.push_back("Mutation rate");

       buffer.str("");
       buffer << mutation_rate;

       values.push_back(buffer.str());

       // Selection loss goal

       labels.push_back("Selection loss goal");

       buffer.str("");
       buffer << selection_error_goal;

       values.push_back(buffer.str());

       // Maximum Generations number

       labels.push_back("Maximum Generations number");

       buffer.str("");
       buffer << maximum_epochs_number;

       values.push_back(buffer.str());

       // Maximum time

       labels.push_back("Maximum time");

       buffer.str("");
       buffer << maximum_time;

       values.push_back(buffer.str());

       // Plot training error history

       labels.push_back("Plot training error history");

       buffer.str("");

       if(reserve_error_data)
       {
           buffer << "true";
       }
       else
       {
           buffer << "false";
       }

       values.push_back(buffer.str());

       // Plot selection error history

       labels.push_back("Plot selection error history");

       buffer.str("");

       if(reserve_selection_error_data)
       {
           buffer << "true";
       }
       else
       {
           buffer << "false";
       }

       values.push_back(buffer.str());

       // Plot generation mean history

       labels.push_back("Plot generation mean history");

       buffer.str("");

       if(reserve_generation_mean)
       {
           buffer << "true";
       }
       else
       {
           buffer << "false";
       }

       values.push_back(buffer.str());

       // Plot generation standard deviation history

       labels.push_back("Plot generation standard deviation history");

       buffer.str("");

       if(reserve_generation_standard_deviation)
       {
           buffer << "true";
       }
       else
       {
           buffer << "false";
       }

       values.push_back(buffer.str());

<<<<<<< HEAD
       const Index rows_number = labels.size();
       const Index columns_number = 2;

       Tensor<string, 2> string_matrix(rows_number, columns_number);

       string_matrix.set_column(0, labels, "name");
       string_matrix.set_column(1, values, "value");

        return string_matrix;
    */
    return Tensor<string, 2>();
}


/// Prints to the screen the genetic algorithm parameters, the stopping criteria
/// and other user stuff concerning the genetic algorithm object.

tinyxml2::XMLDocument* GeneticAlgorithm::to_XML() const
{
    ostringstream buffer;

    tinyxml2::XMLDocument* document = new tinyxml2::XMLDocument;

    // Order Selection algorithm

    tinyxml2::XMLElement* root_element = document->NewElement("GeneticAlgorithm");

    document->InsertFirstChild(root_element);

    tinyxml2::XMLElement* element = nullptr;
    tinyxml2::XMLText* text = nullptr;

    // Regression
//    {
//        element = document->NewElement("Approximation");
//        root_element->LinkEndChild(element);

//        buffer.str("");
//        buffer << approximation;

//        text = document->NewText(buffer.str().c_str());
//        element->LinkEndChild(text);
//    }

    // Trials number
    {
        element = document->NewElement("TrialsNumber");
        root_element->LinkEndChild(element);

        buffer.str("");
        buffer << trials_number;

        text = document->NewText(buffer.str().c_str());
        element->LinkEndChild(text);
    }

    // Tolerance
    {
        element = document->NewElement("Tolerance");
        root_element->LinkEndChild(element);

        buffer.str("");
        buffer << tolerance;

        text = document->NewText(buffer.str().c_str());
        element->LinkEndChild(text);
    }

    // Population size
    {
        element = document->NewElement("PopulationSize");
        root_element->LinkEndChild(element);

        buffer.str("");
        buffer << population_size;

        text = document->NewText(buffer.str().c_str());
        element->LinkEndChild(text);
    }

    // Initialization method
    {
        element = document->NewElement("InitializationMethod");
        root_element->LinkEndChild(element);

        text = document->NewText(write_initialization_method().c_str());
        element->LinkEndChild(text);
    }

    // Fitness assignment method
    {
        element = document->NewElement("FitnessAssignmentMethod");
        root_element->LinkEndChild(element);

        text = document->NewText(write_fitness_assignment_method().c_str());
        element->LinkEndChild(text);
    }

    // Crossover method
    {
        element = document->NewElement("CrossoverMethod");
        root_element->LinkEndChild(element);

        text = document->NewText(write_crossover_method().c_str());
        element->LinkEndChild(text);
    }

    // Elitism size
    {
        element = document->NewElement("ElitismSize");
        root_element->LinkEndChild(element);

        buffer.str("");
        buffer << elitism_size;

        text = document->NewText(buffer.str().c_str());
        element->LinkEndChild(text);
    }

    // Crossover first point
    {
        element = document->NewElement("CrossoverFirstPoint");
        root_element->LinkEndChild(element);

        buffer.str("");
        buffer << crossover_first_point;

        text = document->NewText(buffer.str().c_str());
        element->LinkEndChild(text);
    }

    // Crossover second point
    {
        element = document->NewElement("CrossoverSecondPoint");
        root_element->LinkEndChild(element);

        buffer.str("");
        buffer << crossover_second_point;

        text = document->NewText(buffer.str().c_str());
        element->LinkEndChild(text);
    }

    // Selective pressure
    {
        element = document->NewElement("SelectivePressure");
        root_element->LinkEndChild(element);

        buffer.str("");
        buffer << selective_pressure;

        text = document->NewText(buffer.str().c_str());
        element->LinkEndChild(text);
    }

    // Mutation rate
    {
        element = document->NewElement("MutationRate");
        root_element->LinkEndChild(element);

        buffer.str("");
        buffer << mutation_rate;

        text = document->NewText(buffer.str().c_str());
        element->LinkEndChild(text);
    }

    // selection error goal
    {
        element = document->NewElement("SelectionErrorGoal");
        root_element->LinkEndChild(element);

        buffer.str("");
        buffer << selection_error_goal;

        text = document->NewText(buffer.str().c_str());
        element->LinkEndChild(text);
    }

    // Maximum iterations
    {
        element = document->NewElement("MaximumGenerationsNumber");
        root_element->LinkEndChild(element);

        buffer.str("");
        buffer << maximum_epochs_number;

        text = document->NewText(buffer.str().c_str());
        element->LinkEndChild(text);
    }

    // Maximum time
    {
        element = document->NewElement("MaximumTime");
        root_element->LinkEndChild(element);

        buffer.str("");
        buffer << maximum_time;

        text = document->NewText(buffer.str().c_str());
        element->LinkEndChild(text);
    }

    // Reserve generation optimum loss
    {
        element = document->NewElement("ReserveGenerationOptimumLoss");
        root_element->LinkEndChild(element);

        buffer.str("");
        buffer << reserve_generation_optimum_loss;

        text = document->NewText(buffer.str().c_str());
        element->LinkEndChild(text);
    }

    // Reserve generation minimum selection
    {
        element = document->NewElement("ReserveGenerationMinimumSelection");
        root_element->LinkEndChild(element);

        buffer.str("");
        buffer << reserve_generation_minimum_selection;

        text = document->NewText(buffer.str().c_str());
        element->LinkEndChild(text);
    }

    // Reserve generation mean
    {
        element = document->NewElement("ReserveGenerationMean");
        root_element->LinkEndChild(element);

        buffer.str("");
        buffer << reserve_generation_mean;

        text = document->NewText(buffer.str().c_str());
        element->LinkEndChild(text);
    }

    // Reserve generation standard deviation
    {
        element = document->NewElement("ReserveGenerationStandardDeviation");
        root_element->LinkEndChild(element);

        buffer.str("");
        buffer << reserve_generation_standard_deviation;

        text = document->NewText(buffer.str().c_str());
        element->LinkEndChild(text);
    }

    // Incest prevention distance
//    {
//        element = document->NewElement("IncestPreventionDistance");
//        root_element->LinkEndChild(element);

//        buffer.str("");
//        buffer << incest_prevention_distance;

//        text = document->NewText(buffer.str().c_str());
//        element->LinkEndChild(text);
//    }


    // Reserve loss data
//    {
//        element = document->NewElement("ReserveTrainingErrorHistory");
//        root_element->LinkEndChild(element);

//        buffer.str("");
//        buffer << reserve_error_data;

//        text = document->NewText(buffer.str().c_str());
//        element->LinkEndChild(text);
//    }

    // Reserve selection error data
//    {
//        element = document->NewElement("ReserveSelectionErrorHistory");
//        root_element->LinkEndChild(element);

//        buffer.str("");
//        buffer << reserve_selection_error_data;

//        text = document->NewText(buffer.str().c_str());
//        element->LinkEndChild(text);
//    }

    // Reserve minimal parameters
//    {
//        element = document->NewElement("ReserveMinimalParameters");
//        root_element->LinkEndChild(element);

//        buffer.str("");
//        buffer << reserve_minimal_parameters;

//        text = document->NewText(buffer.str().c_str());
//        element->LinkEndChild(text);
//    }

    // Display
//    {
//        element = document->NewElement("Display");
//        root_element->LinkEndChild(element);

//        buffer.str("");
//        buffer << display;

//        text = document->NewText(buffer.str().c_str());
//        element->LinkEndChild(text);
//    }

    // Maximum correlation
//    {
//        element = document->NewElement("MaximumCorrelation");
//        root_element->LinkEndChild(element);

//        buffer.str("");
//        buffer << maximum_correlation;

//        text = document->NewText(buffer.str().c_str());
//        element->LinkEndChild(text);
//    }

    // Minimum correlation
//    {
//        element = document->NewElement("MinimumCorrelation");
//        root_element->LinkEndChild(element);

//        buffer.str("");
//        buffer << minimum_correlation;

//        text = document->NewText(buffer.str().c_str());
//        element->LinkEndChild(text);
//    }

    return document;
=======
*/
        return string_matrix;
>>>>>>> f4e1fcf4
}


/// Serializes the genetic algorithm object into a XML document of the TinyXML library without keep the DOM
/// tree in memory.
/// See the OpenNN manual for more information about the format of this document.

void GeneticAlgorithm::write_XML(tinyxml2::XMLPrinter& file_stream) const
{
    ostringstream buffer;

    //file_stream.OpenElement("GeneticAlgorithm");

    // Trials number

    file_stream.OpenElement("TrialsNumber");

    buffer.str("");
    buffer << trials_number;

    file_stream.PushText(buffer.str().c_str());

    file_stream.CloseElement();

    // Tolerance

    file_stream.OpenElement("Tolerance");

    buffer.str("");
    buffer << tolerance;

    file_stream.PushText(buffer.str().c_str());

    file_stream.CloseElement();

    // Population size

    file_stream.OpenElement("PopulationSize");

    buffer.str("");
    buffer << population_size;

    file_stream.PushText(buffer.str().c_str());

    file_stream.CloseElement();

    // Initialization method

    file_stream.OpenElement("InitializationMethod");

    file_stream.PushText(write_initialization_method().c_str());

    file_stream.CloseElement();

    // Fitness assignment method

    file_stream.OpenElement("FitnessAssignmentMethod");

    file_stream.PushText(write_fitness_assignment_method().c_str());

    file_stream.CloseElement();

    // Crossover method

    file_stream.OpenElement("CrossoverMethod");

    file_stream.PushText(write_crossover_method().c_str());

    file_stream.CloseElement();

    // Elitism size

    file_stream.OpenElement("ElitismSize");

    buffer.str("");
    buffer << elitism_size;

    file_stream.PushText(buffer.str().c_str());

    file_stream.CloseElement();

    // Crossover first point

    file_stream.OpenElement("CrossoverFirstPoint");

    buffer.str("");
    buffer << crossover_first_point;

    file_stream.PushText(buffer.str().c_str());

    file_stream.CloseElement();

    // Crossover second point

    file_stream.OpenElement("CrossoverSecondPoint");

    buffer.str("");
    buffer << crossover_second_point;

    file_stream.PushText(buffer.str().c_str());

    file_stream.CloseElement();

    // Selective pressure

    file_stream.OpenElement("SelectivePressure");

    buffer.str("");
    buffer << selective_pressure;

    file_stream.PushText(buffer.str().c_str());

    file_stream.CloseElement();

    // Mutation rate

    file_stream.OpenElement("MutationRate");

    buffer.str("");
    buffer << mutation_rate;

    file_stream.PushText(buffer.str().c_str());

    file_stream.CloseElement();

    // selection error goal

    file_stream.OpenElement("SelectionErrorGoal");

    buffer.str("");
    buffer << selection_error_goal;

    file_stream.PushText(buffer.str().c_str());

    file_stream.CloseElement();

    // Maximum iterations

    file_stream.OpenElement("MaximumGenerationsNumber");

    buffer.str("");
<<<<<<< HEAD
    buffer << maximum_epochs_number;
=======
    buffer << maximum_iterations_number;
>>>>>>> f4e1fcf4

    file_stream.PushText(buffer.str().c_str());

    file_stream.CloseElement();

    // Maximum time

    file_stream.OpenElement("MaximumTime");

    buffer.str("");
    buffer << maximum_time;

    file_stream.PushText(buffer.str().c_str());

    file_stream.CloseElement();

    // Reserve generation optimum loss

    file_stream.OpenElement("ReserveGenerationOptimumLoss");

    buffer.str("");
    buffer << reserve_generation_optimum_loss;

    file_stream.PushText(buffer.str().c_str());

    file_stream.CloseElement();

    // Reserve generation minimum selection

    file_stream.OpenElement("ReserveGenerationMinimumSelection");

    buffer.str("");
    buffer << reserve_generation_minimum_selection;

    file_stream.PushText(buffer.str().c_str());

    file_stream.CloseElement();

    // Reserve generation mean

    file_stream.OpenElement("ReserveGenerationMean");

    buffer.str("");
    buffer << reserve_generation_mean;

    file_stream.PushText(buffer.str().c_str());

    file_stream.CloseElement();

    // Reserve generation standard deviation

    file_stream.OpenElement("ReserveGenerationStandardDeviation");

    buffer.str("");
    buffer << reserve_generation_standard_deviation;

    file_stream.PushText(buffer.str().c_str());

    file_stream.CloseElement();
}


/// Deserializes a TinyXML document into this genetic algorithm object.
/// @param document TinyXML document containing the member data.

void GeneticAlgorithm::from_XML(const tinyxml2::XMLDocument& document)
{
    const tinyxml2::XMLElement* root_element = document.FirstChildElement("GeneticAlgorithm");

    if(!root_element)
    {
        ostringstream buffer;

        buffer << "OpenNN Exception: GeneticAlgorithm class.\n"
               << "void from_XML(const tinyxml2::XMLDocument&) method.\n"
               << "GeneticAlgorithm element is nullptr.\n";

        throw logic_error(buffer.str());
    }

    // Regression
    {
        const tinyxml2::XMLElement* element = root_element->FirstChildElement("Approximation");

        if(element)
        {
            const string new_approximation = element->GetText();

            try
            {
                set_approximation(new_approximation != "0");
            }
            catch(const logic_error& e)
            {
                cerr << e.what() << endl;
            }
        }
    }

    // Trials number
    {
        const tinyxml2::XMLElement* element = root_element->FirstChildElement("TrialsNumber");

        if(element)
        {
            const Index new_trials_number = static_cast<Index>(atoi(element->GetText()));

            try
            {
                set_trials_number(new_trials_number);
            }
            catch(const logic_error& e)
            {
                cerr << e.what() << endl;
            }
        }
    }

    // Initialization method
    {
        const tinyxml2::XMLElement* element = root_element->FirstChildElement("InitializationMethod");

        if(element)
        {
            const string new_initialization_method = element->GetText();

            try
            {
                set_inicialization_method(new_initialization_method);
            }
            catch(const logic_error& e)
            {
                cerr << e.what() << endl;
            }
        }
    }

    // Crossover method
    {
        const tinyxml2::XMLElement* element = root_element->FirstChildElement("CrossoverMethod");

        if(element)
        {
            const string new_crossover_method = element->GetText();

            try
            {
                set_crossover_method(new_crossover_method);
            }
            catch(const logic_error& e)
            {
                cerr << e.what() << endl;
            }
        }
    }

    // Fitness assignment method
    {
        const tinyxml2::XMLElement* element = root_element->FirstChildElement("FitnessAssignmentMethod");

        if(element)
        {
            const string new_fitness_assignment_method = element->GetText();

            try
            {
                set_fitness_assignment_method(new_fitness_assignment_method);
            }
            catch(const logic_error& e)
            {
                cerr << e.what() << endl;
            }
        }
    }

    // Population size
    {
        const tinyxml2::XMLElement* element = root_element->FirstChildElement("PopulationSize");

        if(element)
        {
            const Index new_population_size = static_cast<Index>(atoi(element->GetText()));

            try
            {
                set_population_size(new_population_size);
            }
            catch(const logic_error& e)
            {
                cerr << e.what() << endl;
            }
        }
    }

    // Incest prevention distance
    {
        const tinyxml2::XMLElement* element = root_element->FirstChildElement("IncestPreventionDistance");

        if(element)
        {
            const type new_incest_prevention_rate = static_cast<type>(atof(element->GetText()));

            try
            {
                set_incest_prevention_distance(new_incest_prevention_rate);
            }
            catch(const logic_error& e)
            {
                cerr << e.what() << endl;
            }
        }
    }

    // Mutation rate
    {
        const tinyxml2::XMLElement* element = root_element->FirstChildElement("MutationRate");

        if(element)
        {
            const type new_mutation_rate = static_cast<type>(atof(element->GetText()));

            try
            {
                set_mutation_rate(new_mutation_rate);
            }
            catch(const logic_error& e)
            {
                cerr << e.what() << endl;
            }
        }
    }

    // Elitism size
    {
        const tinyxml2::XMLElement* element = root_element->FirstChildElement("ElitismSize");

        if(element)
        {
            const Index new_elitism_size = static_cast<Index>(atoi(element->GetText()));

            try
            {
                set_elitism_size(new_elitism_size);
            }
            catch(const logic_error& e)
            {
                cerr << e.what() << endl;
            }
        }
    }

    // Crossover first point
    {
        const tinyxml2::XMLElement* element = root_element->FirstChildElement("CrossoverFirstPoint");

        if(element)
        {
            const Index new_crossover_first_point = static_cast<Index>(atoi(element->GetText()));

            try
            {
                set_crossover_first_point(new_crossover_first_point);
            }
            catch(const logic_error& e)
            {
                cerr << e.what() << endl;
            }
        }
    }

    // Crossover second point
    {
        const tinyxml2::XMLElement* element = root_element->FirstChildElement("CrossoverSecondPoint");

        if(element)
        {
            const Index new_crossover_second_point = static_cast<Index>(atoi(element->GetText()));

            try
            {
                set_crossover_second_point(new_crossover_second_point);
            }
            catch(const logic_error& e)
            {
                cerr << e.what() << endl;
            }
        }
    }

    // Selective pressure
    {
        const tinyxml2::XMLElement* element = root_element->FirstChildElement("SelectivePressure");

        if(element)
        {
            const type new_selective_pressure = static_cast<type>(atof(element->GetText()));

            try
            {
                set_selective_pressure(new_selective_pressure);
            }
            catch(const logic_error& e)
            {
                cerr << e.what() << endl;
            }
        }
    }

    // Reserve generation mean
    {
        const tinyxml2::XMLElement* element = root_element->FirstChildElement("ReserveGenerationMean");

        if(element)
        {
            const string new_reserve_generation_mean = element->GetText();

            try
            {
                set_reserve_generation_mean(new_reserve_generation_mean != "0");
            }
            catch(const logic_error& e)
            {
                cerr << e.what() << endl;
            }
        }
    }

    // Reserve generation standard deviation
    {
        const tinyxml2::XMLElement* element = root_element->FirstChildElement("ReserveGenerationStandardDeviation");

        if(element)
        {
            const string new_reserve_generation_standard_deviation = element->GetText();

            try
            {
                set_reserve_generation_standard_deviation(new_reserve_generation_standard_deviation != "0");
            }
            catch(const logic_error& e)
            {
                cerr << e.what() << endl;
            }
        }
    }

    // Reserve generation minimum selection
    {
        const tinyxml2::XMLElement* element = root_element->FirstChildElement("ReserveGenerationMinimumSelection");

        if(element)
        {
            const string new_reserve_generation_minimum_selection = element->GetText();

            try
            {
                set_reserve_generation_minimum_selection(new_reserve_generation_minimum_selection != "0");
            }
            catch(const logic_error& e)
            {
                cerr << e.what() << endl;
            }
        }
    }

    // Reserve generation optimum loss
    {
        const tinyxml2::XMLElement* element = root_element->FirstChildElement("ReserveGenerationOptimumLoss");

        if(element)
        {
            const string new_reserve_generation_optimum_loss = element->GetText();

            try
            {
                set_reserve_generation_optimum_loss(new_reserve_generation_optimum_loss != "0");
            }
            catch(const logic_error& e)
            {
                cerr << e.what() << endl;
            }
        }
    }

    // Reserve error data
    {
        const tinyxml2::XMLElement* element = root_element->FirstChildElement("ReserveTrainingErrorHistory");

        if(element)
        {
<<<<<<< HEAD
            const string new_reserve_error_data = element->GetText();

            try
            {
                set_reserve_error_data(new_reserve_error_data != "0");
=======
            const string new_reserve_training_error_data = element->GetText();

            try
            {
                set_reserve_training_error_data(new_reserve_training_error_data != "0");
>>>>>>> f4e1fcf4
            }
            catch(const logic_error& e)
            {
                cerr << e.what() << endl;
            }
        }
    }

    // Reserve selection error data
    {
        const tinyxml2::XMLElement* element = root_element->FirstChildElement("ReserveSelectionErrorHistory");

        if(element)
        {
            const string new_reserve_selection_error_data = element->GetText();

            try
            {
                set_reserve_selection_error_data(new_reserve_selection_error_data != "0");
            }
            catch(const logic_error& e)
            {
                cerr << e.what() << endl;
            }
        }
    }

    // Reserve minimal parameters
    {
        const tinyxml2::XMLElement* element = root_element->FirstChildElement("ReserveMinimalParameters");

        if(element)
        {
            const string new_reserve_minimal_parameters = element->GetText();

            try
            {
                set_reserve_minimal_parameters(new_reserve_minimal_parameters != "0");
            }
            catch(const logic_error& e)
            {
                cerr << e.what() << endl;
            }
        }
    }

    // Display
    {
        const tinyxml2::XMLElement* element = root_element->FirstChildElement("Display");

        if(element)
        {
            const string new_display = element->GetText();

            try
            {
                set_display(new_display != "0");
            }
            catch(const logic_error& e)
            {
                cerr << e.what() << endl;
            }
        }
    }

    // selection error goal
    {
        const tinyxml2::XMLElement* element = root_element->FirstChildElement("SelectionErrorGoal");

        if(element)
        {
            const type new_selection_error_goal = static_cast<type>(atof(element->GetText()));

            try
            {
                set_selection_error_goal(new_selection_error_goal);
            }
            catch(const logic_error& e)
            {
                cerr << e.what() << endl;
            }
        }
    }

    // Maximum iterations number
    {
        const tinyxml2::XMLElement* element = root_element->FirstChildElement("MaximumGenerationsNumber");

        if(element)
        {
            const Index new_maximum_iterations_number = static_cast<Index>(atoi(element->GetText()));

            try
            {
                set_maximum_iterations_number(new_maximum_iterations_number);
            }
            catch(const logic_error& e)
            {
                cerr << e.what() << endl;
            }
        }
    }

    // Maximum correlation
    {
        const tinyxml2::XMLElement* element = root_element->FirstChildElement("MaximumCorrelation");

        if(element)
        {
            const type new_maximum_correlation = static_cast<type>(atof(element->GetText()));

            try
            {
                set_maximum_correlation(new_maximum_correlation);
            }
            catch(const logic_error& e)
            {
                cerr << e.what() << endl;
            }
        }
    }

    // Minimum correlation
    {
        const tinyxml2::XMLElement* element = root_element->FirstChildElement("MinimumCorrelation");

        if(element)
        {
            const type new_minimum_correlation = static_cast<type>(atof(element->GetText()));

            try
            {
                set_minimum_correlation(new_minimum_correlation);
            }
            catch(const logic_error& e)
            {
                cerr << e.what() << endl;
            }
        }
    }

    // Maximum time
    {
        const tinyxml2::XMLElement* element = root_element->FirstChildElement("MaximumTime");

        if(element)
        {
            const type new_maximum_time = atoi(element->GetText());

            try
            {
                set_maximum_time(new_maximum_time);
            }
            catch(const logic_error& e)
            {
                cerr << e.what() << endl;
            }
        }
    }

    // Tolerance
    {
        const tinyxml2::XMLElement* element = root_element->FirstChildElement("Tolerance");

        if(element)
        {
            const type new_tolerance = static_cast<type>(atof(element->GetText()));

            try
            {
                set_tolerance(new_tolerance);
            }
            catch(const logic_error& e)
            {
                cerr << e.what() << endl;
            }
        }
    }

}


/// Saves to a XML-type file the members of the genetic algorithm object.
/// @param file_name Name of genetic algorithm XML-type file.

void GeneticAlgorithm::save(const string& file_name) const
{
<<<<<<< HEAD
    tinyxml2::XMLDocument* document = to_XML();

    document->SaveFile(file_name.c_str());

    delete document;
=======
//    tinyxml2::XMLDocument* document = to_XML();

//    document->SaveFile(file_name.c_str());

//    delete document;
>>>>>>> f4e1fcf4
}


/// Loads a genetic algorithm object from a XML-type file.
/// @param file_name Name of genetic algorithm XML-type file.

void GeneticAlgorithm::load(const string& file_name)
{
    set_default();

    tinyxml2::XMLDocument document;

    if(document.LoadFile(file_name.c_str()))
    {
        ostringstream buffer;

        buffer << "OpenNN Exception: GeneticAlgorithm class.\n"
               << "void load(const string&) method.\n"
               << "Cannot load XML file " << file_name << ".\n";

        throw logic_error(buffer.str());
    }

    from_XML(document);
}


<<<<<<< HEAD
/// Returns a string representation of the current genetic algorithm results structure.

string GeneticAlgorithm::GeneticAlgorithmResults::object_to_string() const
{
    ostringstream buffer;
    /*
        // Loss history

        if(!loss_data.empty())
        {
            buffer << "% Loss history:\n"
                   << loss_data.to_row_matrix() << "\n";
        }

        // selection error history

        if(!selection_error_data.empty())
        {
            buffer << "% Selection loss history:\n"
                   << selection_error_data.to_row_matrix() << "\n";
        }

        // Generation optimum loss history

        if(!generation_optimum_loss_history.empty())
        {
            buffer << "% Generation optimum loss history:\n"
                   << generation_optimum_loss_history.vector_to_string() << "\n";
        }

        // Generation minimum selection history

        if(!generation_minimum_selection_history.empty())
        {
            buffer << "% Generation minimum selection history:\n"
                   << generation_minimum_selection_history.vector_to_string() << "\n";
        }

        // Generation mean history

        if(!generation_mean_history.empty())
        {
            buffer << "% Generation mean history:\n"
                   << generation_mean_history.vector_to_string() << "\n";
        }

        // Generation standard deviation history

        if(!generation_standard_deviation_history.empty())
        {
            buffer << "% Generation standard deviation history:\n"
                   << generation_standard_deviation_history.vector_to_string() << "\n";
        }

        // Minimal parameters

        if(!minimal_parameters.empty())
        {
            buffer << "% Minimal parameters:\n"
                   << minimal_parameters << "\n";
        }

        // Stopping condition

        buffer << "% Stopping condition\n"
               << write_stopping_condition() << "\n";

        // Optimum selection error

        if(abs(final_selection_error - 0) > numeric_limits<type>::epsilon())
        {
            buffer << "% Optimum selection error:\n"
                   << final_selection_error << "\n";
        }

        // Final training loss

        if(abs(final_training_error - 0) > numeric_limits<type>::epsilon())
        {
            buffer << "% Final training loss:\n"
                   << final_training_error << "\n";
        }

        // Optimal input

        if(!optimal_inputs_indices.empty())
        {
            buffer << "% Optimal input:\n"
                   << optimal_inputs_indices << "\n";
        }

        // Iterations number


        buffer << "% Number of iterations:\n"
               << iterations_number << "\n";

        // Elapsed time

        buffer << "% Elapsed time:\n"
               << write_elapsed_time(elapsed_time) << "\n";
    */
    return buffer.str();
}

=======
>>>>>>> f4e1fcf4
type GeneticAlgorithm::euclidean_distance(const Tensor<type, 1>& tensor, const Tensor<type, 1>& other_tensor)
{
    const Index x_size = tensor.size();

#ifdef __OPENNN_DEBUG__

    const Index y_size = other_tensor.size();

    if(y_size != x_size)
    {
        ostringstream buffer;

        buffer << "OpenNN Exception: Metrics functions.\n"
               << "double euclidean_distance(const Vector<double>&) const "
               "method.\n"
               << "Size must be equal to this size.\n";

        throw logic_error(buffer.str());
    }

#endif

    type distance = 0.0;
    type error;

    for(Index i = 0; i < x_size; i++)
    {
        error = tensor(i) - other_tensor(i);

        distance += error * error;
    }

    return sqrt(distance);
}

<<<<<<< HEAD
=======

vector<bool> GeneticAlgorithm::tensor_to_vector(const Tensor<bool, 1>& tensor)
{
    const size_t size = static_cast<size_t>(tensor.dimension(0));

    vector<bool> new_vector(static_cast<size_t>(size));

    for(size_t i = 0; i < size; i++)
    {
        new_vector[i] = tensor(static_cast<Index>(i));
    }

    return new_vector;
}


>>>>>>> f4e1fcf4
bool GeneticAlgorithm::contains(const vector<vector<bool>>&values, const vector<bool>&values_2) const
{

  if(values.empty()) {
    return false;
  }

  vector<bool> copy(values_2);

  const size_t values_size = values.size();

  for(size_t i = 0; i < values_size; i++)
  {
  for(size_t j = 0; j < values[i].size(); j++)
  {
      typename vector<bool>::iterator it = find(copy.begin(), copy.end(), values[i][j]);

      if(it != copy.end())
      {
          return true;
      }
  }
  }

  return false;
}

}

// OpenNN: Open Neural Networks Library.
// Copyright(C) 2005-2020 Artificial Intelligence Techniques, SL.
//
// This library is free software; you can redistribute it and/or
// modify it under the terms of the GNU Lesser General Public
// License as published by the Free Software Foundation; either
// version 2.1 of the License, or any later version.
//
// This library is distributed in the hope that it will be useful,
// but WITHOUT ANY WARRANTY; without even the implied warranty of
// MERCHANTABILITY or FITNESS FOR A PARTICULAR PURPOSE.  See the GNU
// Lesser General Public License for more details.

// You should have received a copy of the GNU Lesser General Public
// License along with this library; if not, write to the Free Software
// Foundation, Inc., 51 Franklin St, Fifth Floor, Boston, MA  02110-1301  USA

<|MERGE_RESOLUTION|>--- conflicted
+++ resolved
@@ -30,29 +30,6 @@
 }
 
 
-<<<<<<< HEAD
-/// File constructor.
-/// @param file_name Name of XML order selection file.
-
-GeneticAlgorithm::GeneticAlgorithm(const string& file_name)
-    : InputsSelection(file_name)
-{
-    load(file_name);
-}
-
-
-/// XML constructor.
-/// @param genetic_algorithm_document Pointer to a TinyXML document containing the genetic algorithm data.
-
-GeneticAlgorithm::GeneticAlgorithm(const tinyxml2::XMLDocument& genetic_algorithm_document)
-    : InputsSelection(genetic_algorithm_document)
-{
-    from_XML(genetic_algorithm_document);
-}
-
-
-=======
->>>>>>> f4e1fcf4
 /// Destructor.
 
 GeneticAlgorithm::~GeneticAlgorithm()
@@ -269,11 +246,7 @@
     if(training_strategy_pointer == nullptr
             || !training_strategy_pointer->has_neural_network())
     {
-<<<<<<< HEAD
-        maximum_epochs_number = 100;
-=======
         maximum_iterations_number = 100;
->>>>>>> f4e1fcf4
 
         mutation_rate = 0.5;
 
@@ -282,11 +255,7 @@
     else
     {
         inputs_number = training_strategy_pointer->get_neural_network_pointer()->get_inputs_number();
-<<<<<<< HEAD
-        maximum_epochs_number = static_cast<Index>(max(100.,inputs_number*5.));
-=======
         maximum_iterations_number = static_cast<Index>(max(100.,inputs_number*5.));
->>>>>>> f4e1fcf4
 
         mutation_rate = static_cast<type>(1.0/inputs_number);
 
@@ -377,25 +346,7 @@
 
         throw logic_error(buffer.str());
     }
-<<<<<<< HEAD
-/* Not right
-    const Index inputs_number = neural_network_pointer->get_inputs_number();
-
-    if(new_population.dimension(1) != inputs_number)
-    {
-        ostringstream buffer;
-
-        buffer << "OpenNN Exception: GeneticAlgorithm class.\n"
-               << "void set_population(const Tensor<type, 2>&) method.\n"
-               << "Population columns (" << new_population.dimension(1)
-               << ") must be equal to inputs number ("<<inputs_number<<").\n";
-
-        throw logic_error(buffer.str());
-    }
-*/
-=======
-
->>>>>>> f4e1fcf4
+
     if(new_population.dimension(0)  != population_size)
     {
         ostringstream buffer;
@@ -956,11 +907,6 @@
 
     Tensor<type, 2> correlations = data_set_pointer->calculate_input_target_columns_correlations_values();
 
-<<<<<<< HEAD
-//    Tensor<type, 1> final_correlations = absolute_value(correlations.calculate_rows_sum());
-
-=======
->>>>>>> f4e1fcf4
     const Eigen::array<int, 1> rows_sum = {Eigen::array<int, 1>({1})};
 
     Tensor<type, 1> final_correlations = correlations.sum(rows_sum).abs();
@@ -1153,10 +1099,6 @@
     }
 
     calculate_fitness();
-<<<<<<< HEAD
-
-=======
->>>>>>> f4e1fcf4
 }
 
 
@@ -1264,29 +1206,19 @@
 void GeneticAlgorithm::evolve_population()
 {
     Index zero_ocurrences;
-<<<<<<< HEAD
-cout <<"selection" << endl;
+
     perform_selection();
-cout << "crossover" << endl;
+
+    cout << "perform selection" << endl;
+
     perform_crossover();
-cout << "mutation" << endl;
+
+    cout << "perform crossover" << endl;
+
     perform_mutation();
 
-=======
-
-    perform_selection();
-
-    cout << "perform selection" << endl;
-
-    perform_crossover();
-
-    cout << "perform crossover" << endl;
-
-    perform_mutation();
-
     cout << "perform mutation" << endl;
 
->>>>>>> f4e1fcf4
     for(Index i = 0; i < population.dimension(0); i++)
     {
         zero_ocurrences = 0;
@@ -1369,24 +1301,15 @@
 
         selected_population[selected_index] = true;
 
-<<<<<<< HEAD
-        vector<bool> selected_inputs = tensor_to_vector(population.chip(selected_index, 0));
-        population_vector_copy.push_back(selected_inputs);
-=======
         population_vector_copy.push_back(tensor_to_vector(population.chip(selected_index, 0)));
->>>>>>> f4e1fcf4
 
         fitness_copy[selected_index] = -1;
     }
 
     // Natural selection
 
-<<<<<<< HEAD
-    while(static_cast<Index>(population_vector_copy.size()) < elitism_size && static_cast<Index>(population_vector_copy.size()) < selected_population_size)
-=======
     while(static_cast<Index>(population_vector_copy.size()) < elitism_size
        && static_cast<Index>(population_vector_copy.size()) < selected_population_size)
->>>>>>> f4e1fcf4
     {
         selected_index = maximal_index(fitness_copy);
 
@@ -1412,13 +1335,6 @@
         }
 
         fitness_copy[selected_index] = -1;
-<<<<<<< HEAD
-
-//        Tensor<type, 0> stop = fitness_copy.mean();
-
-//        if(stop(0) == -1.) break;
-=======
->>>>>>> f4e1fcf4
     }
 
     // Roulette wheel
@@ -1454,11 +1370,7 @@
             random_loops++;
         }
     }
-<<<<<<< HEAD
-
-=======
 cout << "wheel" << endl;
->>>>>>> f4e1fcf4
     population_copy.resize(static_cast<Index>(population_vector_copy.size()), static_cast<Index>(population_vector_copy[0].size()));
 
     population.setZero();
@@ -1941,11 +1853,6 @@
 
     bool end_algortihm = false;
 
-<<<<<<< HEAD
-    Index iterations = 0;
-
-=======
->>>>>>> f4e1fcf4
     Index index = 0;
 
     time_t beginning_time, current_time;
@@ -1971,34 +1878,23 @@
 
     initialize_population();
 
-<<<<<<< HEAD
-    for(Index epoch = 0; epoch < maximum_epochs_number; epoch++)
-    {cout << "1" << endl;
-        if(epoch != 0)
-        {
+    for(Index iteration = 0; iteration < maximum_iterations_number; iteration++)
+    {
+        cout << "iteration: " << iteration << endl;
+
+        if(iteration != 0)
+        {
+            cout << "Before evolve" << endl;
+
             evolve_population();
-=======
-    for(Index iteration = 0; iteration < maximum_iterations_number; iteration++)
-    {
-        cout << "iteration: " << iteration << endl;
-
-        if(iteration != 0)
-        {
-            cout << "Before evolve" << endl;
-
-            evolve_population();
 
             cout << "Evolve" << endl;
->>>>>>> f4e1fcf4
         }
 
         evaluate_population();
 
-<<<<<<< HEAD
-=======
         cout << "Evaluate" << endl;
 
->>>>>>> f4e1fcf4
         minimal_index = get_optimal_individual_index();
 
         current_mean = loss.chip(1,1).mean();
@@ -2030,68 +1926,43 @@
             optimal_inputs = current_inputs;
             optimum_training_error = current_training_error;
             optimum_selection_error = current_selection_error;
-<<<<<<< HEAD
-            optimal_generation = epoch;
-=======
             optimal_generation = iteration;
->>>>>>> f4e1fcf4
             optimal_parameters = current_parameters;
         }
 
         time(&current_time);
         elapsed_time = static_cast<type>(difftime(current_time, beginning_time));
 
-<<<<<<< HEAD
-/*
-        if(reserve_generation_mean)
-        {
-            results->generation_mean_history.push_back(current_mean);
-=======
         if(reserve_generation_mean)
         {
             results->generation_selection_error_mean_history
                     = insert_result(current_mean(), results->generation_selection_error_mean_history);
->>>>>>> f4e1fcf4
         }
 
         if(reserve_generation_standard_deviation)
         {
-<<<<<<< HEAD
-            results->generation_standard_deviation_history.push_back(current_standard_deviation);
-=======
 //            results->generation_standard_deviation_history.push_back(current_standard_deviation);
 
             results->generation_selection_error_standard_deviation_history
                     = insert_result(current_standard_deviation, results->generation_selection_error_standard_deviation_history);
->>>>>>> f4e1fcf4
         }
 
         if(reserve_generation_minimum_selection)
         {
-<<<<<<< HEAD
-            results->generation_minimum_selection_history.push_back(current_selection_error);
-=======
 //            results->generation_minimum_selection_history.push_back(current_selection_error);
 
             results->generation_minimum_selection_error_history
                     = insert_result(current_selection_error, results->generation_minimum_selection_error_history);
->>>>>>> f4e1fcf4
         }
 
         if(reserve_generation_optimum_loss)
         {
-<<<<<<< HEAD
-            results->generation_optimum_loss_history.push_back(current_training_error);
-        }
-*/
-=======
 //            results->generation_optimum_loss_history.push_back(current_training_error);
 
             results->generation_optimum_training_error_history
                     = insert_result(current_training_error, results->generation_optimum_training_error_history);
         }
 
->>>>>>> f4e1fcf4
         // Stopping criteria
 
         if(elapsed_time >= maximum_time)
@@ -2116,21 +1987,13 @@
 
             results->stopping_condition = InputsSelection::SelectionErrorGoal;
         }
-<<<<<<< HEAD
-        else if(epoch >= maximum_epochs_number-1)
-=======
         else if(iteration >= maximum_iterations_number-1)
->>>>>>> f4e1fcf4
         {
             end_algortihm = true;
 
             if(display)
             {
-<<<<<<< HEAD
-                cout << "Maximum number of epochs reached." << endl;
-=======
                 cout << "Maximum number of iterations reached." << endl;
->>>>>>> f4e1fcf4
             }
 
             results->stopping_condition = InputsSelection::MaximumIterations;
@@ -2142,19 +2005,11 @@
 
             if(current_inputs[j] == false)
             {
-<<<<<<< HEAD
-                current_uses[index] = DataSet::UnusedVariable;
+                current_uses(index) = DataSet::UnusedVariable;
             }
             else
             {
-                current_uses[index] = DataSet::Input;
-=======
-                current_uses(index) = DataSet::UnusedVariable;
-            }
-            else
-            {
                 current_uses(index) = DataSet::Input;
->>>>>>> f4e1fcf4
             }
         }
 
@@ -2165,11 +2020,7 @@
 
         if(display)
         {
-<<<<<<< HEAD
-            cout << "Generation: " << epoch+1 << endl;
-=======
             cout << "Generation: " << iteration+1 << endl;
->>>>>>> f4e1fcf4
             cout << "Generation optimal inputs: " << data_set_pointer->get_input_variables_names().cast<string>()
                  << " " << endl;
             cout << "Generation optimal number of inputs: " << data_set_pointer->get_input_variables_names().size() << endl;
@@ -2182,19 +2033,6 @@
             cout << endl;
         }
 
-<<<<<<< HEAD
-        if(end_algortihm == true) break;
-    }
-
-    // Save results
-
-    results->optimal_inputs = optimal_inputs;
-    results->final_selection_error = optimum_selection_error;
-    results->final_training_error = optimum_training_error;
-    results->iterations_number = iterations;
-    results->elapsed_time = elapsed_time;
-    results->minimal_parameters = optimal_parameters;
-=======
         if(end_algortihm == true)
         {
             // Save results
@@ -2210,7 +2048,6 @@
         }
     }
 
->>>>>>> f4e1fcf4
 
     Index original_index;
 
@@ -2221,19 +2058,11 @@
         original_index = get_input_index(original_uses, i);
         if(optimal_inputs[i] == 1)
         {
-<<<<<<< HEAD
-            optimal_uses[original_index] = DataSet::Input;
+            optimal_uses(original_index) = DataSet::Input;
         }
         else
         {
-            optimal_uses[original_index] = DataSet::UnusedVariable;
-=======
-            optimal_uses(original_index) = DataSet::Input;
-        }
-        else
-        {
             optimal_uses(original_index) = DataSet::UnusedVariable;
->>>>>>> f4e1fcf4
         }
     }
 
@@ -2241,39 +2070,28 @@
 
     data_set_pointer->set_columns_uses(optimal_uses);
 
-<<<<<<< HEAD
-=======
     cout << "data set results" << endl;
 
->>>>>>> f4e1fcf4
     // Set Neural network results
 
     neural_network_pointer->set_inputs_number(optimal_inputs);
 
-<<<<<<< HEAD
+    cout << "inputs number" << endl;
+
     neural_network_pointer->set_parameters(optimal_parameters);
 
-=======
-    cout << "inputs number" << endl;
-
-    neural_network_pointer->set_parameters(optimal_parameters);
-
     cout << "set parameters" << endl;
 
     neural_network_pointer->set_inputs_names(data_set_pointer->get_input_variables_names());
 
         cout << "inputs names" << endl;
 
->>>>>>> f4e1fcf4
     time(&current_time);
     elapsed_time = static_cast<type>(difftime(current_time, beginning_time));
 
 
-<<<<<<< HEAD
-=======
         cout << "time" << endl;
 
->>>>>>> f4e1fcf4
     if(display)
     {
         cout << "Optimal inputs: " << data_set_pointer->get_input_variables_names().cast<string>() << endl;
@@ -2292,12 +2110,8 @@
 
 Tensor<string, 2> GeneticAlgorithm::to_string_matrix() const
 {
-<<<<<<< HEAD
-    /*
-=======
     Tensor<string, 2> string_matrix(10, 2);
 /*
->>>>>>> f4e1fcf4
         ostringstream buffer;
 
         Tensor<string, 1> labels;
@@ -2305,64 +2119,31 @@
 
        // Trials number
 
-<<<<<<< HEAD
-       labels.push_back("Trials number");
-=======
        string_matrix(0, 0) = "Trials number";
->>>>>>> f4e1fcf4
 
        buffer.str("");
        buffer << trials_number;
 
-<<<<<<< HEAD
-       values.push_back(buffer.str());
-
        // Tolerance
 
-       labels.push_back("Tolerance");
-=======
-       // Tolerance
-
        string_matrix(1, 0) = "Tolerance";
->>>>>>> f4e1fcf4
 
        buffer.str("");
        buffer << tolerance;
 
-<<<<<<< HEAD
-       values.push_back(buffer.str());
-
        // Population size
 
-       labels.push_back("Population size");
-=======
-       // Population size
-
        string_matrix(2, 0) = "Population size";
->>>>>>> f4e1fcf4
 
        buffer.str("");
        buffer << population_size;
 
-<<<<<<< HEAD
-       values.push_back(buffer.str());
-
        // Initialization method
 
-       labels.push_back("Initialization method");
+       string_matrix(3, 0) = "Initialization method";
 
        const string initialization_method = write_initialization_method();
 
-       values.push_back(initialization_method);
-
-=======
-       // Initialization method
-
-       string_matrix(3, 0) = "Initialization method";
-
-       const string initialization_method = write_initialization_method();
-
->>>>>>> f4e1fcf4
        // Fitness assignment method
 
        labels.push_back("Fitness assignment method");
@@ -2386,10 +2167,6 @@
        buffer.str("");
        buffer << elitism_size;
 
-<<<<<<< HEAD
-       values.push_back(buffer.str());
-=======
->>>>>>> f4e1fcf4
 
        // Crossover first point
 
@@ -2398,11 +2175,6 @@
        buffer.str("");
        buffer << crossover_first_point;
 
-<<<<<<< HEAD
-       values.push_back(buffer.str());
-
-=======
->>>>>>> f4e1fcf4
        // Crossover second point
 
        labels.push_back("Crossover second point");
@@ -2410,11 +2182,6 @@
        buffer.str("");
        buffer << crossover_second_point;
 
-<<<<<<< HEAD
-       values.push_back(buffer.str());
-
-=======
->>>>>>> f4e1fcf4
        // Selective pressure
 
        labels.push_back("Selective pressure");
@@ -2422,11 +2189,6 @@
        buffer.str("");
        buffer << selective_pressure;
 
-<<<<<<< HEAD
-       values.push_back(buffer.str());
-
-=======
->>>>>>> f4e1fcf4
        // Mutation rate
 
        labels.push_back("Mutation rate");
@@ -2531,348 +2293,8 @@
 
        values.push_back(buffer.str());
 
-<<<<<<< HEAD
-       const Index rows_number = labels.size();
-       const Index columns_number = 2;
-
-       Tensor<string, 2> string_matrix(rows_number, columns_number);
-
-       string_matrix.set_column(0, labels, "name");
-       string_matrix.set_column(1, values, "value");
-
-        return string_matrix;
-    */
-    return Tensor<string, 2>();
-}
-
-
-/// Prints to the screen the genetic algorithm parameters, the stopping criteria
-/// and other user stuff concerning the genetic algorithm object.
-
-tinyxml2::XMLDocument* GeneticAlgorithm::to_XML() const
-{
-    ostringstream buffer;
-
-    tinyxml2::XMLDocument* document = new tinyxml2::XMLDocument;
-
-    // Order Selection algorithm
-
-    tinyxml2::XMLElement* root_element = document->NewElement("GeneticAlgorithm");
-
-    document->InsertFirstChild(root_element);
-
-    tinyxml2::XMLElement* element = nullptr;
-    tinyxml2::XMLText* text = nullptr;
-
-    // Regression
-//    {
-//        element = document->NewElement("Approximation");
-//        root_element->LinkEndChild(element);
-
-//        buffer.str("");
-//        buffer << approximation;
-
-//        text = document->NewText(buffer.str().c_str());
-//        element->LinkEndChild(text);
-//    }
-
-    // Trials number
-    {
-        element = document->NewElement("TrialsNumber");
-        root_element->LinkEndChild(element);
-
-        buffer.str("");
-        buffer << trials_number;
-
-        text = document->NewText(buffer.str().c_str());
-        element->LinkEndChild(text);
-    }
-
-    // Tolerance
-    {
-        element = document->NewElement("Tolerance");
-        root_element->LinkEndChild(element);
-
-        buffer.str("");
-        buffer << tolerance;
-
-        text = document->NewText(buffer.str().c_str());
-        element->LinkEndChild(text);
-    }
-
-    // Population size
-    {
-        element = document->NewElement("PopulationSize");
-        root_element->LinkEndChild(element);
-
-        buffer.str("");
-        buffer << population_size;
-
-        text = document->NewText(buffer.str().c_str());
-        element->LinkEndChild(text);
-    }
-
-    // Initialization method
-    {
-        element = document->NewElement("InitializationMethod");
-        root_element->LinkEndChild(element);
-
-        text = document->NewText(write_initialization_method().c_str());
-        element->LinkEndChild(text);
-    }
-
-    // Fitness assignment method
-    {
-        element = document->NewElement("FitnessAssignmentMethod");
-        root_element->LinkEndChild(element);
-
-        text = document->NewText(write_fitness_assignment_method().c_str());
-        element->LinkEndChild(text);
-    }
-
-    // Crossover method
-    {
-        element = document->NewElement("CrossoverMethod");
-        root_element->LinkEndChild(element);
-
-        text = document->NewText(write_crossover_method().c_str());
-        element->LinkEndChild(text);
-    }
-
-    // Elitism size
-    {
-        element = document->NewElement("ElitismSize");
-        root_element->LinkEndChild(element);
-
-        buffer.str("");
-        buffer << elitism_size;
-
-        text = document->NewText(buffer.str().c_str());
-        element->LinkEndChild(text);
-    }
-
-    // Crossover first point
-    {
-        element = document->NewElement("CrossoverFirstPoint");
-        root_element->LinkEndChild(element);
-
-        buffer.str("");
-        buffer << crossover_first_point;
-
-        text = document->NewText(buffer.str().c_str());
-        element->LinkEndChild(text);
-    }
-
-    // Crossover second point
-    {
-        element = document->NewElement("CrossoverSecondPoint");
-        root_element->LinkEndChild(element);
-
-        buffer.str("");
-        buffer << crossover_second_point;
-
-        text = document->NewText(buffer.str().c_str());
-        element->LinkEndChild(text);
-    }
-
-    // Selective pressure
-    {
-        element = document->NewElement("SelectivePressure");
-        root_element->LinkEndChild(element);
-
-        buffer.str("");
-        buffer << selective_pressure;
-
-        text = document->NewText(buffer.str().c_str());
-        element->LinkEndChild(text);
-    }
-
-    // Mutation rate
-    {
-        element = document->NewElement("MutationRate");
-        root_element->LinkEndChild(element);
-
-        buffer.str("");
-        buffer << mutation_rate;
-
-        text = document->NewText(buffer.str().c_str());
-        element->LinkEndChild(text);
-    }
-
-    // selection error goal
-    {
-        element = document->NewElement("SelectionErrorGoal");
-        root_element->LinkEndChild(element);
-
-        buffer.str("");
-        buffer << selection_error_goal;
-
-        text = document->NewText(buffer.str().c_str());
-        element->LinkEndChild(text);
-    }
-
-    // Maximum iterations
-    {
-        element = document->NewElement("MaximumGenerationsNumber");
-        root_element->LinkEndChild(element);
-
-        buffer.str("");
-        buffer << maximum_epochs_number;
-
-        text = document->NewText(buffer.str().c_str());
-        element->LinkEndChild(text);
-    }
-
-    // Maximum time
-    {
-        element = document->NewElement("MaximumTime");
-        root_element->LinkEndChild(element);
-
-        buffer.str("");
-        buffer << maximum_time;
-
-        text = document->NewText(buffer.str().c_str());
-        element->LinkEndChild(text);
-    }
-
-    // Reserve generation optimum loss
-    {
-        element = document->NewElement("ReserveGenerationOptimumLoss");
-        root_element->LinkEndChild(element);
-
-        buffer.str("");
-        buffer << reserve_generation_optimum_loss;
-
-        text = document->NewText(buffer.str().c_str());
-        element->LinkEndChild(text);
-    }
-
-    // Reserve generation minimum selection
-    {
-        element = document->NewElement("ReserveGenerationMinimumSelection");
-        root_element->LinkEndChild(element);
-
-        buffer.str("");
-        buffer << reserve_generation_minimum_selection;
-
-        text = document->NewText(buffer.str().c_str());
-        element->LinkEndChild(text);
-    }
-
-    // Reserve generation mean
-    {
-        element = document->NewElement("ReserveGenerationMean");
-        root_element->LinkEndChild(element);
-
-        buffer.str("");
-        buffer << reserve_generation_mean;
-
-        text = document->NewText(buffer.str().c_str());
-        element->LinkEndChild(text);
-    }
-
-    // Reserve generation standard deviation
-    {
-        element = document->NewElement("ReserveGenerationStandardDeviation");
-        root_element->LinkEndChild(element);
-
-        buffer.str("");
-        buffer << reserve_generation_standard_deviation;
-
-        text = document->NewText(buffer.str().c_str());
-        element->LinkEndChild(text);
-    }
-
-    // Incest prevention distance
-//    {
-//        element = document->NewElement("IncestPreventionDistance");
-//        root_element->LinkEndChild(element);
-
-//        buffer.str("");
-//        buffer << incest_prevention_distance;
-
-//        text = document->NewText(buffer.str().c_str());
-//        element->LinkEndChild(text);
-//    }
-
-
-    // Reserve loss data
-//    {
-//        element = document->NewElement("ReserveTrainingErrorHistory");
-//        root_element->LinkEndChild(element);
-
-//        buffer.str("");
-//        buffer << reserve_error_data;
-
-//        text = document->NewText(buffer.str().c_str());
-//        element->LinkEndChild(text);
-//    }
-
-    // Reserve selection error data
-//    {
-//        element = document->NewElement("ReserveSelectionErrorHistory");
-//        root_element->LinkEndChild(element);
-
-//        buffer.str("");
-//        buffer << reserve_selection_error_data;
-
-//        text = document->NewText(buffer.str().c_str());
-//        element->LinkEndChild(text);
-//    }
-
-    // Reserve minimal parameters
-//    {
-//        element = document->NewElement("ReserveMinimalParameters");
-//        root_element->LinkEndChild(element);
-
-//        buffer.str("");
-//        buffer << reserve_minimal_parameters;
-
-//        text = document->NewText(buffer.str().c_str());
-//        element->LinkEndChild(text);
-//    }
-
-    // Display
-//    {
-//        element = document->NewElement("Display");
-//        root_element->LinkEndChild(element);
-
-//        buffer.str("");
-//        buffer << display;
-
-//        text = document->NewText(buffer.str().c_str());
-//        element->LinkEndChild(text);
-//    }
-
-    // Maximum correlation
-//    {
-//        element = document->NewElement("MaximumCorrelation");
-//        root_element->LinkEndChild(element);
-
-//        buffer.str("");
-//        buffer << maximum_correlation;
-
-//        text = document->NewText(buffer.str().c_str());
-//        element->LinkEndChild(text);
-//    }
-
-    // Minimum correlation
-//    {
-//        element = document->NewElement("MinimumCorrelation");
-//        root_element->LinkEndChild(element);
-
-//        buffer.str("");
-//        buffer << minimum_correlation;
-
-//        text = document->NewText(buffer.str().c_str());
-//        element->LinkEndChild(text);
-//    }
-
-    return document;
-=======
 */
         return string_matrix;
->>>>>>> f4e1fcf4
 }
 
 
@@ -3014,11 +2436,7 @@
     file_stream.OpenElement("MaximumGenerationsNumber");
 
     buffer.str("");
-<<<<<<< HEAD
-    buffer << maximum_epochs_number;
-=======
     buffer << maximum_iterations_number;
->>>>>>> f4e1fcf4
 
     file_stream.PushText(buffer.str().c_str());
 
@@ -3409,19 +2827,11 @@
 
         if(element)
         {
-<<<<<<< HEAD
-            const string new_reserve_error_data = element->GetText();
+            const string new_reserve_training_error_data = element->GetText();
 
             try
             {
-                set_reserve_error_data(new_reserve_error_data != "0");
-=======
-            const string new_reserve_training_error_data = element->GetText();
-
-            try
-            {
                 set_reserve_training_error_data(new_reserve_training_error_data != "0");
->>>>>>> f4e1fcf4
             }
             catch(const logic_error& e)
             {
@@ -3609,19 +3019,11 @@
 
 void GeneticAlgorithm::save(const string& file_name) const
 {
-<<<<<<< HEAD
-    tinyxml2::XMLDocument* document = to_XML();
-
-    document->SaveFile(file_name.c_str());
-
-    delete document;
-=======
 //    tinyxml2::XMLDocument* document = to_XML();
 
 //    document->SaveFile(file_name.c_str());
 
 //    delete document;
->>>>>>> f4e1fcf4
 }
 
 
@@ -3649,114 +3051,6 @@
 }
 
 
-<<<<<<< HEAD
-/// Returns a string representation of the current genetic algorithm results structure.
-
-string GeneticAlgorithm::GeneticAlgorithmResults::object_to_string() const
-{
-    ostringstream buffer;
-    /*
-        // Loss history
-
-        if(!loss_data.empty())
-        {
-            buffer << "% Loss history:\n"
-                   << loss_data.to_row_matrix() << "\n";
-        }
-
-        // selection error history
-
-        if(!selection_error_data.empty())
-        {
-            buffer << "% Selection loss history:\n"
-                   << selection_error_data.to_row_matrix() << "\n";
-        }
-
-        // Generation optimum loss history
-
-        if(!generation_optimum_loss_history.empty())
-        {
-            buffer << "% Generation optimum loss history:\n"
-                   << generation_optimum_loss_history.vector_to_string() << "\n";
-        }
-
-        // Generation minimum selection history
-
-        if(!generation_minimum_selection_history.empty())
-        {
-            buffer << "% Generation minimum selection history:\n"
-                   << generation_minimum_selection_history.vector_to_string() << "\n";
-        }
-
-        // Generation mean history
-
-        if(!generation_mean_history.empty())
-        {
-            buffer << "% Generation mean history:\n"
-                   << generation_mean_history.vector_to_string() << "\n";
-        }
-
-        // Generation standard deviation history
-
-        if(!generation_standard_deviation_history.empty())
-        {
-            buffer << "% Generation standard deviation history:\n"
-                   << generation_standard_deviation_history.vector_to_string() << "\n";
-        }
-
-        // Minimal parameters
-
-        if(!minimal_parameters.empty())
-        {
-            buffer << "% Minimal parameters:\n"
-                   << minimal_parameters << "\n";
-        }
-
-        // Stopping condition
-
-        buffer << "% Stopping condition\n"
-               << write_stopping_condition() << "\n";
-
-        // Optimum selection error
-
-        if(abs(final_selection_error - 0) > numeric_limits<type>::epsilon())
-        {
-            buffer << "% Optimum selection error:\n"
-                   << final_selection_error << "\n";
-        }
-
-        // Final training loss
-
-        if(abs(final_training_error - 0) > numeric_limits<type>::epsilon())
-        {
-            buffer << "% Final training loss:\n"
-                   << final_training_error << "\n";
-        }
-
-        // Optimal input
-
-        if(!optimal_inputs_indices.empty())
-        {
-            buffer << "% Optimal input:\n"
-                   << optimal_inputs_indices << "\n";
-        }
-
-        // Iterations number
-
-
-        buffer << "% Number of iterations:\n"
-               << iterations_number << "\n";
-
-        // Elapsed time
-
-        buffer << "% Elapsed time:\n"
-               << write_elapsed_time(elapsed_time) << "\n";
-    */
-    return buffer.str();
-}
-
-=======
->>>>>>> f4e1fcf4
 type GeneticAlgorithm::euclidean_distance(const Tensor<type, 1>& tensor, const Tensor<type, 1>& other_tensor)
 {
     const Index x_size = tensor.size();
@@ -3792,8 +3086,6 @@
     return sqrt(distance);
 }
 
-<<<<<<< HEAD
-=======
 
 vector<bool> GeneticAlgorithm::tensor_to_vector(const Tensor<bool, 1>& tensor)
 {
@@ -3810,7 +3102,6 @@
 }
 
 
->>>>>>> f4e1fcf4
 bool GeneticAlgorithm::contains(const vector<vector<bool>>&values, const vector<bool>&values_2) const
 {
 
