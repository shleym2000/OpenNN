//   OpenNN: Open Neural Networks Library
//   www.opennn.net
//
//   N E U R A L   N E T W O R K   C L A S S   H E A D E R                 
//
//   Artificial Intelligence Techniques SL
//   artelnics@artelnics.com

#ifndef NEURALNETWORK_H
#define NEURALNETWORK_H

// System includes

#include <cmath>
#include <cstdlib>
#include <fstream>
#include <iostream>
#include <string>
#include <sstream>
#include <errno.h>

// OpenNN includes

#include "config.h"
#include "data_set.h"
#include "layer.h"
#include "perceptron_layer.h"
#include "scaling_layer.h"
#include "principal_components_layer.h"
#include "unscaling_layer.h"
#include "bounding_layer.h"
#include "probabilistic_layer.h"
#include "convolutional_layer.h"
#include "pooling_layer.h"
#include "long_short_term_memory_layer.h"
#include "recurrent_layer.h"
<<<<<<< HEAD
#include "tinyxml2.h"
=======
>>>>>>> f4e1fcf4

#ifdef __OPENNN_CUDA__
    #include "../../artelnics/opennn_cuda/opennn_cuda/kernels.h"
#endif

namespace OpenNN
{

/// This class represents the concept of neural network in the OpenNN library.

///
/// This neural network is used to span a function space for the problem at hand.

class NeuralNetwork
{

public:

    enum ProjectType{Approximation, Classification, Forecasting, ImageApproximation, ImageClassification};

   // Constructors

   explicit NeuralNetwork();

   explicit NeuralNetwork(const NeuralNetwork::ProjectType&, const Tensor<Index, 1>&);

   explicit NeuralNetwork(const Tensor<Index, 1>&, const Index&, const Tensor<Index, 1>&, const Index&);

   explicit NeuralNetwork(const string&);

   explicit NeuralNetwork(const tinyxml2::XMLDocument&);

   explicit NeuralNetwork(const Tensor<Layer*, 1>&);

<<<<<<< HEAD
   NeuralNetwork(const NeuralNetwork&);

   // Destructor

   virtual ~NeuralNetwork();

   struct ForwardPropagation
   {
       /// Default constructor.

       ForwardPropagation() {}

       ForwardPropagation(const Index& new_batch_instances_number, NeuralNetwork* new_neural_network_pointer)
       {
           batch_instances_number = new_batch_instances_number;
=======
   // Destructor

   virtual ~NeuralNetwork();

   struct ForwardPropagation
   {
       /// Default constructor.

       ForwardPropagation() {}

       ForwardPropagation(const Index& new_batch_samples_number, NeuralNetwork* new_neural_network_pointer)
       {
           if(new_batch_samples_number == 0) return;

           batch_samples_number = new_batch_samples_number;
>>>>>>> f4e1fcf4

           neural_network_pointer = new_neural_network_pointer;

           const Tensor<Layer*, 1> trainable_layers_pointers = neural_network_pointer->get_trainable_layers_pointers();

           const Index trainable_layers_number = trainable_layers_pointers.size();

           layers.resize(trainable_layers_number);

           for(Index i = 0; i < trainable_layers_number; i++)
           {
<<<<<<< HEAD
               layers(i).set(new_batch_instances_number, trainable_layers_pointers(i));
=======
               layers(i).set(new_batch_samples_number, trainable_layers_pointers(i));
>>>>>>> f4e1fcf4
           }
       }

       /// Destructor.

       virtual ~ForwardPropagation() {}

       void print()
       {
           const Index layers_number = layers.size();

           cout << "Layers number: " << layers_number << endl;

           for(Index i = 0; i < layers_number; i++)
           {
               cout << "Layer " << i+1 << endl;

               layers(i).print();
           }
       }

<<<<<<< HEAD
       Index batch_instances_number = 0;

       NeuralNetwork* neural_network_pointer = nullptr;

       Tensor<Layer::ForwardPropagation, 1> layers;
   };


   struct BackPropagation
   {
       BackPropagation() {}

       BackPropagation(const Index& new_batch_instances_number, NeuralNetwork* new_neural_network_pointer)
       {
           batch_instances_number = new_batch_instances_number;

           neural_network_pointer = new_neural_network_pointer;
       }


       void set(const Index& new_batch_instances_number, NeuralNetwork* new_neural_network_pointer)
       {
           batch_instances_number = new_batch_instances_number;

           neural_network_pointer = new_neural_network_pointer;

           const Tensor<Layer*, 1> trainable_layers_pointers = neural_network_pointer->get_trainable_layers_pointers();

           const Index trainable_layers_number = trainable_layers_pointers.size();

           layers.resize(trainable_layers_number);

           for(Index i = 0; i < trainable_layers_number; i++)
           {
               layers(i).set(batch_instances_number, trainable_layers_pointers(i));
           }
       }

       void print()
       {
           const Index layers_number = layers.size();

           cout << "Layers number: " << layers_number << endl;

           for(Index i = 0; i < layers_number; i++)
           {
               cout << "Layer " << i+1 << endl;

               layers(i).print();
           }
       }

       Index batch_instances_number = 0;

       NeuralNetwork* neural_network_pointer = nullptr;

       Tensor<Layer::BackPropagation, 1> layers;
   };


   // APPENDING LAYERS

   void add_layer(Layer*);

   bool check_layer_type(const Layer::Type);

   // Get methods

=======
       Index batch_samples_number = 0;

       NeuralNetwork* neural_network_pointer = nullptr;

       Tensor<Layer::ForwardPropagation, 1> layers;
   };


   struct BackPropagation
   {
       BackPropagation() {}

       BackPropagation(const Index& new_batch_samples_number, NeuralNetwork* new_neural_network_pointer)
       {
           batch_samples_number = new_batch_samples_number;

           neural_network_pointer = new_neural_network_pointer;
       }


       void set(const Index& new_batch_samples_number, NeuralNetwork* new_neural_network_pointer)
       {
           batch_samples_number = new_batch_samples_number;

           neural_network_pointer = new_neural_network_pointer;

           const Tensor<Layer*, 1> trainable_layers_pointers = neural_network_pointer->get_trainable_layers_pointers();

           const Index trainable_layers_number = trainable_layers_pointers.size();

           layers.resize(trainable_layers_number);

           for(Index i = 0; i < trainable_layers_number; i++)
           {
               layers(i).set(batch_samples_number, trainable_layers_pointers(i));
           }
       }

       void print()
       {
           const Index layers_number = layers.size();

           cout << "Layers number: " << layers_number << endl;

           for(Index i = 0; i < layers_number; i++)
           {
               cout << "Layer " << i+1 << endl;

               layers(i).print();
           }
       }

       Index batch_samples_number = 0;

       NeuralNetwork* neural_network_pointer = nullptr;

       Tensor<Layer::BackPropagation, 1> layers;
   };


   // APPENDING LAYERS

   void add_layer(Layer*);

   bool check_layer_type(const Layer::Type);

   // Get methods

>>>>>>> f4e1fcf4
   bool has_scaling_layer() const;
   bool has_principal_components_layer() const;
   bool has_long_short_term_memory_layer() const;
   bool has_recurrent_layer() const;
   bool has_unscaling_layer() const;
   bool has_bounding_layer() const;
   bool has_probabilistic_layer() const;

   bool is_empty() const;  

<<<<<<< HEAD
   Tensor<string, 1> get_inputs_names() const;
   string get_input_name(const Index&) const;
   Index get_input_index(const string&) const;

   Tensor<string, 1> get_outputs_names() const;
=======
   const Tensor<string, 1>& get_inputs_names() const;
   string get_input_name(const Index&) const;
   Index get_input_index(const string&) const;

   const Tensor<string, 1>& get_outputs_names() const;
>>>>>>> f4e1fcf4
   string get_output_name(const Index&) const;
   Index get_output_index(const string&) const;

   Tensor<Layer*, 1> get_layers_pointers() const;
   Tensor<Layer*, 1> get_trainable_layers_pointers() const;
   Tensor<Index, 1> get_trainable_layers_indices() const;

   ScalingLayer* get_scaling_layer_pointer() const;
   UnscalingLayer* get_unscaling_layer_pointer() const;
   BoundingLayer* get_bounding_layer_pointer() const;
   ProbabilisticLayer* get_probabilistic_layer_pointer() const;
   PrincipalComponentsLayer* get_principal_components_layer_pointer() const;
   LongShortTermMemoryLayer* get_long_short_term_memory_layer_pointer() const;
   RecurrentLayer* get_recurrent_layer_pointer() const;

   Layer* get_output_layer_pointer() const;
   Layer* get_layer_pointer(const Index&) const;
   PerceptronLayer* get_first_perceptron_layer_pointer() const;

   const bool& get_display() const;

   // Set methods

   void set();

   void set(const NeuralNetwork::ProjectType&, const Tensor<Index, 1>&);
   void set(const Tensor<Index, 1>&, const Index&, const Tensor<Index, 1>&, const Index&);

   void set(const string&);
   void set(const NeuralNetwork&);

   void set_inputs_names(const Tensor<string, 1>&);
   void set_outputs_names(const Tensor<string, 1>&);

   void set_inputs_number(const Index&);
   void set_inputs_number(const Tensor<bool, 1>&);

   virtual void set_default();

<<<<<<< HEAD
   void set_device_pointer(Device*);
=======
   void set_thread_pool_device(ThreadPoolDevice*);
>>>>>>> f4e1fcf4

   void set_layers_pointers(Tensor<Layer*, 1>&);

   void set_scaling_layer(ScalingLayer&);

   void set_display(const bool&);

   // Layers 
<<<<<<< HEAD

   Index get_layers_number() const;
   Tensor<Index, 1> get_layers_neurons_numbers() const;

   Index get_trainable_layers_number() const;

   Index get_perceptron_layers_number() const;
   Index get_probabilistic_layers_number() const;
=======

   Index get_layers_number() const;
   Tensor<Index, 1> get_layers_neurons_numbers() const;

   Index get_trainable_layers_number() const;

   Index get_perceptron_layers_number() const;
   Index get_probabilistic_layers_number() const;

   // Architecture

   Index get_inputs_number() const;
   Index get_outputs_number() const;
>>>>>>> f4e1fcf4

   Tensor<Index, 1> get_trainable_layers_neurons_numbers() const;
   Tensor<Index, 1> get_trainable_layers_inputs_numbers() const;
   Tensor<Index, 1> get_trainable_layers_synaptic_weight_numbers() const;

<<<<<<< HEAD
   Index get_inputs_number() const;
   Index get_outputs_number() const;
=======
>>>>>>> f4e1fcf4

   Tensor<Index, 1> get_architecture() const;

   // Parameters

   Index get_parameters_number() const;
   Index get_trainable_parameters_number() const;
   Tensor<type, 1> get_parameters() const;

   Tensor<Index, 1> get_trainable_layers_parameters_numbers() const;
<<<<<<< HEAD

   Tensor<Tensor<type, 1>, 1> get_trainable_layers_parameters(const Tensor<type, 1>&) const;

   void set_parameters(Tensor<type, 1>&);

   // Parameters initialization methods
=======
   Tensor<Tensor<type, 1>, 1> get_trainable_layers_parameters(const Tensor<type, 1>&) const;

   void set_parameters(Tensor<type, 1>&);

   // Parameters initialization methods

   void set_parameters_constant(const type&);

   void set_parameters_random();
>>>>>>> f4e1fcf4

   void set_parameters_constant(const type&);

<<<<<<< HEAD
   void set_parameters_random();

   // Parameters

   type calculate_parameters_norm() const;
   Descriptives calculate_parameters_descriptives() const;
   Histogram calculate_parameters_histogram(const Index& = 10) const;

=======
   type calculate_parameters_norm() const;

>>>>>>> f4e1fcf4
   void perturbate_parameters(const type&);

   // Output 

   Tensor<type, 2> calculate_outputs(const Tensor<type, 2>&);
<<<<<<< HEAD

   Tensor<type, 2> calculate_trainable_outputs(const Tensor<type, 2>&) const;

   Tensor<type, 2> calculate_trainable_outputs(const Tensor<type, 2>&, const Tensor<type, 1>&) const;

   Tensor<type, 2> calculate_directional_inputs(const Index&, const Tensor<type, 1>&, const type&, const type&, const Index& = 101) const;

   Tensor<Histogram, 1> calculate_outputs_histograms(const Index& = 1000, const Index& = 10);
   Tensor<Histogram, 1> calculate_outputs_histograms(const Tensor<type, 2>&, const Index& = 10);
=======

   Tensor<type, 2> calculate_directional_inputs(const Index&, const Tensor<type, 1>&, const type&, const type&, const Index& = 101) const;
>>>>>>> f4e1fcf4

   Tensor<type, 1> calculate_outputs_std(const Tensor<type, 1>&);

   // Serialization methods

<<<<<<< HEAD
   string object_to_string() const;
 
=======
>>>>>>> f4e1fcf4
   Tensor<string, 2> get_information() const;
   Tensor<string, 2> get_perceptron_layers_information() const;
   Tensor<string, 2> get_probabilistic_layer_information() const;

   virtual void from_XML(const tinyxml2::XMLDocument&);
   void inputs_from_XML(const tinyxml2::XMLDocument&);
   void layers_from_XML(const tinyxml2::XMLDocument&);
   void outputs_from_XML(const tinyxml2::XMLDocument&);

   virtual void write_XML(tinyxml2::XMLPrinter&) const;
   // virtual void read_XML( );

   void print() const;
   void print_summary() const;
   void save(const string&) const;
   void save_parameters(const string&) const;

   virtual void load(const string&);
   void load_parameters(const string&);
   void load_parameters_binary(const string&);

   void save_data(const string&) const;

<<<<<<< HEAD
   // Expression methods

   string write_expression() const;
   string write_mathematical_expression_php() const;
   string write_expression_python() const;
   string write_expression_php() const;
   string write_expression_R() const;

   void save_expression(const string&);
   void save_expression_python(const string&);
   void save_expression_R(const string&);

   /// Calculate de forward propagation in the neural network

   void forward_propagate(const DataSet::Batch& batch,
                                      ForwardPropagation& forward_propagation) const
   {
       const Tensor<Layer*, 1> trainable_layers_pointers = get_trainable_layers_pointers();

       const Index trainable_layers_number = trainable_layers_pointers.size();

       trainable_layers_pointers(0)->forward_propagate(batch.inputs_2d, forward_propagation.layers(0));

       for(Index i = 1; i < trainable_layers_number; i++)
       {
            trainable_layers_pointers(i)->forward_propagate(forward_propagation.layers(i-1).activations_2d,
                                                                        forward_propagation.layers(i));
       }
   }


   void forward_propagate(const DataSet::Batch& batch,
                                      Tensor<type, 1>& parameters,
                                      ForwardPropagation& forward_propagation) const
   {                       
       const Tensor<Layer*, 1> trainable_layers_pointers = get_trainable_layers_pointers();

       const Index trainable_layers_number = trainable_layers_pointers.size();

       const Index parameters_number = trainable_layers_pointers(0)->get_parameters_number();

       const TensorMap<Tensor<type, 1>> potential_parameters(parameters.data(), parameters_number);

       trainable_layers_pointers(0)->forward_propagate(batch.inputs_2d, potential_parameters, forward_propagation.layers(0));

       Index index = parameters_number;

       for(Index i = 1; i < trainable_layers_number; i++)
       {
           const Index parameters_number = trainable_layers_pointers(i)->get_parameters_number();

           const TensorMap<Tensor<type, 1>> potential_parameters(parameters.data() + index, parameters_number);

            trainable_layers_pointers(i)->forward_propagate(forward_propagation.layers(i-1).activations_2d,
                                                                        potential_parameters,
                                                                        forward_propagation.layers(i));

            index += parameters_number;
       }       
   }


protected:

=======
   Tensor<string, 1> get_layers_names() const
   {
       const Index layers_number = get_layers_number();

       Tensor<string, 1> layers_names(layers_number);

       for(Index i = 0; i < layers_number; i++)
       {
           layers_names[i] = layers_pointers[i]->get_name();
       }

       return layers_names;
   }


   // Expression methods

   string write_expression() const;
   string write_expression_python() const;
   string write_expression_c() const;

   void save_expression_c(const string&);
   void save_expression_python(const string&);

   /// Calculate de forward propagation in the neural network

   void forward_propagate(const DataSet::Batch&, ForwardPropagation&) const;
   void forward_propagate(const DataSet::Batch&, Tensor<type, 1>&, ForwardPropagation&) const;

protected:

   string name = "neural_network";

>>>>>>> f4e1fcf4
   /// Names of inputs

   Tensor<string, 1> inputs_names;

   /// Names of ouputs

   Tensor<string, 1> outputs_names;

   /// Layers

   Tensor<Layer*, 1> layers_pointers;

   /// Display messages to screen.

   bool display = true;

<<<<<<< HEAD
#ifdef __OPENNN_CUDA__
    #include "../../artelnics/opennn_cuda/opennn_cuda/neural_network_cuda.h"
#endif

=======
#ifdef OPENNN_CUDA
    #include "../../opennn-cuda/opennn_cuda/neural_network_cuda.h"
#endif

#ifdef OPENNN_MKL
    #include "../../opennn-mkl/opennn_mkl/neural_network_mkl.h"
#endif
>>>>>>> f4e1fcf4
};

}

#endif

// OpenNN: Open Neural Networks Library.
// Copyright(C) 2005-2020 Artificial Intelligence Techniques, SL.
//
// This library is free software; you can redistribute it and/or
// modify it under the terms of the GNU Lesser General Public
// License as published by the Free Software Foundation; either
// version 2.1 of the License, or any later version.
//
// This library is distributed in the hope that it will be useful,
// but WITHOUT ANY WARRANTY; without even the implied warranty of
// MERCHANTABILITY or FITNESS FOR A PARTICULAR PURPOSE.  See the GNU
// Lesser General Public License for more details.

// You should have received a copy of the GNU Lesser General Public
// License along with this library; if not, write to the Free Software

// Foundation, Inc., 51 Franklin St, Fifth Floor, Boston, MA  02110-1301  USA<|MERGE_RESOLUTION|>--- conflicted
+++ resolved
@@ -34,14 +34,6 @@
 #include "pooling_layer.h"
 #include "long_short_term_memory_layer.h"
 #include "recurrent_layer.h"
-<<<<<<< HEAD
-#include "tinyxml2.h"
-=======
->>>>>>> f4e1fcf4
-
-#ifdef __OPENNN_CUDA__
-    #include "../../artelnics/opennn_cuda/opennn_cuda/kernels.h"
-#endif
 
 namespace OpenNN
 {
@@ -71,9 +63,6 @@
    explicit NeuralNetwork(const tinyxml2::XMLDocument&);
 
    explicit NeuralNetwork(const Tensor<Layer*, 1>&);
-
-<<<<<<< HEAD
-   NeuralNetwork(const NeuralNetwork&);
 
    // Destructor
 
@@ -85,26 +74,11 @@
 
        ForwardPropagation() {}
 
-       ForwardPropagation(const Index& new_batch_instances_number, NeuralNetwork* new_neural_network_pointer)
-       {
-           batch_instances_number = new_batch_instances_number;
-=======
-   // Destructor
-
-   virtual ~NeuralNetwork();
-
-   struct ForwardPropagation
-   {
-       /// Default constructor.
-
-       ForwardPropagation() {}
-
        ForwardPropagation(const Index& new_batch_samples_number, NeuralNetwork* new_neural_network_pointer)
        {
            if(new_batch_samples_number == 0) return;
 
            batch_samples_number = new_batch_samples_number;
->>>>>>> f4e1fcf4
 
            neural_network_pointer = new_neural_network_pointer;
 
@@ -116,11 +90,7 @@
 
            for(Index i = 0; i < trainable_layers_number; i++)
            {
-<<<<<<< HEAD
-               layers(i).set(new_batch_instances_number, trainable_layers_pointers(i));
-=======
                layers(i).set(new_batch_samples_number, trainable_layers_pointers(i));
->>>>>>> f4e1fcf4
            }
        }
 
@@ -142,76 +112,6 @@
            }
        }
 
-<<<<<<< HEAD
-       Index batch_instances_number = 0;
-
-       NeuralNetwork* neural_network_pointer = nullptr;
-
-       Tensor<Layer::ForwardPropagation, 1> layers;
-   };
-
-
-   struct BackPropagation
-   {
-       BackPropagation() {}
-
-       BackPropagation(const Index& new_batch_instances_number, NeuralNetwork* new_neural_network_pointer)
-       {
-           batch_instances_number = new_batch_instances_number;
-
-           neural_network_pointer = new_neural_network_pointer;
-       }
-
-
-       void set(const Index& new_batch_instances_number, NeuralNetwork* new_neural_network_pointer)
-       {
-           batch_instances_number = new_batch_instances_number;
-
-           neural_network_pointer = new_neural_network_pointer;
-
-           const Tensor<Layer*, 1> trainable_layers_pointers = neural_network_pointer->get_trainable_layers_pointers();
-
-           const Index trainable_layers_number = trainable_layers_pointers.size();
-
-           layers.resize(trainable_layers_number);
-
-           for(Index i = 0; i < trainable_layers_number; i++)
-           {
-               layers(i).set(batch_instances_number, trainable_layers_pointers(i));
-           }
-       }
-
-       void print()
-       {
-           const Index layers_number = layers.size();
-
-           cout << "Layers number: " << layers_number << endl;
-
-           for(Index i = 0; i < layers_number; i++)
-           {
-               cout << "Layer " << i+1 << endl;
-
-               layers(i).print();
-           }
-       }
-
-       Index batch_instances_number = 0;
-
-       NeuralNetwork* neural_network_pointer = nullptr;
-
-       Tensor<Layer::BackPropagation, 1> layers;
-   };
-
-
-   // APPENDING LAYERS
-
-   void add_layer(Layer*);
-
-   bool check_layer_type(const Layer::Type);
-
-   // Get methods
-
-=======
        Index batch_samples_number = 0;
 
        NeuralNetwork* neural_network_pointer = nullptr;
@@ -280,7 +180,6 @@
 
    // Get methods
 
->>>>>>> f4e1fcf4
    bool has_scaling_layer() const;
    bool has_principal_components_layer() const;
    bool has_long_short_term_memory_layer() const;
@@ -291,19 +190,11 @@
 
    bool is_empty() const;  
 
-<<<<<<< HEAD
-   Tensor<string, 1> get_inputs_names() const;
-   string get_input_name(const Index&) const;
-   Index get_input_index(const string&) const;
-
-   Tensor<string, 1> get_outputs_names() const;
-=======
    const Tensor<string, 1>& get_inputs_names() const;
    string get_input_name(const Index&) const;
    Index get_input_index(const string&) const;
 
    const Tensor<string, 1>& get_outputs_names() const;
->>>>>>> f4e1fcf4
    string get_output_name(const Index&) const;
    Index get_output_index(const string&) const;
 
@@ -343,11 +234,7 @@
 
    virtual void set_default();
 
-<<<<<<< HEAD
-   void set_device_pointer(Device*);
-=======
    void set_thread_pool_device(ThreadPoolDevice*);
->>>>>>> f4e1fcf4
 
    void set_layers_pointers(Tensor<Layer*, 1>&);
 
@@ -356,7 +243,6 @@
    void set_display(const bool&);
 
    // Layers 
-<<<<<<< HEAD
 
    Index get_layers_number() const;
    Tensor<Index, 1> get_layers_neurons_numbers() const;
@@ -365,31 +251,16 @@
 
    Index get_perceptron_layers_number() const;
    Index get_probabilistic_layers_number() const;
-=======
-
-   Index get_layers_number() const;
-   Tensor<Index, 1> get_layers_neurons_numbers() const;
-
-   Index get_trainable_layers_number() const;
-
-   Index get_perceptron_layers_number() const;
-   Index get_probabilistic_layers_number() const;
 
    // Architecture
 
    Index get_inputs_number() const;
    Index get_outputs_number() const;
->>>>>>> f4e1fcf4
 
    Tensor<Index, 1> get_trainable_layers_neurons_numbers() const;
    Tensor<Index, 1> get_trainable_layers_inputs_numbers() const;
    Tensor<Index, 1> get_trainable_layers_synaptic_weight_numbers() const;
 
-<<<<<<< HEAD
-   Index get_inputs_number() const;
-   Index get_outputs_number() const;
-=======
->>>>>>> f4e1fcf4
 
    Tensor<Index, 1> get_architecture() const;
 
@@ -400,69 +271,32 @@
    Tensor<type, 1> get_parameters() const;
 
    Tensor<Index, 1> get_trainable_layers_parameters_numbers() const;
-<<<<<<< HEAD
-
    Tensor<Tensor<type, 1>, 1> get_trainable_layers_parameters(const Tensor<type, 1>&) const;
 
    void set_parameters(Tensor<type, 1>&);
 
    // Parameters initialization methods
-=======
-   Tensor<Tensor<type, 1>, 1> get_trainable_layers_parameters(const Tensor<type, 1>&) const;
-
-   void set_parameters(Tensor<type, 1>&);
-
-   // Parameters initialization methods
 
    void set_parameters_constant(const type&);
 
    void set_parameters_random();
->>>>>>> f4e1fcf4
-
-   void set_parameters_constant(const type&);
-
-<<<<<<< HEAD
-   void set_parameters_random();
 
    // Parameters
 
    type calculate_parameters_norm() const;
-   Descriptives calculate_parameters_descriptives() const;
-   Histogram calculate_parameters_histogram(const Index& = 10) const;
-
-=======
-   type calculate_parameters_norm() const;
-
->>>>>>> f4e1fcf4
+
    void perturbate_parameters(const type&);
 
    // Output 
 
    Tensor<type, 2> calculate_outputs(const Tensor<type, 2>&);
-<<<<<<< HEAD
-
-   Tensor<type, 2> calculate_trainable_outputs(const Tensor<type, 2>&) const;
-
-   Tensor<type, 2> calculate_trainable_outputs(const Tensor<type, 2>&, const Tensor<type, 1>&) const;
 
    Tensor<type, 2> calculate_directional_inputs(const Index&, const Tensor<type, 1>&, const type&, const type&, const Index& = 101) const;
 
-   Tensor<Histogram, 1> calculate_outputs_histograms(const Index& = 1000, const Index& = 10);
-   Tensor<Histogram, 1> calculate_outputs_histograms(const Tensor<type, 2>&, const Index& = 10);
-=======
-
-   Tensor<type, 2> calculate_directional_inputs(const Index&, const Tensor<type, 1>&, const type&, const type&, const Index& = 101) const;
->>>>>>> f4e1fcf4
-
    Tensor<type, 1> calculate_outputs_std(const Tensor<type, 1>&);
 
    // Serialization methods
 
-<<<<<<< HEAD
-   string object_to_string() const;
- 
-=======
->>>>>>> f4e1fcf4
    Tensor<string, 2> get_information() const;
    Tensor<string, 2> get_perceptron_layers_information() const;
    Tensor<string, 2> get_probabilistic_layer_information() const;
@@ -486,72 +320,6 @@
 
    void save_data(const string&) const;
 
-<<<<<<< HEAD
-   // Expression methods
-
-   string write_expression() const;
-   string write_mathematical_expression_php() const;
-   string write_expression_python() const;
-   string write_expression_php() const;
-   string write_expression_R() const;
-
-   void save_expression(const string&);
-   void save_expression_python(const string&);
-   void save_expression_R(const string&);
-
-   /// Calculate de forward propagation in the neural network
-
-   void forward_propagate(const DataSet::Batch& batch,
-                                      ForwardPropagation& forward_propagation) const
-   {
-       const Tensor<Layer*, 1> trainable_layers_pointers = get_trainable_layers_pointers();
-
-       const Index trainable_layers_number = trainable_layers_pointers.size();
-
-       trainable_layers_pointers(0)->forward_propagate(batch.inputs_2d, forward_propagation.layers(0));
-
-       for(Index i = 1; i < trainable_layers_number; i++)
-       {
-            trainable_layers_pointers(i)->forward_propagate(forward_propagation.layers(i-1).activations_2d,
-                                                                        forward_propagation.layers(i));
-       }
-   }
-
-
-   void forward_propagate(const DataSet::Batch& batch,
-                                      Tensor<type, 1>& parameters,
-                                      ForwardPropagation& forward_propagation) const
-   {                       
-       const Tensor<Layer*, 1> trainable_layers_pointers = get_trainable_layers_pointers();
-
-       const Index trainable_layers_number = trainable_layers_pointers.size();
-
-       const Index parameters_number = trainable_layers_pointers(0)->get_parameters_number();
-
-       const TensorMap<Tensor<type, 1>> potential_parameters(parameters.data(), parameters_number);
-
-       trainable_layers_pointers(0)->forward_propagate(batch.inputs_2d, potential_parameters, forward_propagation.layers(0));
-
-       Index index = parameters_number;
-
-       for(Index i = 1; i < trainable_layers_number; i++)
-       {
-           const Index parameters_number = trainable_layers_pointers(i)->get_parameters_number();
-
-           const TensorMap<Tensor<type, 1>> potential_parameters(parameters.data() + index, parameters_number);
-
-            trainable_layers_pointers(i)->forward_propagate(forward_propagation.layers(i-1).activations_2d,
-                                                                        potential_parameters,
-                                                                        forward_propagation.layers(i));
-
-            index += parameters_number;
-       }       
-   }
-
-
-protected:
-
-=======
    Tensor<string, 1> get_layers_names() const
    {
        const Index layers_number = get_layers_number();
@@ -585,7 +353,6 @@
 
    string name = "neural_network";
 
->>>>>>> f4e1fcf4
    /// Names of inputs
 
    Tensor<string, 1> inputs_names;
@@ -602,12 +369,6 @@
 
    bool display = true;
 
-<<<<<<< HEAD
-#ifdef __OPENNN_CUDA__
-    #include "../../artelnics/opennn_cuda/opennn_cuda/neural_network_cuda.h"
-#endif
-
-=======
 #ifdef OPENNN_CUDA
     #include "../../opennn-cuda/opennn_cuda/neural_network_cuda.h"
 #endif
@@ -615,7 +376,6 @@
 #ifdef OPENNN_MKL
     #include "../../opennn-mkl/opennn_mkl/neural_network_mkl.h"
 #endif
->>>>>>> f4e1fcf4
 };
 
 }
