//   OpenNN: Open Neural Networks Library
//   www.opennn.net
//
//   W E I G T H E D   S Q U A R E D   E R R O R   C L A S S
//
//   Artificial Intelligence Techniques SL
//   artelnics@artelnics.com

#include "weighted_squared_error.h"

namespace OpenNN
{

/// Default constructor.
/// It creates a weighted squared error term not associated to any
/// neural network and not measured on any data set.
/// It also initializes all the rest of class members to their default values.

WeightedSquaredError::WeightedSquaredError() : LossIndex()
{
    set_default();
}


<<<<<<< HEAD
/// Neural network constructor.
/// It creates a weighted squared error term object associated to a
/// neural network object but not measured on any data set object.
/// It also initializes all the rest of class members to their default values.
/// @param new_neural_network_pointer Pointer to a neural network object.

WeightedSquaredError::WeightedSquaredError(NeuralNetwork* new_neural_network_pointer)
    : LossIndex(new_neural_network_pointer)
{
    set_default();
}


/// Data set constructor.
/// It creates a weighted squared error term not associated to any
/// neural network but to be measured on a given data set object.
/// It also initializes all the rest of class members to their default values.
/// @param new_data_set_pointer Pointer to a data set object.

WeightedSquaredError::WeightedSquaredError(DataSet* new_data_set_pointer)
    : LossIndex(new_data_set_pointer)
{
    set_default();
}


=======
>>>>>>> f4e1fcf4
/// Neural network and data set constructor.
/// It creates a weighted squared error term object associated to a
/// neural network and measured on a data set.
/// It also initializes all the rest of class members to their default values.
/// @param new_neural_network_pointer Pointer to a neural network object.
/// @param new_data_set_pointer Pointer to a data set object.

WeightedSquaredError::WeightedSquaredError(NeuralNetwork* new_neural_network_pointer, DataSet* new_data_set_pointer)
    : LossIndex(new_neural_network_pointer, new_data_set_pointer)
{
    set_default();
}


<<<<<<< HEAD
/// XML constructor.
/// It creates a weighted squared error object with all pointers set to nullptr.
/// The object members are loaded by means of a XML document.
/// Please be careful with the format of that file, which is specified in the OpenNN manual.
/// @param weighted_squared_error_document TinyXML document with the weighted squared error elements.

WeightedSquaredError::WeightedSquaredError(const tinyxml2::XMLDocument& weighted_squared_error_document)
    : LossIndex(weighted_squared_error_document)
{
    set_default();

    from_XML(weighted_squared_error_document);
}


/// Copy constructor.
/// It creates a copy of an existing weighted squared error object.
/// @param other_weighted_squared_error Weighted squared error object to be copied.

WeightedSquaredError::WeightedSquaredError(const WeightedSquaredError& other_weighted_squared_error)
    : LossIndex(other_weighted_squared_error)
{
    negatives_weight = other_weighted_squared_error.negatives_weight;
    positives_weight = other_weighted_squared_error.positives_weight;

    training_normalization_coefficient = other_weighted_squared_error.training_normalization_coefficient;
    selection_normalization_coefficient = other_weighted_squared_error.selection_normalization_coefficient;
}


=======
>>>>>>> f4e1fcf4
/// Destructor.

WeightedSquaredError::~WeightedSquaredError()
{
}


/// Returns the weight of the positives.

type WeightedSquaredError::get_positives_weight() const
{
    return positives_weight;
}


/// Returns the weight of the negatives.

type WeightedSquaredError::get_negatives_weight() const
{
    return negatives_weight;
}

<<<<<<< HEAD

/// Returns the normalization coefficient.

type WeightedSquaredError::get_training_normalization_coefficient() const
{
    return training_normalization_coefficient;
=======

type WeightedSquaredError::get_normalizaton_coefficient() const
{
    return normalization_coefficient;
>>>>>>> f4e1fcf4
}


/// Set the default values for the object.

void WeightedSquaredError::set_default()
{
    if(has_data_set() && data_set_pointer->has_data())
    {
        set_weights();

<<<<<<< HEAD
        set_training_normalization_coefficient();

        set_selection_normalization_coefficient();
=======
        set_normalization_coefficient();
>>>>>>> f4e1fcf4
    }
    else
    {
        negatives_weight = 1.0;
        positives_weight = 1.0;

<<<<<<< HEAD
        training_normalization_coefficient = 1.0;
        selection_normalization_coefficient = 1.0;
=======
        normalization_coefficient = 1.0;
>>>>>>> f4e1fcf4
    }
}


/// Set a new weight for the positives values.
/// @param new_positives_weight New weight for the positives.

void WeightedSquaredError::set_positives_weight(const type& new_positives_weight)
{
    positives_weight = new_positives_weight;
}


/// Set a new weight for the negatives values.
/// @param new_negatives_weight New weight for the negatives.

void WeightedSquaredError::set_negatives_weight(const type& new_negatives_weight)
{
    negatives_weight = new_negatives_weight;
}

<<<<<<< HEAD

/// Set a new normalization coefficient.
/// @param new_training_normalization_coefficient New normalization coefficient.

void WeightedSquaredError::set_training_normalization_coefficient(const type& new_training_normalization_coefficient)
{
    training_normalization_coefficient = new_training_normalization_coefficient;
}

=======
>>>>>>> f4e1fcf4

/// Set new weights for the positives and negatives values.
/// @param new_positives_weight New weight for the positives.
/// @param new_negatives_weight New weight for the negatives.

void WeightedSquaredError::set_weights(const type& new_positives_weight, const type& new_negatives_weight)
{
    positives_weight = new_positives_weight;
    negatives_weight = new_negatives_weight;
}


/// Calculates of the weights for the positives and negatives values with the data of the data set.

void WeightedSquaredError::set_weights()
{
    // Control sentence

#ifdef __OPENNN_DEBUG__

    check();

#endif

<<<<<<< HEAD
    const Tensor<Index, 1> target_distribution = data_set_pointer->calculate_target_distribution();

    const Index negatives = target_distribution[0];
    const Index positives = target_distribution[1];
=======
    if(data_set_pointer)
    {
        const Tensor<Index, 1> target_distribution = data_set_pointer->calculate_target_distribution();

        const Index negatives = target_distribution[0];
        const Index positives = target_distribution[1];

        if(positives == 0 || negatives == 0)
        {
            positives_weight = 1.0;
            negatives_weight = 1.0;

            return;
        }
>>>>>>> f4e1fcf4

        negatives_weight = 1.0;
        positives_weight = static_cast<type>(negatives)/static_cast<type>(positives);
    }
    else
    {
        positives_weight = 1.0;
        negatives_weight = 1.0;

        return;
    }

<<<<<<< HEAD
    negatives_weight = 1.0;
    positives_weight = static_cast<type>(negatives)/static_cast<type>(positives);
=======
>>>>>>> f4e1fcf4
}


/// Calculates of the normalization coefficient with the data of the data set.

void WeightedSquaredError::set_training_normalization_coefficient()
{
    // Control sentence

#ifdef __OPENNN_DEBUG__

    check();

#endif

    const Tensor<Index, 1> target_variables_indices = data_set_pointer->get_target_variables_indices();
<<<<<<< HEAD

    const Index negatives = data_set_pointer->calculate_training_negatives(target_variables_indices[0]);

    training_normalization_coefficient = negatives*negatives_weight*static_cast<type>(0.5);
}


/// Calculates of the selection normalization coefficient with the data of the data set.

void WeightedSquaredError::set_selection_normalization_coefficient()
{
    // Control sentence

#ifdef __OPENNN_DEBUG__

    check();

#endif

    const Tensor<Index, 1> target_variables_indices = data_set_pointer->get_target_variables_indices();

    const Index negatives = data_set_pointer->calculate_selection_negatives(target_variables_indices[0]);

    selection_normalization_coefficient = negatives*negatives_weight*static_cast<type>(0.5);
=======

    const Index negatives = data_set_pointer->calculate_used_negatives(target_variables_indices[0]);

    normalization_coefficient = negatives*negatives_weight*static_cast<type>(0.5);
>>>>>>> f4e1fcf4
}


type WeightedSquaredError::weighted_sum_squared_error(const Tensor<type, 2> & x, const Tensor<type, 2> & y) const
{
#ifdef __OPENNN_DEBUG__

    const Index rows_number = x.dimension(0);
    const Index columns_number = x.dimension(1);
<<<<<<< HEAD

    const Index other_rows_number = y.dimension(0);

    if(other_rows_number != rows_number)
    {
        ostringstream buffer;

        buffer << "OpenNN Exception: Metrics functions.\n"
               << "double minkowski_error(const Matrix<double>&, const double&) method.\n"
               << "Other number of rows must be equal to this number of rows.\n";

        throw logic_error(buffer.str());
    }

    const Index other_columns_number = y.dimension(1);

    if(other_columns_number != columns_number)
    {
        ostringstream buffer;

        buffer << "OpenNN Exception: Metrics functions.\n"
               << "double minkowski_error(const Matrix<double>&, const double&) method.\n"
               << "Other number of columns must be equal to this number of columns.\n";

        throw logic_error(buffer.str());
    }

#endif

//    type weighted_sum_squared_error = 0.0;

    const Tensor<bool, 2> if_sentence = x == x.constant(1);
    const Tensor<bool, 2> else_sentence = x == x.constant(0);

    Tensor<type, 2> f_1(x.dimension(0), x.dimension(1));

    Tensor<type, 2> f_2(x.dimension(0), x.dimension(1));

    Tensor<type, 2> f_3(x.dimension(0), x.dimension(1));

    f_1 = (x - y).square()*positives_weight;

    f_2 = (x - y).square()*negatives_weight;

    f_3 = x.constant(0);

    Tensor<type, 0> weighted_sum_squared_error = (if_sentence.select(f_1, else_sentence.select(f_2, f_3))).sum();
/*
    for(Index i = 0; i < x.size(); i++)
    {
        error = x(i) - y(i);

        if(static_cast<double>(y(i)) == 1.0)
        {
            weighted_sum_squared_error += positives_weight*(error*error);
        }
        else if(static_cast<double>(y(i)) == 0.0)
        {
            weighted_sum_squared_error += negatives_weight*(error*error);
        }
        else
        {
            ostringstream buffer;

            buffer << "OpenNN Exception: Metrics functions.\n"
                   << "double calculate_error() method.\n"
                   << "Other matrix is neither a positive nor a negative.\n";

            throw logic_error(buffer.str());
        }
    }
*/
    return weighted_sum_squared_error(0);
}


/// Returns loss vector of the error terms function for the weighted squared error.
/// It uses the error back-propagation method.
/// @param outputs Output data.
/// @param targets Target data.

Tensor<type, 1> WeightedSquaredError::calculate_training_error_terms(const Tensor<type, 2>& outputs, const Tensor<type, 2>& targets) const
{
    // Control sentence
=======

    const Index other_rows_number = y.dimension(0);

    if(other_rows_number != rows_number)
    {
        ostringstream buffer;

        buffer << "OpenNN Exception: Metrics functions.\n"
               << "double minkowski_error(const Matrix<double>&, const double&) method.\n"
               << "Other number of rows must be equal to this number of rows.\n";

        throw logic_error(buffer.str());
    }

    const Index other_columns_number = y.dimension(1);

    if(other_columns_number != columns_number)
    {
        ostringstream buffer;
>>>>>>> f4e1fcf4

        buffer << "OpenNN Exception: Metrics functions.\n"
               << "double minkowski_error(const Matrix<double>&, const double&) method.\n"
               << "Other number of columns must be equal to this number of columns.\n";

        throw logic_error(buffer.str());
    }

#endif
<<<<<<< HEAD

    const Eigen::array<int, 1> rows_sum = {Eigen::array<int, 1>({1})};

    const Tensor<bool, 2> if_sentence = outputs == outputs.constant(1);

    Tensor<type, 2> f_1(outputs.dimension(0), outputs.dimension(1));

    Tensor<type, 2> f_2(outputs.dimension(0), outputs.dimension(1));

    f_1 = ((outputs - targets))*positives_weight;

    f_2 = ((outputs - targets))*negatives_weight;

    Tensor<type, 1> weighted_error = ((if_sentence.select(f_1, f_2)).sum(rows_sum).square()).sqrt();

    return weighted_error;
}


/// Returns loss vector of the error terms function for the weighted squared error for a given set of parameters.
/// It uses the error back-propagation method.
/// @param parameters Parameters of the neural network

Tensor<type, 1> WeightedSquaredError::calculate_training_error_terms(const Tensor<type, 1>& parameters) const
{
    // Control sentence

#ifdef __OPENNN_DEBUG__

    check();

#endif

    const Tensor<type, 2> inputs = data_set_pointer->get_training_input_data();

    const Tensor<type, 2> targets = data_set_pointer->get_training_target_data();

    const Tensor<type, 2> outputs = neural_network_pointer->calculate_trainable_outputs(inputs, parameters);
    /*
        return weighted_error_rows(outputs, targets, positives_weight, negatives_weight);
    */
    return Tensor<type, 1>();

}


/// This method calculates the second order loss.
/// It is used for optimization of parameters during training.
/// Returns a second order terms loss structure, which contains the values and the Hessian of the error terms function.

void WeightedSquaredError::calculate_terms_second_order_loss(const DataSet::Batch& batch, NeuralNetwork::ForwardPropagation& forward_propagation,  LossIndex::BackPropagation& back_propagation, LossIndex::SecondOrderLoss&) const
{
#ifdef __OPENNN_DEBUG__
=======

    const Tensor<bool, 2> if_sentence = y == y.constant(1);
    const Tensor<bool, 2> else_sentence = y == y.constant(0);

    Tensor<type, 2> f_1(x.dimension(0), x.dimension(1));

    Tensor<type, 2> f_2(x.dimension(0), x.dimension(1));

    Tensor<type, 2> f_3(x.dimension(0), x.dimension(1));

    f_1 = (x - y).square()*positives_weight;

    f_2 = (x - y).square()*negatives_weight;

    f_3 = x.constant(0);

    Tensor<type, 0> weighted_sum_squared_error = (if_sentence.select(f_1, else_sentence.select(f_2, f_3))).sum();

    return weighted_sum_squared_error(0);
}


void WeightedSquaredError::calculate_error(const DataSet::Batch& batch,
                     const NeuralNetwork::ForwardPropagation& forward_propagation,
                     LossIndex::BackPropagation& back_propagation) const
{
    const Index trainable_layers_number = neural_network_pointer->get_trainable_layers_number();

    const type error = weighted_sum_squared_error(forward_propagation.layers[trainable_layers_number-1].activations_2d,
                                                                 batch.targets_2d);

    const Index batch_samples_number = batch.samples_number;
    const Index total_samples_number = data_set_pointer->get_samples_number();

    back_propagation.error = error/((static_cast<type>(batch_samples_number)/static_cast<type>(total_samples_number))*normalization_coefficient);

    return;
}
>>>>>>> f4e1fcf4

    check();

<<<<<<< HEAD
#endif

    // Neural network

    const Index layers_number = neural_network_pointer->get_trainable_layers_number();

    const Index parameters_number = neural_network_pointer->get_parameters_number();

    bool is_forecasting = false;

    if(neural_network_pointer->has_long_short_term_memory_layer() || neural_network_pointer->has_recurrent_layer()) is_forecasting = true;
=======
void WeightedSquaredError::calculate_error_terms(const DataSet::Batch& batch,
                                                 const NeuralNetwork::ForwardPropagation& forward_propagation,
                                                 SecondOrderLoss& second_order_loss) const
{
    const Index trainable_layers_number = neural_network_pointer->get_trainable_layers_number();

    const Index batch_samples_number = batch.get_samples_number();
    const Index total_samples_number = data_set_pointer->get_samples_number();

    const Tensor<type, 2>& outputs = forward_propagation.layers(trainable_layers_number-1).activations_2d;
    const Tensor<type, 2>& targets = batch.targets_2d;

    const Eigen::array<int, 1> rows_sum = {Eigen::array<int, 1>({1})};
>>>>>>> f4e1fcf4

    const Tensor<bool, 2> if_sentence = outputs == outputs.constant(1);

<<<<<<< HEAD
//    SecondOrderLoss terms_second_order_loss(parameters_number);
/*
    const Tensor<Index, 2> training_batches = data_set_pointer->get_training_batches(!is_forecasting);

    const Index batches_number = training_batches.size();

    // Eigen stuff

    #pragma omp parallel for

    for(Index i = 0; i < batches_number; i++)
    {
        const Tensor<type, 2> inputs = data_set_pointer->get_input_data(training_batches.chip(i,0));
        const Tensor<type, 2> targets = data_set_pointer->get_target_data(training_batches.chip(i,0));

                const Tensor<Layer::ForwardPropagation, 1> forward_propagation = neural_network_pointer->forward_propagate(inputs);

                const Tensor<type, 1> error_terms
                        = calculate_training_error_terms(forward_propagation[layers_number-1].activations_2d, targets);

                const Tensor<type, 2> output_gradient = (forward_propagation[layers_number-1].activations_2d - targets).divide(error_terms, 0);

                const Tensor<Tensor<type, 2>, 1> layers_delta = calculate_layers_delta(forward_propagation, output_gradient);

                const Tensor<type, 2> error_terms_Jacobian = calculate_error_terms_Jacobian(inputs, forward_propagation, layers_delta);

        //        const Tensor<type, 2> error_terms_Jacobian_transpose = error_terms_Jacobian.calculate_transpose();

                const Tensor<type, 0> loss = error_terms.contract(error_terms, product_vector_vector);//dot(error_terms, error_terms);

                const Tensor<type, 1> gradient = error_terms_Jacobian.contract(error_terms, product_matrix_transpose_vector);//dot(error_terms_Jacobian_transpose, error_terms);

                Tensor<type, 2> hessian_approximation = error_terms_Jacobian.contract(error_terms_Jacobian, product_matrix_transpose_matrix);
                //hessian_approximation.dot(error_terms_Jacobian_transpose, error_terms_Jacobian);

                  #pragma omp critical
                {
                    terms_second_order_loss.loss += loss(0);
                    terms_second_order_loss.gradient += gradient;
                    terms_second_order_loss.hessian += hessian_approximation;
                }        
    }

    terms_second_order_loss.loss /= training_normalization_coefficient;
    terms_second_order_loss.gradient = (static_cast<type>(2.0)/training_normalization_coefficient)*terms_second_order_loss.gradient;
    terms_second_order_loss.hessian = (static_cast<type>(2.0)/training_normalization_coefficient)*terms_second_order_loss.hessian;

    if(regularization_method != RegularizationMethod::NoRegularization)
    {
//        terms_second_order_loss.loss += calculate_regularization();
//        terms_second_order_loss.gradient += calculate_regularization_gradient();
//        terms_second_order_loss.hessian += calculate_regularization_hessian();
    }
*/
}


/// Returns a string with the name of the weighted squared error loss type, "WEIGHTED_SQUARED_ERROR".

string WeightedSquaredError::get_error_type() const
=======
    Tensor<type, 2> f_1(outputs.dimension(0), outputs.dimension(1));

    Tensor<type, 2> f_2(outputs.dimension(0), outputs.dimension(1));

    f_1 = ((outputs - targets))*positives_weight;

    f_2 = ((outputs - targets))*negatives_weight;

    second_order_loss.error_terms = ((if_sentence.select(f_1, f_2)).sum(rows_sum).square()).sqrt();

    Tensor<type, 0> error;
    error.device(*thread_pool_device) = second_order_loss.error_terms.contract(second_order_loss.error_terms, AT_B);

    const type coefficient = ((static_cast<type>(batch_samples_number)/static_cast<type>(total_samples_number))*normalization_coefficient);

    second_order_loss.error = error()/coefficient;
}


// Gradient methods

void WeightedSquaredError::calculate_output_gradient(const DataSet::Batch& batch,
                               const NeuralNetwork::ForwardPropagation& forward_propagation,
                               BackPropagation& back_propagation) const
{
     #ifdef __OPENNN_DEBUG__

     check();

     #endif

     const Index trainable_layers_number = neural_network_pointer->get_trainable_layers_number();

     const Tensor<type, 2>& outputs = forward_propagation.layers(trainable_layers_number-1).activations_2d;
     const Tensor<type, 2>& targets = batch.targets_2d;

     const Index batch_samples_number = batch.targets_2d.size();

     const type coefficient = static_cast<type>(2.0)/static_cast<type>(batch_samples_number);

     const Tensor<bool, 2> if_sentence = targets == targets.constant(1);
     const Tensor<bool, 2> else_sentence = targets == targets.constant(0);

     Tensor<type, 2> f_1(outputs.dimension(0), outputs.dimension(1));

     Tensor<type, 2> f_2(outputs.dimension(0), outputs.dimension(1));

     Tensor<type, 2> f_3(outputs.dimension(0), outputs.dimension(1));

     f_1 = coefficient*(outputs - targets)*positives_weight;

     f_2 = coefficient*(outputs - targets)*negatives_weight;

     f_3 = outputs.constant(0);

     back_propagation.output_gradient = (if_sentence.select(f_1, else_sentence.select(f_2, f_3)));
}


void WeightedSquaredError::calculate_Jacobian_gradient(const DataSet::Batch& batch,
                                    LossIndex::SecondOrderLoss& second_order_loss) const
{
#ifdef __OPENNN_DEBUG__

    check();

#endif

    const Index batch_samples_number = batch.get_samples_number();
    const Index total_samples_number = data_set_pointer->get_samples_number();

    const type coefficient = 2/((static_cast<type>(batch_samples_number)/static_cast<type>(total_samples_number))*normalization_coefficient);

    second_order_loss.gradient.device(*thread_pool_device) = second_order_loss.error_Jacobian.contract(second_order_loss.error_terms, AT_B);

    second_order_loss.gradient.device(*thread_pool_device) = coefficient*second_order_loss.gradient;
}

// Hessian method

void WeightedSquaredError::calculate_hessian_approximation(const DataSet::Batch& batch,
                                                           LossIndex::SecondOrderLoss& second_order_loss) const
>>>>>>> f4e1fcf4
{
    return "WEIGHTED_SQUARED_ERROR";
}

<<<<<<< HEAD
=======
    check();
>>>>>>> f4e1fcf4

/// Returns a string with the name of the weighted squared error loss type in text format.

<<<<<<< HEAD
string WeightedSquaredError::get_error_type_text() const
{
    return "Weighted squared error";
}


/// Serializes the weighted squared error object into a XML document of the TinyXML library.
/// See the OpenNN manual for more information about the format of this document->

tinyxml2::XMLDocument* WeightedSquaredError::to_XML() const
{
    ostringstream buffer;

    tinyxml2::XMLDocument* document = new tinyxml2::XMLDocument;

    // Weighted squared error

    tinyxml2::XMLElement* weighted_squared_error_element = document->NewElement("WeightedSquaredError");

    document->InsertFirstChild(weighted_squared_error_element);

    // Positives weight
    {
        tinyxml2::XMLElement* element = document->NewElement("PositivesWeight");
        weighted_squared_error_element->LinkEndChild(element);

        buffer.str("");
        buffer << positives_weight;

        tinyxml2::XMLText* text = document->NewText(buffer.str().c_str());
        element->LinkEndChild(text);
    }

    // Negatives weight
    {
        tinyxml2::XMLElement* element = document->NewElement("NegativesWeight");
        weighted_squared_error_element->LinkEndChild(element);

        buffer.str("");
        buffer << negatives_weight;

        tinyxml2::XMLText* text = document->NewText(buffer.str().c_str());
        element->LinkEndChild(text);
    }

    // Display
    //   {
    //      tinyxml2::XMLElement* element = document->NewElement("Display");
    //      weighted_squared_error_element->LinkEndChild(element);

    //      buffer.str("");
    //      buffer << display;

    //      tinyxml2::XMLText* text = document->NewText(buffer.str().c_str());
    //      element->LinkEndChild(text);
    //   }

    return document;
}


/// Serializes the cross entropy error object into a XML document of the TinyXML library without keep the DOM tree in memory.
/// See the OpenNN manual for more information about the format of this document.
/// @param file_stream

void WeightedSquaredError::write_XML(tinyxml2::XMLPrinter& file_stream) const
{
    ostringstream buffer;

    // Error type

    file_stream.OpenElement("Error");

    file_stream.PushAttribute("Type", "WEIGHTED_SQUARED_ERROR");
=======
    const Index batch_samples_number = batch.get_samples_number();
    const Index total_samples_number = data_set_pointer->get_samples_number();

    const type coefficient = 2/((static_cast<type>(batch_samples_number)/static_cast<type>(total_samples_number))*normalization_coefficient);

    second_order_loss.hessian.device(*thread_pool_device) = second_order_loss.error_Jacobian.contract(second_order_loss.error_Jacobian, AT_B);

    second_order_loss.hessian.device(*thread_pool_device) = coefficient*second_order_loss.hessian;
}


/// Returns a string with the name of the weighted squared error loss type, "WEIGHTED_SQUARED_ERROR".

string WeightedSquaredError::get_error_type() const
{
    return "WEIGHTED_SQUARED_ERROR";
}


/// Returns a string with the name of the weighted squared error loss type in text format.

string WeightedSquaredError::get_error_type_text() const
{
    return "Weighted squared error";
}


/// Serializes the cross entropy error object into a XML document of the TinyXML library without keep the DOM tree in memory.
/// See the OpenNN manual for more information about the format of this document.
/// @param file_stream

void WeightedSquaredError::write_XML(tinyxml2::XMLPrinter& file_stream) const
{
    ostringstream buffer;

    // Error type

    file_stream.OpenElement("WeightedSquaredError");
>>>>>>> f4e1fcf4

    // Positives weight

    file_stream.OpenElement("PositivesWeight");

    buffer.str("");
    buffer << positives_weight;

    file_stream.PushText(buffer.str().c_str());

    file_stream.CloseElement();

    // Negatives weight

    file_stream.OpenElement("NegativesWeight");

    buffer.str("");
    buffer << negatives_weight;

    file_stream.PushText(buffer.str().c_str());

    file_stream.CloseElement();

    // Close error

    file_stream.CloseElement();

    // Regularization

<<<<<<< HEAD
    write_regularization_XML(file_stream);
=======
//    write_regularization_XML(file_stream);
>>>>>>> f4e1fcf4
}


/// Loads a weighted squared error object from a XML document.
/// @param document Pointer to a TinyXML document with the object data.

void WeightedSquaredError::from_XML(const tinyxml2::XMLDocument& document)
{
    const tinyxml2::XMLElement* root_element = document.FirstChildElement("WeightedSquaredError");

    if(!root_element)
    {
        ostringstream buffer;

        buffer << "OpenNN Exception: WeightedSquaredError class.\n"
               << "void from_XML(const tinyxml2::XMLDocument&) method.\n"
               << "Weighted squared element is nullptr.\n";

        throw logic_error(buffer.str());
    }

    // Positives weight

<<<<<<< HEAD
    const tinyxml2::XMLElement* error_element = root_element->FirstChildElement("Error");

    const tinyxml2::XMLElement* positives_weight_element = error_element->FirstChildElement("PositivesWeight");
=======
//    const tinyxml2::XMLElement* error_element = root_element->FirstChildElement("Error");

    const tinyxml2::XMLElement* positives_weight_element = root_element->FirstChildElement("PositivesWeight");
>>>>>>> f4e1fcf4

    if(positives_weight_element)
    {
        const string string = positives_weight_element->GetText();

        try
        {
            set_positives_weight(static_cast<type>(atof(string.c_str())));
        }
        catch(const logic_error& e)
        {
            cerr << e.what() << endl;
        }
    }

    // Negatives weight

<<<<<<< HEAD
    const tinyxml2::XMLElement* negatives_weight_element = error_element->FirstChildElement("NegativesWeight");
=======
    const tinyxml2::XMLElement* negatives_weight_element = root_element->FirstChildElement("NegativesWeight");
>>>>>>> f4e1fcf4

    if(negatives_weight_element)
    {
        const string string = negatives_weight_element->GetText();

        try
        {
            set_negatives_weight(static_cast<type>(atof(string.c_str())));
        }
        catch(const logic_error& e)
        {
            cerr << e.what() << endl;
        }
    }
<<<<<<< HEAD

    // Regularization

    tinyxml2::XMLDocument regularization_document;
    tinyxml2::XMLNode* element_clone;

    const tinyxml2::XMLElement* regularization_element = root_element->FirstChildElement("Regularization");
=======
>>>>>>> f4e1fcf4

    element_clone = regularization_element->DeepClone(&regularization_document);

<<<<<<< HEAD
    regularization_document.InsertFirstChild(element_clone);

    regularization_from_XML(regularization_document);
}
=======
//    tinyxml2::XMLDocument regularization_document;
//    tinyxml2::XMLNode* element_clone;
>>>>>>> f4e1fcf4

//    const tinyxml2::XMLElement* regularization_element = root_element->FirstChildElement("Regularization");

<<<<<<< HEAD
/// Returns the model in string format.

string WeightedSquaredError::object_to_string() const
{
    ostringstream buffer;

    buffer << "Weighted squared error.\n"
           << "Positives weight: " << positives_weight << "\n"
           << "Negatives weight: " << negatives_weight << endl;

    return buffer.str();
=======
//    element_clone = regularization_element->DeepClone(&regularization_document);

//    regularization_document.InsertFirstChild(element_clone);

//    regularization_from_XML(regularization_document);
>>>>>>> f4e1fcf4
}

}

// OpenNN: Open Neural Networks Library.
// Copyright(C) 2005-2020 Artificial Intelligence Techniques, SL.
//
// This library is free software; you can redistribute it and/or
// modify it under the terms of the GNU Lesser General Public
// License as published by the Free Software Foundation; either
// version 2.1 of the License, or any later version.
//
// This library is distributed in the hope that it will be useful,
// but WITHOUT ANY WARRANTY; without even the implied warranty of
// MERCHANTABILITY or FITNESS FOR A PARTICULAR PURPOSE.  See the GNU
// Lesser General Public License for more details.

// You should have received a copy of the GNU Lesser General Public
// License along with this library; if not, write to the Free Software
// Foundation, Inc., 51 Franklin St, Fifth Floor, Boston, MA  02110-1301  USA<|MERGE_RESOLUTION|>--- conflicted
+++ resolved
@@ -22,35 +22,6 @@
 }
 
 
-<<<<<<< HEAD
-/// Neural network constructor.
-/// It creates a weighted squared error term object associated to a
-/// neural network object but not measured on any data set object.
-/// It also initializes all the rest of class members to their default values.
-/// @param new_neural_network_pointer Pointer to a neural network object.
-
-WeightedSquaredError::WeightedSquaredError(NeuralNetwork* new_neural_network_pointer)
-    : LossIndex(new_neural_network_pointer)
-{
-    set_default();
-}
-
-
-/// Data set constructor.
-/// It creates a weighted squared error term not associated to any
-/// neural network but to be measured on a given data set object.
-/// It also initializes all the rest of class members to their default values.
-/// @param new_data_set_pointer Pointer to a data set object.
-
-WeightedSquaredError::WeightedSquaredError(DataSet* new_data_set_pointer)
-    : LossIndex(new_data_set_pointer)
-{
-    set_default();
-}
-
-
-=======
->>>>>>> f4e1fcf4
 /// Neural network and data set constructor.
 /// It creates a weighted squared error term object associated to a
 /// neural network and measured on a data set.
@@ -65,39 +36,6 @@
 }
 
 
-<<<<<<< HEAD
-/// XML constructor.
-/// It creates a weighted squared error object with all pointers set to nullptr.
-/// The object members are loaded by means of a XML document.
-/// Please be careful with the format of that file, which is specified in the OpenNN manual.
-/// @param weighted_squared_error_document TinyXML document with the weighted squared error elements.
-
-WeightedSquaredError::WeightedSquaredError(const tinyxml2::XMLDocument& weighted_squared_error_document)
-    : LossIndex(weighted_squared_error_document)
-{
-    set_default();
-
-    from_XML(weighted_squared_error_document);
-}
-
-
-/// Copy constructor.
-/// It creates a copy of an existing weighted squared error object.
-/// @param other_weighted_squared_error Weighted squared error object to be copied.
-
-WeightedSquaredError::WeightedSquaredError(const WeightedSquaredError& other_weighted_squared_error)
-    : LossIndex(other_weighted_squared_error)
-{
-    negatives_weight = other_weighted_squared_error.negatives_weight;
-    positives_weight = other_weighted_squared_error.positives_weight;
-
-    training_normalization_coefficient = other_weighted_squared_error.training_normalization_coefficient;
-    selection_normalization_coefficient = other_weighted_squared_error.selection_normalization_coefficient;
-}
-
-
-=======
->>>>>>> f4e1fcf4
 /// Destructor.
 
 WeightedSquaredError::~WeightedSquaredError()
@@ -120,19 +58,10 @@
     return negatives_weight;
 }
 
-<<<<<<< HEAD
-
-/// Returns the normalization coefficient.
-
-type WeightedSquaredError::get_training_normalization_coefficient() const
-{
-    return training_normalization_coefficient;
-=======
 
 type WeightedSquaredError::get_normalizaton_coefficient() const
 {
     return normalization_coefficient;
->>>>>>> f4e1fcf4
 }
 
 
@@ -144,25 +73,14 @@
     {
         set_weights();
 
-<<<<<<< HEAD
-        set_training_normalization_coefficient();
-
-        set_selection_normalization_coefficient();
-=======
         set_normalization_coefficient();
->>>>>>> f4e1fcf4
     }
     else
     {
         negatives_weight = 1.0;
         positives_weight = 1.0;
 
-<<<<<<< HEAD
-        training_normalization_coefficient = 1.0;
-        selection_normalization_coefficient = 1.0;
-=======
         normalization_coefficient = 1.0;
->>>>>>> f4e1fcf4
     }
 }
 
@@ -184,18 +102,6 @@
     negatives_weight = new_negatives_weight;
 }
 
-<<<<<<< HEAD
-
-/// Set a new normalization coefficient.
-/// @param new_training_normalization_coefficient New normalization coefficient.
-
-void WeightedSquaredError::set_training_normalization_coefficient(const type& new_training_normalization_coefficient)
-{
-    training_normalization_coefficient = new_training_normalization_coefficient;
-}
-
-=======
->>>>>>> f4e1fcf4
 
 /// Set new weights for the positives and negatives values.
 /// @param new_positives_weight New weight for the positives.
@@ -220,12 +126,6 @@
 
 #endif
 
-<<<<<<< HEAD
-    const Tensor<Index, 1> target_distribution = data_set_pointer->calculate_target_distribution();
-
-    const Index negatives = target_distribution[0];
-    const Index positives = target_distribution[1];
-=======
     if(data_set_pointer)
     {
         const Tensor<Index, 1> target_distribution = data_set_pointer->calculate_target_distribution();
@@ -240,7 +140,6 @@
 
             return;
         }
->>>>>>> f4e1fcf4
 
         negatives_weight = 1.0;
         positives_weight = static_cast<type>(negatives)/static_cast<type>(positives);
@@ -253,17 +152,12 @@
         return;
     }
 
-<<<<<<< HEAD
-    negatives_weight = 1.0;
-    positives_weight = static_cast<type>(negatives)/static_cast<type>(positives);
-=======
->>>>>>> f4e1fcf4
 }
 
 
 /// Calculates of the normalization coefficient with the data of the data set.
 
-void WeightedSquaredError::set_training_normalization_coefficient()
+void WeightedSquaredError::set_normalization_coefficient()
 {
     // Control sentence
 
@@ -274,37 +168,10 @@
 #endif
 
     const Tensor<Index, 1> target_variables_indices = data_set_pointer->get_target_variables_indices();
-<<<<<<< HEAD
-
-    const Index negatives = data_set_pointer->calculate_training_negatives(target_variables_indices[0]);
-
-    training_normalization_coefficient = negatives*negatives_weight*static_cast<type>(0.5);
-}
-
-
-/// Calculates of the selection normalization coefficient with the data of the data set.
-
-void WeightedSquaredError::set_selection_normalization_coefficient()
-{
-    // Control sentence
-
-#ifdef __OPENNN_DEBUG__
-
-    check();
-
-#endif
-
-    const Tensor<Index, 1> target_variables_indices = data_set_pointer->get_target_variables_indices();
-
-    const Index negatives = data_set_pointer->calculate_selection_negatives(target_variables_indices[0]);
-
-    selection_normalization_coefficient = negatives*negatives_weight*static_cast<type>(0.5);
-=======
 
     const Index negatives = data_set_pointer->calculate_used_negatives(target_variables_indices[0]);
 
     normalization_coefficient = negatives*negatives_weight*static_cast<type>(0.5);
->>>>>>> f4e1fcf4
 }
 
 
@@ -314,7 +181,6 @@
 
     const Index rows_number = x.dimension(0);
     const Index columns_number = x.dimension(1);
-<<<<<<< HEAD
 
     const Index other_rows_number = y.dimension(0);
 
@@ -344,147 +210,6 @@
 
 #endif
 
-//    type weighted_sum_squared_error = 0.0;
-
-    const Tensor<bool, 2> if_sentence = x == x.constant(1);
-    const Tensor<bool, 2> else_sentence = x == x.constant(0);
-
-    Tensor<type, 2> f_1(x.dimension(0), x.dimension(1));
-
-    Tensor<type, 2> f_2(x.dimension(0), x.dimension(1));
-
-    Tensor<type, 2> f_3(x.dimension(0), x.dimension(1));
-
-    f_1 = (x - y).square()*positives_weight;
-
-    f_2 = (x - y).square()*negatives_weight;
-
-    f_3 = x.constant(0);
-
-    Tensor<type, 0> weighted_sum_squared_error = (if_sentence.select(f_1, else_sentence.select(f_2, f_3))).sum();
-/*
-    for(Index i = 0; i < x.size(); i++)
-    {
-        error = x(i) - y(i);
-
-        if(static_cast<double>(y(i)) == 1.0)
-        {
-            weighted_sum_squared_error += positives_weight*(error*error);
-        }
-        else if(static_cast<double>(y(i)) == 0.0)
-        {
-            weighted_sum_squared_error += negatives_weight*(error*error);
-        }
-        else
-        {
-            ostringstream buffer;
-
-            buffer << "OpenNN Exception: Metrics functions.\n"
-                   << "double calculate_error() method.\n"
-                   << "Other matrix is neither a positive nor a negative.\n";
-
-            throw logic_error(buffer.str());
-        }
-    }
-*/
-    return weighted_sum_squared_error(0);
-}
-
-
-/// Returns loss vector of the error terms function for the weighted squared error.
-/// It uses the error back-propagation method.
-/// @param outputs Output data.
-/// @param targets Target data.
-
-Tensor<type, 1> WeightedSquaredError::calculate_training_error_terms(const Tensor<type, 2>& outputs, const Tensor<type, 2>& targets) const
-{
-    // Control sentence
-=======
-
-    const Index other_rows_number = y.dimension(0);
-
-    if(other_rows_number != rows_number)
-    {
-        ostringstream buffer;
-
-        buffer << "OpenNN Exception: Metrics functions.\n"
-               << "double minkowski_error(const Matrix<double>&, const double&) method.\n"
-               << "Other number of rows must be equal to this number of rows.\n";
-
-        throw logic_error(buffer.str());
-    }
-
-    const Index other_columns_number = y.dimension(1);
-
-    if(other_columns_number != columns_number)
-    {
-        ostringstream buffer;
->>>>>>> f4e1fcf4
-
-        buffer << "OpenNN Exception: Metrics functions.\n"
-               << "double minkowski_error(const Matrix<double>&, const double&) method.\n"
-               << "Other number of columns must be equal to this number of columns.\n";
-
-        throw logic_error(buffer.str());
-    }
-
-#endif
-<<<<<<< HEAD
-
-    const Eigen::array<int, 1> rows_sum = {Eigen::array<int, 1>({1})};
-
-    const Tensor<bool, 2> if_sentence = outputs == outputs.constant(1);
-
-    Tensor<type, 2> f_1(outputs.dimension(0), outputs.dimension(1));
-
-    Tensor<type, 2> f_2(outputs.dimension(0), outputs.dimension(1));
-
-    f_1 = ((outputs - targets))*positives_weight;
-
-    f_2 = ((outputs - targets))*negatives_weight;
-
-    Tensor<type, 1> weighted_error = ((if_sentence.select(f_1, f_2)).sum(rows_sum).square()).sqrt();
-
-    return weighted_error;
-}
-
-
-/// Returns loss vector of the error terms function for the weighted squared error for a given set of parameters.
-/// It uses the error back-propagation method.
-/// @param parameters Parameters of the neural network
-
-Tensor<type, 1> WeightedSquaredError::calculate_training_error_terms(const Tensor<type, 1>& parameters) const
-{
-    // Control sentence
-
-#ifdef __OPENNN_DEBUG__
-
-    check();
-
-#endif
-
-    const Tensor<type, 2> inputs = data_set_pointer->get_training_input_data();
-
-    const Tensor<type, 2> targets = data_set_pointer->get_training_target_data();
-
-    const Tensor<type, 2> outputs = neural_network_pointer->calculate_trainable_outputs(inputs, parameters);
-    /*
-        return weighted_error_rows(outputs, targets, positives_weight, negatives_weight);
-    */
-    return Tensor<type, 1>();
-
-}
-
-
-/// This method calculates the second order loss.
-/// It is used for optimization of parameters during training.
-/// Returns a second order terms loss structure, which contains the values and the Hessian of the error terms function.
-
-void WeightedSquaredError::calculate_terms_second_order_loss(const DataSet::Batch& batch, NeuralNetwork::ForwardPropagation& forward_propagation,  LossIndex::BackPropagation& back_propagation, LossIndex::SecondOrderLoss&) const
-{
-#ifdef __OPENNN_DEBUG__
-=======
-
     const Tensor<bool, 2> if_sentence = y == y.constant(1);
     const Tensor<bool, 2> else_sentence = y == y.constant(0);
 
@@ -522,23 +247,8 @@
 
     return;
 }
->>>>>>> f4e1fcf4
-
-    check();
-
-<<<<<<< HEAD
-#endif
-
-    // Neural network
-
-    const Index layers_number = neural_network_pointer->get_trainable_layers_number();
-
-    const Index parameters_number = neural_network_pointer->get_parameters_number();
-
-    bool is_forecasting = false;
-
-    if(neural_network_pointer->has_long_short_term_memory_layer() || neural_network_pointer->has_recurrent_layer()) is_forecasting = true;
-=======
+
+
 void WeightedSquaredError::calculate_error_terms(const DataSet::Batch& batch,
                                                  const NeuralNetwork::ForwardPropagation& forward_propagation,
                                                  SecondOrderLoss& second_order_loss) const
@@ -552,72 +262,9 @@
     const Tensor<type, 2>& targets = batch.targets_2d;
 
     const Eigen::array<int, 1> rows_sum = {Eigen::array<int, 1>({1})};
->>>>>>> f4e1fcf4
 
     const Tensor<bool, 2> if_sentence = outputs == outputs.constant(1);
 
-<<<<<<< HEAD
-//    SecondOrderLoss terms_second_order_loss(parameters_number);
-/*
-    const Tensor<Index, 2> training_batches = data_set_pointer->get_training_batches(!is_forecasting);
-
-    const Index batches_number = training_batches.size();
-
-    // Eigen stuff
-
-    #pragma omp parallel for
-
-    for(Index i = 0; i < batches_number; i++)
-    {
-        const Tensor<type, 2> inputs = data_set_pointer->get_input_data(training_batches.chip(i,0));
-        const Tensor<type, 2> targets = data_set_pointer->get_target_data(training_batches.chip(i,0));
-
-                const Tensor<Layer::ForwardPropagation, 1> forward_propagation = neural_network_pointer->forward_propagate(inputs);
-
-                const Tensor<type, 1> error_terms
-                        = calculate_training_error_terms(forward_propagation[layers_number-1].activations_2d, targets);
-
-                const Tensor<type, 2> output_gradient = (forward_propagation[layers_number-1].activations_2d - targets).divide(error_terms, 0);
-
-                const Tensor<Tensor<type, 2>, 1> layers_delta = calculate_layers_delta(forward_propagation, output_gradient);
-
-                const Tensor<type, 2> error_terms_Jacobian = calculate_error_terms_Jacobian(inputs, forward_propagation, layers_delta);
-
-        //        const Tensor<type, 2> error_terms_Jacobian_transpose = error_terms_Jacobian.calculate_transpose();
-
-                const Tensor<type, 0> loss = error_terms.contract(error_terms, product_vector_vector);//dot(error_terms, error_terms);
-
-                const Tensor<type, 1> gradient = error_terms_Jacobian.contract(error_terms, product_matrix_transpose_vector);//dot(error_terms_Jacobian_transpose, error_terms);
-
-                Tensor<type, 2> hessian_approximation = error_terms_Jacobian.contract(error_terms_Jacobian, product_matrix_transpose_matrix);
-                //hessian_approximation.dot(error_terms_Jacobian_transpose, error_terms_Jacobian);
-
-                  #pragma omp critical
-                {
-                    terms_second_order_loss.loss += loss(0);
-                    terms_second_order_loss.gradient += gradient;
-                    terms_second_order_loss.hessian += hessian_approximation;
-                }        
-    }
-
-    terms_second_order_loss.loss /= training_normalization_coefficient;
-    terms_second_order_loss.gradient = (static_cast<type>(2.0)/training_normalization_coefficient)*terms_second_order_loss.gradient;
-    terms_second_order_loss.hessian = (static_cast<type>(2.0)/training_normalization_coefficient)*terms_second_order_loss.hessian;
-
-    if(regularization_method != RegularizationMethod::NoRegularization)
-    {
-//        terms_second_order_loss.loss += calculate_regularization();
-//        terms_second_order_loss.gradient += calculate_regularization_gradient();
-//        terms_second_order_loss.hessian += calculate_regularization_hessian();
-    }
-*/
-}
-
-
-/// Returns a string with the name of the weighted squared error loss type, "WEIGHTED_SQUARED_ERROR".
-
-string WeightedSquaredError::get_error_type() const
-=======
     Tensor<type, 2> f_1(outputs.dimension(0), outputs.dimension(1));
 
     Tensor<type, 2> f_2(outputs.dimension(0), outputs.dimension(1));
@@ -700,77 +347,37 @@
 
 void WeightedSquaredError::calculate_hessian_approximation(const DataSet::Batch& batch,
                                                            LossIndex::SecondOrderLoss& second_order_loss) const
->>>>>>> f4e1fcf4
+{
+#ifdef __OPENNN_DEBUG__
+
+    check();
+
+#endif
+
+    const Index batch_samples_number = batch.get_samples_number();
+    const Index total_samples_number = data_set_pointer->get_samples_number();
+
+    const type coefficient = 2/((static_cast<type>(batch_samples_number)/static_cast<type>(total_samples_number))*normalization_coefficient);
+
+    second_order_loss.hessian.device(*thread_pool_device) = second_order_loss.error_Jacobian.contract(second_order_loss.error_Jacobian, AT_B);
+
+    second_order_loss.hessian.device(*thread_pool_device) = coefficient*second_order_loss.hessian;
+}
+
+
+/// Returns a string with the name of the weighted squared error loss type, "WEIGHTED_SQUARED_ERROR".
+
+string WeightedSquaredError::get_error_type() const
 {
     return "WEIGHTED_SQUARED_ERROR";
 }
 
-<<<<<<< HEAD
-=======
-    check();
->>>>>>> f4e1fcf4
 
 /// Returns a string with the name of the weighted squared error loss type in text format.
 
-<<<<<<< HEAD
 string WeightedSquaredError::get_error_type_text() const
 {
     return "Weighted squared error";
-}
-
-
-/// Serializes the weighted squared error object into a XML document of the TinyXML library.
-/// See the OpenNN manual for more information about the format of this document->
-
-tinyxml2::XMLDocument* WeightedSquaredError::to_XML() const
-{
-    ostringstream buffer;
-
-    tinyxml2::XMLDocument* document = new tinyxml2::XMLDocument;
-
-    // Weighted squared error
-
-    tinyxml2::XMLElement* weighted_squared_error_element = document->NewElement("WeightedSquaredError");
-
-    document->InsertFirstChild(weighted_squared_error_element);
-
-    // Positives weight
-    {
-        tinyxml2::XMLElement* element = document->NewElement("PositivesWeight");
-        weighted_squared_error_element->LinkEndChild(element);
-
-        buffer.str("");
-        buffer << positives_weight;
-
-        tinyxml2::XMLText* text = document->NewText(buffer.str().c_str());
-        element->LinkEndChild(text);
-    }
-
-    // Negatives weight
-    {
-        tinyxml2::XMLElement* element = document->NewElement("NegativesWeight");
-        weighted_squared_error_element->LinkEndChild(element);
-
-        buffer.str("");
-        buffer << negatives_weight;
-
-        tinyxml2::XMLText* text = document->NewText(buffer.str().c_str());
-        element->LinkEndChild(text);
-    }
-
-    // Display
-    //   {
-    //      tinyxml2::XMLElement* element = document->NewElement("Display");
-    //      weighted_squared_error_element->LinkEndChild(element);
-
-    //      buffer.str("");
-    //      buffer << display;
-
-    //      tinyxml2::XMLText* text = document->NewText(buffer.str().c_str());
-    //      element->LinkEndChild(text);
-    //   }
-
-    return document;
 }
 
 
@@ -784,49 +391,7 @@
 
     // Error type
 
-    file_stream.OpenElement("Error");
-
-    file_stream.PushAttribute("Type", "WEIGHTED_SQUARED_ERROR");
-=======
-    const Index batch_samples_number = batch.get_samples_number();
-    const Index total_samples_number = data_set_pointer->get_samples_number();
-
-    const type coefficient = 2/((static_cast<type>(batch_samples_number)/static_cast<type>(total_samples_number))*normalization_coefficient);
-
-    second_order_loss.hessian.device(*thread_pool_device) = second_order_loss.error_Jacobian.contract(second_order_loss.error_Jacobian, AT_B);
-
-    second_order_loss.hessian.device(*thread_pool_device) = coefficient*second_order_loss.hessian;
-}
-
-
-/// Returns a string with the name of the weighted squared error loss type, "WEIGHTED_SQUARED_ERROR".
-
-string WeightedSquaredError::get_error_type() const
-{
-    return "WEIGHTED_SQUARED_ERROR";
-}
-
-
-/// Returns a string with the name of the weighted squared error loss type in text format.
-
-string WeightedSquaredError::get_error_type_text() const
-{
-    return "Weighted squared error";
-}
-
-
-/// Serializes the cross entropy error object into a XML document of the TinyXML library without keep the DOM tree in memory.
-/// See the OpenNN manual for more information about the format of this document.
-/// @param file_stream
-
-void WeightedSquaredError::write_XML(tinyxml2::XMLPrinter& file_stream) const
-{
-    ostringstream buffer;
-
-    // Error type
-
     file_stream.OpenElement("WeightedSquaredError");
->>>>>>> f4e1fcf4
 
     // Positives weight
 
@@ -856,11 +421,7 @@
 
     // Regularization
 
-<<<<<<< HEAD
-    write_regularization_XML(file_stream);
-=======
 //    write_regularization_XML(file_stream);
->>>>>>> f4e1fcf4
 }
 
 
@@ -884,15 +445,9 @@
 
     // Positives weight
 
-<<<<<<< HEAD
-    const tinyxml2::XMLElement* error_element = root_element->FirstChildElement("Error");
-
-    const tinyxml2::XMLElement* positives_weight_element = error_element->FirstChildElement("PositivesWeight");
-=======
 //    const tinyxml2::XMLElement* error_element = root_element->FirstChildElement("Error");
 
     const tinyxml2::XMLElement* positives_weight_element = root_element->FirstChildElement("PositivesWeight");
->>>>>>> f4e1fcf4
 
     if(positives_weight_element)
     {
@@ -910,11 +465,7 @@
 
     // Negatives weight
 
-<<<<<<< HEAD
-    const tinyxml2::XMLElement* negatives_weight_element = error_element->FirstChildElement("NegativesWeight");
-=======
     const tinyxml2::XMLElement* negatives_weight_element = root_element->FirstChildElement("NegativesWeight");
->>>>>>> f4e1fcf4
 
     if(negatives_weight_element)
     {
@@ -929,50 +480,19 @@
             cerr << e.what() << endl;
         }
     }
-<<<<<<< HEAD
 
     // Regularization
 
-    tinyxml2::XMLDocument regularization_document;
-    tinyxml2::XMLNode* element_clone;
-
-    const tinyxml2::XMLElement* regularization_element = root_element->FirstChildElement("Regularization");
-=======
->>>>>>> f4e1fcf4
-
-    element_clone = regularization_element->DeepClone(&regularization_document);
-
-<<<<<<< HEAD
-    regularization_document.InsertFirstChild(element_clone);
-
-    regularization_from_XML(regularization_document);
-}
-=======
 //    tinyxml2::XMLDocument regularization_document;
 //    tinyxml2::XMLNode* element_clone;
->>>>>>> f4e1fcf4
 
 //    const tinyxml2::XMLElement* regularization_element = root_element->FirstChildElement("Regularization");
 
-<<<<<<< HEAD
-/// Returns the model in string format.
-
-string WeightedSquaredError::object_to_string() const
-{
-    ostringstream buffer;
-
-    buffer << "Weighted squared error.\n"
-           << "Positives weight: " << positives_weight << "\n"
-           << "Negatives weight: " << negatives_weight << endl;
-
-    return buffer.str();
-=======
 //    element_clone = regularization_element->DeepClone(&regularization_document);
 
 //    regularization_document.InsertFirstChild(element_clone);
 
 //    regularization_from_XML(regularization_document);
->>>>>>> f4e1fcf4
 }
 
 }
