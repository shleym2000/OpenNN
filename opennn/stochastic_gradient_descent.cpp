--- conflicted
+++ resolved
@@ -29,30 +29,11 @@
 
 StochasticGradientDescent::StochasticGradientDescent(LossIndex* new_loss_index_pointer)
     : OptimizationAlgorithm(new_loss_index_pointer)
-<<<<<<< HEAD
 {
     set_default();
 }
 
 
-/// XML constructor.
-/// It creates a gradient descent optimization algorithm not associated to any loss index object.
-/// It also loads the class members from a XML document.
-/// @param document TinyXML document with the members of a gradient descent object.
-
-StochasticGradientDescent::StochasticGradientDescent(const tinyxml2::XMLDocument& document)
-    : OptimizationAlgorithm(document)
-{
-    set_default();
-
-    from_XML(document);
-=======
-{
-    set_default();
->>>>>>> f4e1fcf4
-}
-
-
 /// Destructor.
 
 StochasticGradientDescent::~StochasticGradientDescent()
@@ -89,45 +70,6 @@
 const bool& StochasticGradientDescent::get_nesterov() const
 {
     return nesterov;
-<<<<<<< HEAD
-}
-
-
-/// Returns the minimum value for the norm of the parameters vector at wich a warning message is
-/// written to the screen.
-
-const type& StochasticGradientDescent::get_warning_parameters_norm() const
-{
-    return warning_parameters_norm;
-}
-
-
-/// Returns the minimum value for the norm of the gradient vector at wich a warning message is written
-/// to the screen.
-
-const type& StochasticGradientDescent::get_warning_gradient_norm() const
-{
-    return warning_gradient_norm;
-}
-
-
-/// Returns the value for the norm of the parameters vector at wich an error message is
-/// written to the screen and the program exits.
-
-const type& StochasticGradientDescent::get_error_parameters_norm() const
-{
-    return error_parameters_norm;
-}
-
-
-/// Returns the value for the norm of the gradient vector at wich an error message is written
-/// to the screen and the program exits.
-
-const type& StochasticGradientDescent::get_error_gradient_norm() const
-{
-    return error_gradient_norm;
-=======
->>>>>>> f4e1fcf4
 }
 
 
@@ -159,12 +101,8 @@
 /// Returns true if the loss history vector is to be reserved, and false otherwise.
 
 const bool& StochasticGradientDescent::get_reserve_training_error_history() const
-<<<<<<< HEAD
 {
     return reserve_training_error_history;
-=======
-{
-    return reserve_training_error_history;
 }
 
 
@@ -173,17 +111,12 @@
 const bool& StochasticGradientDescent::get_reserve_selection_error_history() const
 {
     return reserve_selection_error_history;
->>>>>>> f4e1fcf4
 }
 
 
 const string& StochasticGradientDescent::get_hardware_use() const
 {
-<<<<<<< HEAD
-    return reserve_selection_error_history;
-=======
     return hardware_use;
->>>>>>> f4e1fcf4
 }
 
 
@@ -200,21 +133,12 @@
 void StochasticGradientDescent::set_default()
 {
     // TRAINING OPERATORS
-<<<<<<< HEAD
 
     initial_learning_rate = static_cast<type>(0.01);
     initial_decay = 0;
     momentum = 0;
     nesterov = false;
 
-    // TRAINING PARAMETERS
-
-    warning_parameters_norm = 1.0e6;
-    warning_gradient_norm = 1.0e6;
-
-    error_parameters_norm = 1.0e9;
-    error_gradient_norm = 1.0e9;
-
     // Stopping criteria
 
     training_loss_goal = 0;
@@ -229,28 +153,6 @@
 
     // UTILITIES
 
-=======
-
-    initial_learning_rate = static_cast<type>(0.01);
-    initial_decay = 0;
-    momentum = 0;
-    nesterov = false;
-
-    // Stopping criteria
-
-    training_loss_goal = 0;
-    maximum_time = 1000.0;
-    maximum_epochs_number = 1000;
-    choose_best_selection = false;
-
-    // TRAINING HISTORY
-
-    reserve_training_error_history = true;
-    reserve_selection_error_history = false;
-
-    // UTILITIES
-
->>>>>>> f4e1fcf4
     display = true;
     display_period = 5;
 }
@@ -261,7 +163,6 @@
 /// @param new_initial_learning_rate initial learning rate value.
 
 void StochasticGradientDescent::set_initial_learning_rate(const type& new_learning_rate)
-<<<<<<< HEAD
 {
 #ifdef __OPENNN_DEBUG__
 
@@ -367,118 +268,6 @@
 }
 
 
-/// Sets a new value for the parameters vector norm at which a warning message is written to the
-/// screen.
-/// @param new_warning_parameters_norm Warning norm of parameters vector value.
-
-void StochasticGradientDescent::set_warning_parameters_norm(const type& new_warning_parameters_norm)
-{
-
-
-#ifdef __OPENNN_DEBUG__
-
-    if(new_warning_parameters_norm < static_cast<type>(0.0))
-    {
-        ostringstream buffer;
-
-        buffer << "OpenNN Exception: StochasticGradientDescent class.\n"
-               << "void set_warning_parameters_norm(const type&) method.\n"
-               << "Warning parameters norm must be equal or greater than 0.\n";
-
-        throw logic_error(buffer.str());
-    }
-
-#endif
-
-    // Set warning parameters norm
-
-    warning_parameters_norm = new_warning_parameters_norm;
-}
-
-
-/// Sets a new value for the gradient vector norm at which
-/// a warning message is written to the screen.
-/// @param new_warning_gradient_norm Warning norm of gradient vector value.
-
-void StochasticGradientDescent::set_warning_gradient_norm(const type& new_warning_gradient_norm)
-{
-#ifdef __OPENNN_DEBUG__
-
-    if(new_warning_gradient_norm < static_cast<type>(0.0))
-    {
-        ostringstream buffer;
-
-        buffer << "OpenNN Exception: StochasticGradientDescent class.\n"
-               << "void set_warning_gradient_norm(const type&) method.\n"
-               << "Warning gradient norm must be equal or greater than 0.\n";
-
-        throw logic_error(buffer.str());
-    }
-
-#endif
-
-    // Set warning gradient norm
-
-    warning_gradient_norm = new_warning_gradient_norm;
-}
-
-
-/// Sets a new value for the parameters vector norm at which an error message is written to the
-/// screen and the program exits.
-/// @param new_error_parameters_norm Error norm of parameters vector value.
-
-void StochasticGradientDescent::set_error_parameters_norm(const type& new_error_parameters_norm)
-{
-#ifdef __OPENNN_DEBUG__
-
-    if(new_error_parameters_norm < static_cast<type>(0.0))
-    {
-        ostringstream buffer;
-
-        buffer << "OpenNN Exception: StochasticGradientDescent class.\n"
-               << "void set_error_parameters_norm(const type&) method.\n"
-               << "Error parameters norm must be equal or greater than 0.\n";
-
-        throw logic_error(buffer.str());
-    }
-
-#endif
-
-    // Set error parameters norm
-
-    error_parameters_norm = new_error_parameters_norm;
-}
-
-
-/// Sets a new value for the gradient vector norm at which an error message is written to the screen
-/// and the program exits.
-/// @param new_error_gradient_norm Error norm of gradient vector value.
-
-void StochasticGradientDescent::set_error_gradient_norm(const type& new_error_gradient_norm)
-{
-
-
-#ifdef __OPENNN_DEBUG__
-
-    if(new_error_gradient_norm < static_cast<type>(0.0))
-    {
-        ostringstream buffer;
-
-        buffer << "OpenNN Exception: StochasticGradientDescent class.\n"
-               << "void set_error_gradient_norm(const type&) method.\n"
-               << "Error gradient norm must be equal or greater than 0.\n";
-
-        throw logic_error(buffer.str());
-    }
-
-#endif
-
-    // Set error gradient norm
-
-    error_gradient_norm = new_error_gradient_norm;
-}
-
-
 /// Set the a new maximum for the epochs number.
 /// @param new_maximum_epochs number New maximum epochs number.
 
@@ -541,25 +330,8 @@
 
     maximum_time = new_maximum_time;
 }
-=======
-{
-#ifdef __OPENNN_DEBUG__
-
-    if(new_learning_rate <= static_cast<type>(0.0))
-    {
-        ostringstream buffer;
-
-        buffer << "OpenNN Exception: StochasticGradientDescent class.\n"
-               << "void set_initial_learning_rate(const type&) method.\n"
-               << "initial_learning_rate must be greater than 0.\n";
-
-        throw logic_error(buffer.str());
-    }
->>>>>>> f4e1fcf4
-
-#endif
-
-<<<<<<< HEAD
+
+
 /// Makes the minimum selection error neural network of all the iterations to be returned or not.
 /// @param new_choose_best_selection True if the final model will be the neural network with the minimum selection error, false otherwise.
 
@@ -588,6 +360,12 @@
 }
 
 
+void StochasticGradientDescent::set_hardware_use(const string& new_hardware_use)
+{
+    hardware_use = new_hardware_use;
+}
+
+
 /// Sets a new number of iterations between the training showing progress.
 /// @param new_display_period
 /// Number of iterations between the training showing progress.
@@ -597,41 +375,56 @@
 #ifdef __OPENNN_DEBUG__
 
     if(new_display_period <= 0)
-=======
-    // Set learning rate
-
-    initial_learning_rate = new_learning_rate;
-}
-
-
-/// Set the initial value for the decay.
-/// @param new_initial_learning_rate initial value for the decay.
-
-void StochasticGradientDescent::set_initial_decay(const type& new_dacay)
-{
-#ifdef __OPENNN_DEBUG__
-
-    if(new_dacay < static_cast<type>(0.0))
->>>>>>> f4e1fcf4
     {
         ostringstream buffer;
 
         buffer << "OpenNN Exception: StochasticGradientDescent class.\n"
-<<<<<<< HEAD
                << "void set_display_period(const type&) method.\n"
-               << "First training rate must be greater than 0.\n";
-=======
-               << "void set_initial_decay(const type&) method.\n"
-               << "new_dacay must be equal or greater than 0.\n";
->>>>>>> f4e1fcf4
+               << "First learning rate must be greater than 0.\n";
 
         throw logic_error(buffer.str());
     }
 
 #endif
 
-<<<<<<< HEAD
     display_period = new_display_period;
+}
+
+
+void StochasticGradientDescent::update_iteration(const LossIndex::BackPropagation& back_propagation,
+                      SGDOptimizationData& optimization_data)
+{
+
+
+    const type learning_rate = initial_learning_rate/(1 + optimization_data.iteration*initial_decay);
+
+    optimization_data.parameters_increment.device(*thread_pool_device) = back_propagation.gradient*(-learning_rate);
+
+    if(momentum > 0)
+    {
+        optimization_data.parameters_increment.device(*thread_pool_device) += momentum*optimization_data.last_parameters_increment;
+
+        if(!nesterov)
+        {
+            optimization_data.parameters.device(*thread_pool_device) += optimization_data.parameters_increment;
+        }
+        else
+        {
+            optimization_data.nesterov_increment.device(*thread_pool_device)
+                    = optimization_data.parameters_increment*momentum - back_propagation.gradient*learning_rate;
+
+            optimization_data.parameters.device(*thread_pool_device) += optimization_data.nesterov_increment;
+        }
+    }
+    else
+    {
+        optimization_data.parameters.device(*thread_pool_device) += optimization_data.parameters_increment;
+    }
+
+    optimization_data.last_parameters_increment = optimization_data.parameters_increment;
+
+    optimization_data.iteration++;
+
 }
 
 
@@ -642,738 +435,6 @@
 
 OptimizationAlgorithm::Results StochasticGradientDescent::perform_training()
 {
-    Results results;
-#ifdef __OPENNN_DEBUG__
-
-    check();
-
-#endif
-    // Start training
-
-    if(display) cout << "Training with stochastic gradient descent...\n";
-
-    // Data set
-
-    DataSet* data_set_pointer = loss_index_pointer->get_data_set_pointer();
-
-    const bool has_selection = data_set_pointer->has_selection();
-
-    const Tensor<Index, 1> input_variables_indices = data_set_pointer->get_input_variables_indices();
-    const Tensor<Index, 1> target_variables_indices = data_set_pointer->get_target_variables_indices();
-
-    Tensor<Index, 1> training_instances_indices = data_set_pointer->get_training_instances_indices();
-    Tensor<Index, 1> selection_instances_indices = data_set_pointer->get_selection_instances_indices();
-
-    const Index training_instances_number = data_set_pointer->get_training_instances_number();
-    const Index selection_instances_number = data_set_pointer->get_selection_instances_number();
-
-    Tensor<Index, 1> batch_instances_indices(batch_instances_number);
-    batch_instances_indices.setConstant(1);
-
-    DataSet::Batch batch(batch_instances_number, data_set_pointer);
-
-    const Index training_batches_number = training_instances_number/batch_instances_number;
-    const Index selection_batches_number = selection_instances_number/batch_instances_number;
-
-    Tensor<Index, 2> training_batches(training_batches_number, batch_instances_number);
-    Tensor<Index, 2> selection_batches(selection_batches_number, batch_instances_number);
-
-    // Neural network
-
-    NeuralNetwork* neural_network_pointer = loss_index_pointer->get_neural_network_pointer();
-
-    const Index parameters_number = neural_network_pointer->get_parameters_number();
-
-    NeuralNetwork::ForwardPropagation forward_propagation(batch_instances_number, neural_network_pointer);
-
-    // Loss index
-
-    LossIndex::BackPropagation back_propagation(batch_instances_number, loss_index_pointer);
-
-    type training_loss = numeric_limits<type>::max();
-
-    type selection_error = numeric_limits<type>::max();
-
-    // Optimization algorithm
-
-    OptimizationData optimization_data(this);
-
-    Tensor<type, 1> minimal_selection_parameters(parameters_number);
-    type minimum_selection_error = numeric_limits<type>::max();
-
-    bool stop_training = false;
-
-    time_t beginning_time, current_time;
-    time(&beginning_time);
-    type elapsed_time = 0;
-
-    results.resize_training_history(maximum_epochs_number + 1);
-
-    bool shuffle = true;
-
-//    if(neural_network_pointer->has_long_short_term_memory_layer() || neural_network_pointer->has_recurrent_layer()) is_forecasting = true;
-
-    // Main loop
-
-    for(Index epoch = 1; epoch <= epochs_number; epoch++)
-    {
-        training_batches = data_set_pointer->get_batches(training_instances_indices,
-                                                         batch_instances_number,
-                                                         shuffle);
-
-        training_loss = 0;
-
-        for(Index iteration = 0; iteration < training_batches_number; iteration++)
-        {
-            // Data set
-
-            batch.fill(training_batches.chip(iteration,0), input_variables_indices, target_variables_indices);
-
-            // Neural network
-
-            neural_network_pointer->forward_propagate(batch, forward_propagation);
-
-            // Loss
-/*
-            loss_index_pointer->back_propagate(batch, forward_propagation, back_propagation);
-
-            training_loss += back_propagation.error;
-
-            // Optimization algorithm
-
-            update_iteration(back_propagation, optimization_data);
-
-            neural_network_pointer->set_parameters(optimization_data.parameters);*/
-        }
-
-        // Loss
-
-        training_loss /= static_cast<type>(training_batches_number);
-
-        selection_error = 0;
-
-        if(has_selection)
-        {
-            selection_batches = data_set_pointer->get_batches(selection_instances_indices,
-                                                              batch_instances_number,
-                                                              false);
-
-            selection_error = 0;
-
-            for(Index iteration = 0; iteration < selection_batches_number; iteration++)
-            {
-                // Data set
-
-                batch_instances_indices = selection_batches.chip(iteration,0);
-
-                batch.fill(batch_instances_indices, input_variables_indices, target_variables_indices);
-
-                // Neural network
-
-                neural_network_pointer->forward_propagate(batch, forward_propagation);
-
-                // Loss index
-
-                loss_index_pointer->calculate_error(batch, forward_propagation, back_propagation);
-
-                selection_error += back_propagation.error;
-            }
-
-            selection_error /= static_cast<type>(selection_batches_number);
-
-            if(selection_error <= minimum_selection_error)
-            {
-                minimum_selection_error = selection_error;
-                minimal_selection_parameters = optimization_data.parameters;
-            }
-        }
-
-        // Training history loss index
-
-        if(reserve_training_error_history) results.training_error_history(epoch) = training_loss;
-
-        if(reserve_selection_error_history) results.selection_error_history(epoch) = selection_error;
-
-        // Stopping criteria
-
-        time(&current_time);
-
-        elapsed_time = static_cast<type>(difftime(current_time, beginning_time));
-/*
-        if(training_loss <= training_loss_goal)
-        {
-            if(display) cout << "Epoch " << epoch << ": Training loss goal reached.\n";
-
-            stop_training = true;
-
-            results.stopping_condition = MaximumEpochsNumber;
-        }
-*/
-        if(epoch == maximum_epochs_number)
-        {
-            if(display) cout << "Epoch " << epoch << ": Maximum number of epochs reached.\n";
-
-            stop_training = true;
-
-            results.stopping_condition = MaximumEpochsNumber;
-        }
-
-        else if(elapsed_time >= maximum_time)
-        {
-            if(display) cout << "Epoch " << epoch << ": Maximum training time reached.\n";
-
-            stop_training = true;
-
-            results.stopping_condition = MaximumTime;
-        }
-
-        if(epoch != 0 && epoch % save_period == 0)
-        {
-            neural_network_pointer->save(neural_network_file_name);
-        }
-
-        if(stop_training)
-        {
-            if(display)
-            {
-                cout << "Training loss: " << training_loss << "\n"
-                     << "Batch size: " << batch_instances_number << "\n"
-                     << loss_index_pointer->write_information()
-                     << "Elapsed time: " << write_elapsed_time(elapsed_time)<<"\n";
-
-                if(has_selection) cout << "Selection error: " << selection_error << endl << endl;
-            }
-
-            results.resize_training_history(1 + epoch);
-            results.final_parameters = optimization_data.parameters;
-            results.final_training_error = training_loss;
-            results.final_selection_error = selection_error;
-            results.elapsed_time = elapsed_time;
-            results.epochs_number = epoch;
-
-            break;
-        }
-        else if(display && epoch % display_period == 0)
-        {
-            cout << "Epoch " << epoch << "/"<<maximum_epochs_number << ":\n"
-                 << "Training loss: " << training_loss << "\n"
-                 << "Batch size: " << batch_instances_number << "\n"
-                 << loss_index_pointer->write_information()
-                 << "Elapsed time: " << write_elapsed_time(elapsed_time)<<"\n";
-
-            if(has_selection) cout << "Selection error: " << selection_error << endl << endl;
-        }
-
-        if(stop_training) break;
-
-    }
-
-    if(has_selection && choose_best_selection)
-    {
-        optimization_data.parameters = minimal_selection_parameters;
-
-        neural_network_pointer->set_parameters(optimization_data.parameters);
-
-        selection_error = minimum_selection_error;
-    }
-
-    results.final_parameters = optimization_data.parameters;
-
-    results.final_training_error= training_loss;
-    results.final_selection_error = selection_error;
-
-    results.elapsed_time = elapsed_time;
-
-    return results;
-}
-
-
-void StochasticGradientDescent::perform_training_void()
-{
-    perform_training();
-}
-
-
-string StochasticGradientDescent::write_optimization_algorithm_type() const
-{
-    return "GRADIENT_DESCENT";
-}
-
-
-/// Writes as matrix of strings the most representative atributes.
-
-Tensor<string, 2> StochasticGradientDescent::to_string_matrix() const
-{
-    /*
-        ostringstream buffer;
-
-        Tensor<string, 1> labels;
-        Tensor<string, 1> values;
-
-       // Minimum parameters increment norm
-
-       labels.push_back("Minimum parameters increment norm");
-
-       buffer.str("");
-       buffer << minimum_parameters_increment_norm;
-
-       values.push_back(buffer.str());
-
-       // Minimum loss decrease
-
-       labels.push_back("Minimum loss decrease");
-
-       buffer.str("");
-       buffer << minimum_loss_decrease;
-
-       values.push_back(buffer.str());
-
-       // Loss goal
-
-       labels.push_back(" Loss goal");
-
-       buffer.str("");
-       buffer << training_loss_goal;
-
-       values.push_back(buffer.str());
-
-       // Gradient norm goal
-
-       labels.push_back("Gradient norm goal");
-
-       buffer.str("");
-       buffer << gradient_norm_goal;
-
-       values.push_back(buffer.str());
-
-       // Maximum selection error increases
-
-       labels.push_back("Maximum selection error increases");
-
-       buffer.str("");
-       buffer << maximum_selection_error_increases;
-
-       values.push_back(buffer.str());
-
-       // Maximum iterations number
-
-       labels.push_back("Maximum iterations number");
-
-       buffer.str("");
-       buffer << maximum_epochs_number;
-
-       values.push_back(buffer.str());
-
-       // Maximum time
-
-       labels.push_back("Maximum time");
-
-       buffer.str("");
-       buffer << maximum_time;
-
-       values.push_back(buffer.str());
-
-       // Reserve training error history
-
-       labels.push_back("Reserve training error history");
-
-       buffer.str("");
-
-       if(reserve_training_error_history)
-       {
-           buffer << "true";
-       }
-       else
-       {
-           buffer << "false";
-       }
-
-       values.push_back(buffer.str());
-
-       // Reserve selection error history
-
-       labels.push_back("Reserve selection error history");
-
-       buffer.str("");
-
-       if(reserve_selection_error_history)
-       {
-           buffer << "true";
-       }
-       else
-       {
-           buffer << "false";
-       }
-
-       values.push_back(buffer.str());
-
-       const Index rows_number = labels.size();
-       const Index columns_number = 2;
-
-       Tensor<string, 2> string_matrix(rows_number, columns_number);
-
-       string_matrix.set_column(0, labels, "name");
-       string_matrix.set_column(1, values, "value");
-
-        return string_matrix;
-    */
-    return Tensor<string, 2>();
-=======
-    // Set  initial decay
-
-    initial_decay = new_dacay;
-}
-
-
-/// Set a new value for momentum, this parameter accelerates SGD in the relevant direction
-/// and dampens oscillations.
-/// @param new_momentum initial value for the mometum.
-
-void StochasticGradientDescent::set_momentum(const type& new_momentum)
-{
-#ifdef __OPENNN_DEBUG__
-
-    if(new_momentum < static_cast<type>(0.0))
-    {
-        ostringstream buffer;
-
-        buffer << "OpenNN Exception: StochasticGradientDescent class.\n"
-               << "void set_momentum(const type&) method.\n"
-               << "new_momentum must be equal or greater than 0.\n";
-
-        throw logic_error(buffer.str());
-    }
-
-#endif
-
-    // Set momentum
-
-    momentum = new_momentum;
-}
-
-
-/// Set nesterov, boolean. Whether to apply Nesterov momentum.
-/// @param new_momentum initial value for the mometum.
-
-void StochasticGradientDescent::set_nesterov(const bool& new_nesterov_momentum)
-{
-    nesterov = new_nesterov_momentum;
-}
-
-
-/// Makes the training history of all variables to reseved or not in memory:
-/// <ul>
-/// <li> Parameters.
-/// <li> Parameters norm.
-/// <li> Loss.
-/// <li> Gradient.
-/// <li> Gradient norm.
-/// <li> Selection loss.
-/// <li> Learning rate.
-/// <li> Elapsed_time.
-/// </ul>
-/// @param new_reserve_all_training_history True if the training history of all variables is to be reserved, false otherwise.
-
-void StochasticGradientDescent::set_reserve_all_training_history(const bool& new_reserve_all_training_history)
-{
-    reserve_training_error_history = new_reserve_all_training_history;
-
-    reserve_selection_error_history = new_reserve_all_training_history;
-}
-
-
-/// Set the a new maximum for the epochs number.
-/// @param new_maximum_epochs number New maximum epochs number.
-
-void StochasticGradientDescent:: set_maximum_epochs_number(const Index& new_maximum_epochs_number)
-{
-
-
-#ifdef __OPENNN_DEBUG__
-
-    if(new_maximum_epochs_number < static_cast<type>(0.0))
-    {
-        ostringstream buffer;
-
-        buffer << "OpenNN Exception: StochasticGradientDescent class.\n"
-               << "void set_maximum_epochs_number(const type&) method.\n"
-               << "Maximum epochs number must be equal or greater than 0.\n";
-
-        throw logic_error(buffer.str());
-    }
-
-#endif
-
-    // Set maximum_epochs number
-
-    maximum_epochs_number = new_maximum_epochs_number;
-}
-
-
-/// Sets a new goal value for the loss.
-/// This is used as a stopping criterion when training a neural network
-/// @param new_loss_goal Goal value for the loss.
-
-void StochasticGradientDescent::set_loss_goal(const type& new_loss_goal)
-{
-    training_loss_goal = new_loss_goal;
-}
-
-
-/// Sets a new maximum training time.
-/// @param new_maximum_time Maximum training time.
-
-void StochasticGradientDescent::set_maximum_time(const type& new_maximum_time)
-{
-#ifdef __OPENNN_DEBUG__
-
-    if(new_maximum_time < static_cast<type>(0.0))
-    {
-        ostringstream buffer;
-
-        buffer << "OpenNN Exception: StochasticGradientDescent class.\n"
-               << "void set_maximum_time(const type&) method.\n"
-               << "Maximum time must be equal or greater than 0.\n";
-
-        throw logic_error(buffer.str());
-    }
-
-#endif
-
-    // Set maximum time
-
-    maximum_time = new_maximum_time;
-}
-
-
-/// Makes the minimum selection error neural network of all the iterations to be returned or not.
-/// @param new_choose_best_selection True if the final model will be the neural network with the minimum selection error, false otherwise.
-
-void StochasticGradientDescent::set_choose_best_selection(const bool& new_choose_best_selection)
-{
-    choose_best_selection = new_choose_best_selection;
-}
-
-
-/// Makes the error history vector to be reseved or not in memory.
-/// @param new_reserve_training_error_history True if the error history vector is to be reserved, false otherwise.
-
-void StochasticGradientDescent::set_reserve_training_error_history(const bool& new_reserve_training_error_history)
-{
-    reserve_training_error_history = new_reserve_training_error_history;
-}
-
-
-/// Makes the selection error history to be reserved or not in memory.
-/// This is a vector.
-/// @param new_reserve_selection_error_history True if the selection error history is to be reserved, false otherwise.
-
-void StochasticGradientDescent::set_reserve_selection_error_history(const bool& new_reserve_selection_error_history)
-{
-    reserve_selection_error_history = new_reserve_selection_error_history;
-}
-
-
-void StochasticGradientDescent::set_hardware_use(const string& new_hardware_use)
-{
-    hardware_use = new_hardware_use;
-}
-
-
-/// Sets a new number of iterations between the training showing progress.
-/// @param new_display_period
-/// Number of iterations between the training showing progress.
-
-void StochasticGradientDescent::set_display_period(const Index& new_display_period)
-{
-#ifdef __OPENNN_DEBUG__
-
-    if(new_display_period <= 0)
-    {
-        ostringstream buffer;
-
-        buffer << "OpenNN Exception: StochasticGradientDescent class.\n"
-               << "void set_display_period(const type&) method.\n"
-               << "First learning rate must be greater than 0.\n";
-
-        throw logic_error(buffer.str());
-    }
-
-#endif
-
-    display_period = new_display_period;
-}
-
-
-void StochasticGradientDescent::update_iteration(const LossIndex::BackPropagation& back_propagation,
-                      SGDOptimizationData& optimization_data)
-{
-
-
-    const type learning_rate = initial_learning_rate/(1 + optimization_data.iteration*initial_decay);
-
-    optimization_data.parameters_increment.device(*thread_pool_device) = back_propagation.gradient*(-learning_rate);
-
-    if(momentum > 0)
-    {
-        optimization_data.parameters_increment.device(*thread_pool_device) += momentum*optimization_data.last_parameters_increment;
-
-        if(!nesterov)
-        {
-            optimization_data.parameters.device(*thread_pool_device) += optimization_data.parameters_increment;
-        }
-        else
-        {
-            optimization_data.nesterov_increment.device(*thread_pool_device)
-                    = optimization_data.parameters_increment*momentum - back_propagation.gradient*learning_rate;
-
-            optimization_data.parameters.device(*thread_pool_device) += optimization_data.nesterov_increment;
-        }
-    }
-    else
-    {
-        optimization_data.parameters.device(*thread_pool_device) += optimization_data.parameters_increment;
-    }
-
-    optimization_data.last_parameters_increment = optimization_data.parameters_increment;
-
-    optimization_data.iteration++;
-
->>>>>>> f4e1fcf4
-}
-
-
-/// Trains a neural network with an associated loss index,
-/// according to the stochastic gradient descent method.
-/// Training occurs according to the training parameters and stopping criteria.
-/// It returns a results structure with the history and the final values of the reserved variables.
-
-OptimizationAlgorithm::Results StochasticGradientDescent::perform_training()
-{
-<<<<<<< HEAD
-    ostringstream buffer;
-
-    tinyxml2::XMLDocument* document = new tinyxml2::XMLDocument;
-
-    // Optimization algorithm
-
-    tinyxml2::XMLElement* root_element = document->NewElement("StochasticGradientDescent");
-
-    document->InsertFirstChild(root_element);
-
-    tinyxml2::XMLElement* element = nullptr;
-    tinyxml2::XMLText* text = nullptr;
-
-    // Return minimum selection error neural network
-
-    element = document->NewElement("ReturnMinimumSelectionErrorNN");
-    root_element->LinkEndChild(element);
-
-    buffer.str("");
-    buffer << choose_best_selection;
-
-    text = document->NewText(buffer.str().c_str());
-    element->LinkEndChild(text);
-
-    // Warning parameters norm
-
-    element = document->NewElement("WarningParametersNorm");
-    root_element->LinkEndChild(element);
-
-    buffer.str("");
-    buffer << warning_parameters_norm;
-
-    text = document->NewText(buffer.str().c_str());
-    element->LinkEndChild(text);
-
-    // Warning gradient norm
-
-    element = document->NewElement("WarningGradientNorm");
-    root_element->LinkEndChild(element);
-
-    buffer.str("");
-    buffer << warning_gradient_norm;
-
-    text = document->NewText(buffer.str().c_str());
-    element->LinkEndChild(text);
-
-    // Error parameters norm
-
-    element = document->NewElement("ErrorParametersNorm");
-    root_element->LinkEndChild(element);
-
-    buffer.str("");
-    buffer << error_parameters_norm;
-
-    text = document->NewText(buffer.str().c_str());
-    element->LinkEndChild(text);
-
-    // Error gradient norm
-
-    element = document->NewElement("ErrorGradientNorm");
-    root_element->LinkEndChild(element);
-
-    buffer.str("");
-    buffer << error_gradient_norm;
-
-    text = document->NewText(buffer.str().c_str());
-    element->LinkEndChild(text);
-
-    // Loss goal
-
-    element = document->NewElement("LossGoal");
-    root_element->LinkEndChild(element);
-
-    buffer.str("");
-    buffer << training_loss_goal;
-
-    text = document->NewText(buffer.str().c_str());
-    element->LinkEndChild(text);
-
-    // Maximum iterations number
-
-    element = document->NewElement("MaximumEpochsNumber");
-    root_element->LinkEndChild(element);
-
-    buffer.str("");
-    buffer << maximum_epochs_number;
-
-    text = document->NewText(buffer.str().c_str());
-    element->LinkEndChild(text);
-
-    // Maximum time
-
-    element = document->NewElement("MaximumTime");
-    root_element->LinkEndChild(element);
-
-    buffer.str("");
-    buffer << maximum_time;
-
-    text = document->NewText(buffer.str().c_str());
-    element->LinkEndChild(text);
-
-    // Reserve training error history
-
-    element = document->NewElement("ReserveTrainingErrorHistory");
-    root_element->LinkEndChild(element);
-
-    buffer.str("");
-    buffer << reserve_training_error_history;
-
-    text = document->NewText(buffer.str().c_str());
-    element->LinkEndChild(text);
-
-    // Reserve selection error history
-
-    element = document->NewElement("ReserveSelectionErrorHistory");
-    root_element->LinkEndChild(element);
-
-    buffer.str("");
-    buffer << reserve_selection_error_history;
-
-    text = document->NewText(buffer.str().c_str());
-    element->LinkEndChild(text);
-=======
     Results results;
 #ifdef __OPENNN_DEBUG__
 
@@ -1642,7 +703,6 @@
     // Momentum
 
     labels_values(2,0) = "Apply momentum";
->>>>>>> f4e1fcf4
 
     if(momentum > 0)
     {
@@ -1653,235 +713,156 @@
         labels_values(2,1) = "false";
     }
 
-<<<<<<< HEAD
-    element = document->NewElement("ReserveSelectionErrorHistory");
-    root_element->LinkEndChild(element);
+    // Training loss goal
+
+    labels_values(3,0) = "Training loss goal";
+
+    labels_values(3,1) = std::to_string(training_loss_goal);
+
+    // Maximum epochs number
+
+    labels_values(4,0) = "Maximum epochs number";
+
+    labels_values(4,1) = std::to_string(maximum_epochs_number);
+
+    // Maximum time
+
+    labels_values(5,0) = "Maximum time";
+
+    labels_values(5,1) = std::to_string(maximum_time);
+
+    // Batch samples number
+
+    labels_values(6,0) = "Batch samples number";
+
+    labels_values(6,1) = std::to_string(batch_samples_number);
+
+    // Reserve training error history
+
+    labels_values(7,0) = "Reserve training error history";
+
+    if(reserve_training_error_history)
+    {
+        labels_values(7,1) = "true";
+    }
+    else
+    {
+        labels_values(7,1) = "false";
+    }
+
+    // Reserve selection error history
+
+    labels_values(8,0) = "Reserve selection error history";
+
+    if(reserve_training_error_history)
+    {
+        labels_values(8,1) = "true";
+    }
+    else
+    {
+        labels_values(8,1) = "false";
+    }
+
+    return labels_values;
+}
+
+
+/// Serializes the gradient descent object into a XML document of the TinyXML library without keep the DOM tree in memory.
+/// See the OpenNN manual for more information about the format of this document.
+
+void StochasticGradientDescent::write_XML(tinyxml2::XMLPrinter& file_stream) const
+{
+    ostringstream buffer;
+
+    file_stream.OpenElement("StochasticGradientDescent");
+
+    // Batch size
+
+    file_stream.OpenElement("BatchSize");
+
+    buffer.str("");
+    buffer << batch_samples_number;
+
+    file_stream.PushText(buffer.str().c_str());
+
+    file_stream.CloseElement();
+
+    // Apply momentum
+
+    file_stream.OpenElement("ApplyMomentum");
+
+    buffer.str("");
+    buffer << (momentum > static_cast<type>(0.0));
+
+    file_stream.PushText(buffer.str().c_str());
+
+    file_stream.CloseElement();
+
+    // Return minimum selection error neural network
+
+    file_stream.OpenElement("ReturnMinimumSelectionErrorNN");
+
+    buffer.str("");
+    buffer << choose_best_selection;
+
+    file_stream.PushText(buffer.str().c_str());
+
+    file_stream.CloseElement();
+
+    // Loss goal
+
+    file_stream.OpenElement("LossGoal");
+
+    buffer.str("");
+    buffer << training_loss_goal;
+
+    file_stream.PushText(buffer.str().c_str());
+
+    file_stream.CloseElement();
+
+    // Maximum iterations number
+
+    file_stream.OpenElement("MaximumEpochsNumber");
+
+    buffer.str("");
+    buffer << maximum_epochs_number;
+
+    file_stream.PushText(buffer.str().c_str());
+
+    file_stream.CloseElement();
+
+    // Maximum time
+
+    file_stream.OpenElement("MaximumTime");
+
+    buffer.str("");
+    buffer << maximum_time;
+
+    file_stream.PushText(buffer.str().c_str());
+
+    file_stream.CloseElement();
+
+    // Reserve training error history
+
+    file_stream.OpenElement("ReserveTrainingErrorHistory");
+
+    buffer.str("");
+    buffer << reserve_training_error_history;
+
+    file_stream.PushText(buffer.str().c_str());
+
+    file_stream.CloseElement();
+
+    // Reserve selection error history
+
+    file_stream.OpenElement("ReserveSelectionErrorHistory");
 
     buffer.str("");
     buffer << reserve_selection_error_history;
 
-    text = document->NewText(buffer.str().c_str());
-    element->LinkEndChild(text);
-
-    // Display period
-
-    element = document->NewElement("DisplayPeriod");
-    root_element->LinkEndChild(element);
-
-    buffer.str("");
-    buffer << display_period;
-
-    text = document->NewText(buffer.str().c_str());
-    element->LinkEndChild(text);
-
-    // Save period
-
-    element = document->NewElement("SavePeriod");
-    root_element->LinkEndChild(element);
-
-    buffer.str("");
-    buffer << save_period;
-
-    text = document->NewText(buffer.str().c_str());
-    element->LinkEndChild(text);
-
-    // Neural network file name
-
-    element = document->NewElement("NeuralNetworkFileName");
-    root_element->LinkEndChild(element);
-
-    text = document->NewText(neural_network_file_name.c_str());
-    element->LinkEndChild(text);
-
-    // Display warnings
-
-    element = document->NewElement("Display");
-    root_element->LinkEndChild(element);
-
-    buffer.str("");
-    buffer << display;
-
-    text = document->NewText(buffer.str().c_str());
-    element->LinkEndChild(text);
-
-    return document;
-=======
-    // Training loss goal
-
-    labels_values(3,0) = "Training loss goal";
-
-    labels_values(3,1) = std::to_string(training_loss_goal);
-
-    // Maximum epochs number
-
-    labels_values(4,0) = "Maximum epochs number";
-
-    labels_values(4,1) = std::to_string(maximum_epochs_number);
-
-    // Maximum time
-
-    labels_values(5,0) = "Maximum time";
-
-    labels_values(5,1) = std::to_string(maximum_time);
-
-    // Batch samples number
-
-    labels_values(6,0) = "Batch samples number";
-
-    labels_values(6,1) = std::to_string(batch_samples_number);
-
-    // Reserve training error history
-
-    labels_values(7,0) = "Reserve training error history";
-
-    if(reserve_training_error_history)
-    {
-        labels_values(7,1) = "true";
-    }
-    else
-    {
-        labels_values(7,1) = "false";
-    }
-
-    // Reserve selection error history
-
-    labels_values(8,0) = "Reserve selection error history";
-
-    if(reserve_training_error_history)
-    {
-        labels_values(8,1) = "true";
-    }
-    else
-    {
-        labels_values(8,1) = "false";
-    }
-
-    return labels_values;
->>>>>>> f4e1fcf4
-}
-
-
-/// Serializes the gradient descent object into a XML document of the TinyXML library without keep the DOM tree in memory.
-/// See the OpenNN manual for more information about the format of this document.
-
-void StochasticGradientDescent::write_XML(tinyxml2::XMLPrinter& file_stream) const
-{
-    ostringstream buffer;
-
-<<<<<<< HEAD
-    // Batch size
-
-    file_stream.OpenElement("BatchSize");
-
-    buffer.str("");
-    buffer << batch_instances_number;
-
     file_stream.PushText(buffer.str().c_str());
 
     file_stream.CloseElement();
-
-    // Apply momentum
-
-    file_stream.OpenElement("ApplyMomentum");
-
-    buffer.str("");
-    buffer << (momentum > static_cast<type>(0.0));
-=======
-    file_stream.OpenElement("StochasticGradientDescent");
-
-    // Batch size
-
-    file_stream.OpenElement("BatchSize");
-
-    buffer.str("");
-    buffer << batch_samples_number;
->>>>>>> f4e1fcf4
-
-    file_stream.PushText(buffer.str().c_str());
-
-    file_stream.CloseElement();
-
-<<<<<<< HEAD
-=======
-    // Apply momentum
-
-    file_stream.OpenElement("ApplyMomentum");
-
-    buffer.str("");
-    buffer << (momentum > static_cast<type>(0.0));
-
-    file_stream.PushText(buffer.str().c_str());
-
-    file_stream.CloseElement();
-
->>>>>>> f4e1fcf4
-    // Return minimum selection error neural network
-
-    file_stream.OpenElement("ReturnMinimumSelectionErrorNN");
-
-    buffer.str("");
-    buffer << choose_best_selection;
-
-    file_stream.PushText(buffer.str().c_str());
-
-    file_stream.CloseElement();
-
-    // Loss goal
-
-    file_stream.OpenElement("LossGoal");
-
-    buffer.str("");
-    buffer << training_loss_goal;
-
-    file_stream.PushText(buffer.str().c_str());
-
-    file_stream.CloseElement();
-
-    // Maximum iterations number
-
-    file_stream.OpenElement("MaximumEpochsNumber");
-
-    buffer.str("");
-    buffer << maximum_epochs_number;
-
-    file_stream.PushText(buffer.str().c_str());
-
-    file_stream.CloseElement();
-
-    // Maximum time
-
-    file_stream.OpenElement("MaximumTime");
-
-    buffer.str("");
-    buffer << maximum_time;
-
-    file_stream.PushText(buffer.str().c_str());
-
-    file_stream.CloseElement();
-
-    // Reserve training error history
-
-    file_stream.OpenElement("ReserveTrainingErrorHistory");
-
-    buffer.str("");
-    buffer << reserve_training_error_history;
-
-    file_stream.PushText(buffer.str().c_str());
-
-    file_stream.CloseElement();
-
-    // Reserve selection error history
-
-    file_stream.OpenElement("ReserveSelectionErrorHistory");
-
-    buffer.str("");
-    buffer << reserve_selection_error_history;
-
-    file_stream.PushText(buffer.str().c_str());
-
-    file_stream.CloseElement();
-<<<<<<< HEAD
-=======
 
     // Hardware use
 
@@ -1897,7 +878,6 @@
     // End element
 
     file_stream.CloseElement();
->>>>>>> f4e1fcf4
 }
 
 
@@ -1917,38 +897,6 @@
     }
 
     // Batch size
-<<<<<<< HEAD
-
-    const tinyxml2::XMLElement* batch_size_element = root_element->FirstChildElement("BatchSize");
-
-    if(batch_size_element)
-    {
-        const Index new_batch_size = static_cast<Index>(atoi(batch_size_element->GetText()));
-
-        try
-        {
-            const Index training_instances_number = loss_index_pointer->get_data_set_pointer()->get_training_instances_number();
-
-            if(new_batch_size > training_instances_number || new_batch_size == 0)
-            {
-                set_batch_instances_number(training_instances_number);
-            }
-            else
-            {
-                set_batch_instances_number(new_batch_size);
-            }
-        }
-        catch(const logic_error& e)
-        {
-            cerr << e.what() << endl;
-        }
-    }
-
-    // Momentum
-
-    const tinyxml2::XMLElement* apply_momentum_element = root_element->FirstChildElement("ApplyMomentum");
-
-=======
 
     const tinyxml2::XMLElement* batch_size_element = root_element->FirstChildElement("BatchSize");
 
@@ -1981,7 +929,6 @@
 
     const tinyxml2::XMLElement* apply_momentum_element = root_element->FirstChildElement("ApplyMomentum");
 
->>>>>>> f4e1fcf4
     if(batch_size_element)
     {
         string new_apply_momentum_state = apply_momentum_element->GetText();
@@ -2022,7 +969,6 @@
     }
 
     // Loss goal
-<<<<<<< HEAD
     {
         const tinyxml2::XMLElement* element = root_element->FirstChildElement("LossGoal");
 
@@ -2033,17 +979,25 @@
             try
             {
                 set_loss_goal(new_loss_goal);
-=======
-    {
-        const tinyxml2::XMLElement* element = root_element->FirstChildElement("LossGoal");
+            }
+            catch(const logic_error& e)
+            {
+                cerr << e.what() << endl;
+            }
+        }
+    }
+
+    // Maximum epochs number
+    {
+        const tinyxml2::XMLElement* element = root_element->FirstChildElement("MaximumEpochsNumber");
 
         if(element)
         {
-            const type new_loss_goal = static_cast<type>(atof(element->GetText()));
+            const Index new_maximum_epochs_number = static_cast<Index>(atoi(element->GetText()));
 
             try
             {
-                set_loss_goal(new_loss_goal);
+                set_maximum_epochs_number(new_maximum_epochs_number);
             }
             catch(const logic_error& e)
             {
@@ -2052,17 +1006,17 @@
         }
     }
 
-    // Maximum epochs number
-    {
-        const tinyxml2::XMLElement* element = root_element->FirstChildElement("MaximumEpochsNumber");
+    // Maximum time
+    {
+        const tinyxml2::XMLElement* element = root_element->FirstChildElement("MaximumTime");
 
         if(element)
         {
-            const Index new_maximum_epochs_number = static_cast<Index>(atoi(element->GetText()));
+            const type new_maximum_time = static_cast<type>(atof(element->GetText()));
 
             try
             {
-                set_maximum_epochs_number(new_maximum_epochs_number);
+                set_maximum_time(new_maximum_time);
             }
             catch(const logic_error& e)
             {
@@ -2071,18 +1025,17 @@
         }
     }
 
-    // Maximum time
-    {
-        const tinyxml2::XMLElement* element = root_element->FirstChildElement("MaximumTime");
+    // Reserve training error history
+    {
+        const tinyxml2::XMLElement* element = root_element->FirstChildElement("ReserveTrainingErrorHistory");
 
         if(element)
         {
-            const type new_maximum_time = static_cast<type>(atof(element->GetText()));
+            const string new_reserve_training_error_history = element->GetText();
 
             try
             {
-                set_maximum_time(new_maximum_time);
->>>>>>> f4e1fcf4
+                set_reserve_training_error_history(new_reserve_training_error_history != "0");
             }
             catch(const logic_error& e)
             {
@@ -2091,18 +1044,17 @@
         }
     }
 
-<<<<<<< HEAD
-    // Maximum epochs number
-    {
-        const tinyxml2::XMLElement* element = root_element->FirstChildElement("MaximumEpochsNumber");
+    // Reserve selection error history
+    {
+        const tinyxml2::XMLElement* element = root_element->FirstChildElement("ReserveSelectionErrorHistory");
 
         if(element)
         {
-            const Index new_maximum_epochs_number = static_cast<Index>(atoi(element->GetText()));
+            const string new_reserve_selection_error_history = element->GetText();
 
             try
             {
-                set_maximum_epochs_number(new_maximum_epochs_number);
+                set_reserve_selection_error_history(new_reserve_selection_error_history != "0");
             }
             catch(const logic_error& e)
             {
@@ -2111,17 +1063,17 @@
         }
     }
 
-    // Maximum time
-    {
-        const tinyxml2::XMLElement* element = root_element->FirstChildElement("MaximumTime");
+    // Hardware use
+    {
+        const tinyxml2::XMLElement* element = root_element->FirstChildElement("HardwareUse");
 
         if(element)
         {
-            const type new_maximum_time = static_cast<type>(atof(element->GetText()));
+            const string new_hardware_use = element->GetText();
 
             try
             {
-                set_maximum_time(new_maximum_time);
+                set_hardware_use(new_hardware_use);
             }
             catch(const logic_error& e)
             {
@@ -2129,68 +1081,6 @@
             }
         }
     }
-
-=======
->>>>>>> f4e1fcf4
-    // Reserve training error history
-    {
-        const tinyxml2::XMLElement* element = root_element->FirstChildElement("ReserveTrainingErrorHistory");
-
-        if(element)
-        {
-            const string new_reserve_training_error_history = element->GetText();
-
-            try
-            {
-                set_reserve_training_error_history(new_reserve_training_error_history != "0");
-            }
-            catch(const logic_error& e)
-            {
-                cerr << e.what() << endl;
-            }
-        }
-    }
-
-    // Reserve selection error history
-    {
-        const tinyxml2::XMLElement* element = root_element->FirstChildElement("ReserveSelectionErrorHistory");
-
-        if(element)
-        {
-            const string new_reserve_selection_error_history = element->GetText();
-
-            try
-            {
-                set_reserve_selection_error_history(new_reserve_selection_error_history != "0");
-            }
-            catch(const logic_error& e)
-            {
-                cerr << e.what() << endl;
-            }
-        }
-    }
-<<<<<<< HEAD
-=======
-
-    // Hardware use
-    {
-        const tinyxml2::XMLElement* element = root_element->FirstChildElement("HardwareUse");
-
-        if(element)
-        {
-            const string new_hardware_use = element->GetText();
-
-            try
-            {
-                set_hardware_use(new_hardware_use);
-            }
-            catch(const logic_error& e)
-            {
-                cerr << e.what() << endl;
-            }
-        }
-    }
->>>>>>> f4e1fcf4
 }
 
 }
