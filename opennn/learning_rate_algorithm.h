--- conflicted
+++ resolved
@@ -19,22 +19,14 @@
 #include <cmath>
 #include <ctime>
 #include <cstdlib>
-<<<<<<< HEAD
-=======
 #include <omp.h>
->>>>>>> f4e1fcf4
 
 // OpenNN includes
 
 #include "config.h"
 #include "neural_network.h"
 #include "loss_index.h"
-<<<<<<< HEAD
-#include "tinyxml2.h"
-#include "config.h"
-=======
 #include "optimization_algorithm.h"
->>>>>>> f4e1fcf4
 
 namespace OpenNN
 {
@@ -42,11 +34,7 @@
 /// A learning rate that is adjusted according to an algorithm during training to minimize training time.
 
 ///
-<<<<<<< HEAD
-/// This class is used by many different optimization algorithms to calculate the training rate given a training direction.
-=======
 /// This class is used by many different optimization algorithms to calculate the learning rate given a training direction.
->>>>>>> f4e1fcf4
 ///
 /// It implements the golden section method and the Brent's method.
 
@@ -67,11 +55,6 @@
 
    explicit LearningRateAlgorithm(LossIndex*);
 
-<<<<<<< HEAD
-   explicit LearningRateAlgorithm(const tinyxml2::XMLDocument&);
-
-=======
->>>>>>> f4e1fcf4
    // Destructor
 
    virtual ~LearningRateAlgorithm();
@@ -84,15 +67,9 @@
 
        Triplet()
        {
-<<<<<<< HEAD
-           A = make_pair(static_cast<type>(0.0), static_cast<type>(0.0));
-           U = make_pair(static_cast<type>(0.0), static_cast<type>(0.0));
-           B = make_pair(static_cast<type>(0.0), static_cast<type>(0.0));
-=======
            A = make_pair(numeric_limits<type>::max(), numeric_limits<type>::max());
            U = make_pair(numeric_limits<type>::max(), numeric_limits<type>::max());
            B = make_pair(numeric_limits<type>::max(), numeric_limits<type>::max());
->>>>>>> f4e1fcf4
        }
 
        /// Destructor.
@@ -120,32 +97,18 @@
           }
        }
 
-<<<<<<< HEAD
-
        inline type get_length() const
        {
-           return B.first - A.first;
-=======
-       inline type get_length() const
-       {
            return abs(B.first - A.first);
->>>>>>> f4e1fcf4
        }
 
 
        inline pair<type,type> minimum() const
        {
-<<<<<<< HEAD
-
            Tensor<type, 1> losses(3);
+
            losses.setValues({A.second, U.second, B.second});
 
-=======
-           Tensor<type, 1> losses(3);
-
-           losses.setValues({A.second, U.second, B.second});
-
->>>>>>> f4e1fcf4
            const Index minimal_index = OpenNN::minimal_index(losses);
 
            if(minimal_index == 0) return A;
@@ -216,13 +179,6 @@
        {
            ostringstream buffer;
 
-<<<<<<< HEAD
-           if(A.first > U.first || U.first > B.first)
-           {
-              buffer << "OpenNN Exception: LearningRateAlgorithm class.\n"
-                     << "void check() const method.\n"
-                     << "Uncorrect triplet:\n"
-=======
            if(U.first < A.first)
            {
               buffer << "OpenNN Exception: LearningRateAlgorithm class.\n"
@@ -238,19 +194,11 @@
               buffer << "OpenNN Exception: LearningRateAlgorithm class.\n"
                      << "void check() const method.\n"
                      << "U is greater than A:\n"
->>>>>>> f4e1fcf4
                      << struct_to_string();
 
               throw logic_error(buffer.str());
            }
 
-<<<<<<< HEAD
-           if(A.second < U.second || U.second > B.second)
-           {
-              buffer << "OpenNN Exception: LearningRateAlgorithm class.\n"
-                     << "void check() const method.\n"
-                     << "Triplet does not satisfy minimum condition:\n"
-=======
            if(U.second >= A.second)
            {
               buffer << "OpenNN Exception: LearningRateAlgorithm class.\n"
@@ -266,7 +214,6 @@
               buffer << "OpenNN Exception: LearningRateAlgorithm class.\n"
                      << "void check() const method.\n"
                      << "fU is equal or greater than fB:\n"
->>>>>>> f4e1fcf4
                      << struct_to_string();
 
               throw logic_error(buffer.str());
@@ -300,15 +247,7 @@
    // Training parameters
 
    const type& get_learning_rate_tolerance() const;
-<<<<<<< HEAD
-
-   const type& get_warning_learning_rate() const;
-
-   const type& get_error_learning_rate() const;
-  
-=======
-
->>>>>>> f4e1fcf4
+
    // Utilities
    
    const bool& get_display() const;
@@ -329,13 +268,6 @@
    // Training parameters
 
    void set_learning_rate_tolerance(const type&);
-<<<<<<< HEAD
-
-   void set_warning_learning_rate(const type&);
-
-   void set_error_learning_rate(const type&);
-=======
->>>>>>> f4e1fcf4
 
    // Utilities
 
@@ -343,32 +275,6 @@
 
    void set_default();
 
-<<<<<<< HEAD
-   // Training rate method
-
-   type calculate_golden_section_learning_rate(const Triplet&) const;
-   type calculate_Brent_method_learning_rate(const Triplet&) const;
-
-   Triplet calculate_bracketing_triplet(const DataSet::Batch&,
-                                        const Tensor<type, 1>&, NeuralNetwork::ForwardPropagation&,
-                                        const type&, const Tensor<type, 1>&, const type&) const;
-
-   pair<type, type> calculate_fixed_directional_point(const DataSet::Batch&,
-                                                      const Tensor<type, 1>&, NeuralNetwork::ForwardPropagation&,
-                                                      const type&, const Tensor<type, 1>&, const type&) const;
-
-   pair<type, type> calculate_golden_section_directional_point(const DataSet::Batch&,
-                                                               const Tensor<type, 1>&, NeuralNetwork::ForwardPropagation&,
-                                                               const type&, const Tensor<type, 1>&, const type&) const;
-
-   pair<type, type> calculate_Brent_method_directional_point(const DataSet::Batch&,
-                                                             const Tensor<type, 1>&, NeuralNetwork::ForwardPropagation&,
-                                                             const type&, const Tensor<type, 1>&, const type&) const;
-
-   pair<type, type> calculate_directional_point(const DataSet::Batch&,
-                                                const Tensor<type, 1>&, NeuralNetwork::ForwardPropagation&,
-                                                const type&, const Tensor<type, 1>&, const type&) const;
-=======
    // Learning rate methods
 
    type calculate_golden_section_learning_rate(const Triplet&) const;
@@ -383,7 +289,6 @@
                                                 NeuralNetwork::ForwardPropagation&,
                                                 LossIndex::BackPropagation&,
                                                 OptimizationAlgorithm::OptimizationData&) const;
->>>>>>> f4e1fcf4
 
    // Serialization methods
 
@@ -405,30 +310,13 @@
    /// Variable containing the actual method used to obtain a suitable perform_training rate. 
 
    LearningRateMethod learning_rate_method;
-<<<<<<< HEAD
-
-   /// Maximum interval length for the training rate.
-
-   type learning_rate_tolerance;
+
+   /// Maximum interval length for the learning rate.
+
+   type learning_rate_tolerance = static_cast<type>(1.0e-3);
 
    type loss_tolerance = static_cast<type>(1.0e-3);
 
-   /// Big training rate value at which the algorithm displays a warning. 
-
-   type warning_learning_rate;
-=======
-
-   /// Maximum interval length for the learning rate.
->>>>>>> f4e1fcf4
-
-   type learning_rate_tolerance = static_cast<type>(1.0e-3);
-
-<<<<<<< HEAD
-   type error_learning_rate;
-=======
-   type loss_tolerance = static_cast<type>(1.0e-3);
->>>>>>> f4e1fcf4
-
    // UTILITIES
 
    /// Display messages to screen.
@@ -436,8 +324,6 @@
    bool display;
 
    const type golden_ratio = static_cast<type>(1.618);
-<<<<<<< HEAD
-=======
 
    ThreadPoolDevice* thread_pool_device = nullptr;
 
@@ -449,7 +335,6 @@
        {
            if(abs(tensor[i]) > numeric_limits<type>::min()) return false;
        }
->>>>>>> f4e1fcf4
 
        return true;
    }
