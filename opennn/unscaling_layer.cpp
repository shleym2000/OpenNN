//   OpenNN: Open Neural Networks Library
//   www.opennn.net
//
//   U N S C A L I N G   L A Y E R    C L A S S
//
//   Artificial Intelligence Techniques SL
//   artelnics@artelnics.com

#include "unscaling_layer.h"

namespace OpenNN
{

/// Default constructor.

UnscalingLayer::UnscalingLayer() : Layer()
{
    set();
}


/// Outputs number constructor.
<<<<<<< HEAD

UnscalingLayer::UnscalingLayer(const Index& new_neurons_number) : Layer()
{
    set(new_neurons_number);
}


/// Outputs descriptives constructor.

UnscalingLayer::UnscalingLayer(const Tensor<Descriptives, 1>& new_descriptives) : Layer()
{
    set(new_descriptives);
}


/// XML constructor.

UnscalingLayer::UnscalingLayer(const tinyxml2::XMLDocument& unscaling_layer_document) : Layer()
=======

UnscalingLayer::UnscalingLayer(const Index& new_neurons_number) : Layer()
{
    set(new_neurons_number);
}


/// Outputs descriptives constructor.

UnscalingLayer::UnscalingLayer(const Tensor<Descriptives, 1>& new_descriptives) : Layer()
>>>>>>> f4e1fcf4
{
    set(new_descriptives);
}


<<<<<<< HEAD
/// Copy constructor.

UnscalingLayer::UnscalingLayer(const UnscalingLayer& other_unscaling_layer) : Layer()
{
    set(other_unscaling_layer);
}


=======
>>>>>>> f4e1fcf4
/// Destructor.

UnscalingLayer::~UnscalingLayer()
{
}


<<<<<<< HEAD
Tensor<Index, 1> UnscalingLayer::get_input_variables_dimensions() const
{
    Tensor<Index, 1> input_variables_dimensions(1);

    input_variables_dimensions.setConstant(descriptives.size());

    return input_variables_dimensions;
}

=======
>>>>>>> f4e1fcf4

Index UnscalingLayer::get_inputs_number() const
{
    return descriptives.size();
}


/// Returns the number of unscaling neurons in this layer.

Index UnscalingLayer::get_neurons_number() const
{
    return descriptives.size();
}


/// Returns all the available descriptives of the inputs and output variables.
/// The format is a vector of pointers to vectors of size ten:
/// <ul>
/// <li> Mean of variables.
/// <li> Standard deviation of variables.
/// <li> Minimum of variables.
/// <li> Maximum of variables.
/// </ul>

Tensor<Descriptives, 1> UnscalingLayer::get_descriptives() const
{
    return descriptives;
}


/// Returns a single matrix with the descriptives of all unscaling neurons.
/// The number of rows is the number of unscaling neurons,
/// and the number of columns is 4(minimum, maximum, mean and standard deviation).

Tensor<type, 2> UnscalingLayer::get_descriptives_matrix() const
{
    const Index neurons_number = get_neurons_number();

    Tensor<type, 2> descriptives_matrix(neurons_number, 4);

    for(Index i = 0; i < neurons_number; i++)
    {

        descriptives_matrix(i,0) = descriptives(i).minimum;
        descriptives_matrix(i,1) = descriptives(i).maximum;
        descriptives_matrix(i,2) = descriptives(i).mean;
        descriptives_matrix(i,3) = descriptives(i).standard_deviation;
    }

    return descriptives_matrix;
}


/// Returns a vector with the minimum values of all unscaling neurons.
/// The size is the number of neurons in the layer.

Tensor<type, 1> UnscalingLayer::get_minimums() const
{
    const Index neurons_number = get_neurons_number();

    Tensor<type, 1> minimums(neurons_number);

    for(Index i = 0; i < neurons_number; i++)
    {
        minimums[i] = descriptives[i].minimum;
    }

    return minimums;
}


/// Returns a vector with the maximum values of all unscaling neurons.
/// The size is the number of neurons in the layer.

Tensor<type, 1> UnscalingLayer::get_maximums() const
{
    const Index neurons_number = get_neurons_number();

    Tensor<type, 1> maximums(neurons_number);

    for(Index i = 0; i < neurons_number; i++)
    {
        maximums[i] = descriptives[i].maximum;
    }

    return maximums;
}


/// Returns the method used for unscaling
///(no unscaling, minimum and maximum or mean and standard deviation).

const Tensor<UnscalingLayer::UnscalingMethod, 1> UnscalingLayer::get_unscaling_method() const
{
<<<<<<< HEAD
    return unscaling_method;
}


/// Returns a string with the name of the method used for unscaling
///("MinimumMaximum", "MeanStandardDeviation", "Logarithmic" or "NoUnscaling").
=======
    return unscaling_methods;
}



/// Returns a string with the expression of the inputs scaling process.
>>>>>>> f4e1fcf4

string UnscalingLayer::write_expression(const Tensor<string, 1>& inputs_names, const Tensor<string, 1>& outputs_names) const
{
<<<<<<< HEAD
    if(unscaling_method == NoUnscaling)
    {
        return "NoUnscaling";
    }
    else if(unscaling_method == MinimumMaximum)
    {
        return "MinimumMaximum";
    }
    else if(unscaling_method == MeanStandardDeviation)
    {
        return "MeanStandardDeviation";
    }
    else if(unscaling_method == Logarithmic)
    {
        return "Logarithmic";
=======
    const Index neurons_number = get_neurons_number();

    ostringstream buffer;

    buffer.precision(10);

    for(Index i = 0; i < neurons_number; i++)
    {
        if(unscaling_methods(i) == NoUnscaling)
        {
            buffer << "unscaled_" << inputs_names(i) << " = " << inputs_names(i) << ";\n";
        }
        else if(unscaling_methods(i) == MinimumMaximum)
        {
            buffer << "unscaled_" << inputs_names(i) << " = (" << inputs_names(i) << "-(" << descriptives(i).mean <<"))/(" << descriptives(i).standard_deviation << ");\n";
        }
        else if(unscaling_methods(i) == MeanStandardDeviation)
        {
            buffer << "unscaled_" << inputs_names(i) << " = " << descriptives(i).minimum << "+0.5*(" << inputs_names(i) << "+1)*((" << descriptives(i).maximum << ")-(" << descriptives(i).minimum << ");\n";
        }
        else if(unscaling_methods(i) == Logarithmic)
        {
            buffer << "unscaled_" << inputs_names(i) << " = " << descriptives(i).minimum << "+0.5*(exp(" << inputs_names(i) << ")+1)*((" << descriptives(i).maximum << ")-(" << descriptives(i).minimum << "));\n";
        }
        else
        {
            ostringstream buffer;

            buffer << "OpenNN Exception: UnscalingLayer class.\n"
                   << "string write_expression() const method.\n"
                   << "Unknown inputs scaling method.\n";

            throw logic_error(buffer.str());
        }
>>>>>>> f4e1fcf4
    }

    return buffer.str();
}

/// Returns a vector of strings with the name of the method used for each unscaling neuron.

Tensor<string, 1> UnscalingLayer::write_unscaling_methods() const
{
    const Index neurons_number = get_neurons_number();

    Tensor<string, 1> scaling_methods_strings(neurons_number);

    for(Index i = 0; i < neurons_number; i++)
    {
        if(unscaling_methods[i] == NoUnscaling)
        {
            scaling_methods_strings[i] = "NoUnscaling";
        }
        else if(unscaling_methods[i] == MinimumMaximum)
        {
            scaling_methods_strings[i] = "MinimumMaximum";
        }
        else if(unscaling_methods[i] == MeanStandardDeviation)
        {
            scaling_methods_strings[i] = "MeanStandardDeviation";
        }
        else if(unscaling_methods[i] == Logarithmic)
        {
            scaling_methods_strings[i] = "Logarithmic";
        }
        else
        {
            ostringstream buffer;

            buffer << "OpenNN Exception: UnscalingLayer class.\n"
                   << "Tensor<string, 1> write_unscaling_method() const.\n"
                   << "Unknown unscaling method.\n";

            throw logic_error(buffer.str());
        }
    }

    return scaling_methods_strings;
}

<<<<<<< HEAD
=======

>>>>>>> f4e1fcf4
/// Returns a string with the name of the method used for unscaling,
/// as paragraph text.

Tensor<string, 1> UnscalingLayer::write_unscaling_method_text() const
{
<<<<<<< HEAD
    if(unscaling_method == NoUnscaling)
    {
        return "no unscaling";
    }
    else if(unscaling_method == MeanStandardDeviation)
    {
        return "mean and standard deviation";
    }
    else if(unscaling_method == MinimumMaximum)
    {
        return "minimum and maximum";
    }
    else if(unscaling_method == Logarithmic)
    {
        return "logarithmic";
    }
    else
=======
    const Index neurons_number = get_neurons_number();

    Tensor<string, 1> scaling_methods_strings(neurons_number);

    for(Index i = 0; i < neurons_number; i++)
>>>>>>> f4e1fcf4
    {
        if(unscaling_methods[i] == NoUnscaling)
        {
            scaling_methods_strings[i] = "no unscaling";
        }
        else if(unscaling_methods[i] == MinimumMaximum)
        {
            scaling_methods_strings[i] = "minimum and maximum";
        }
        else if(unscaling_methods[i] == MeanStandardDeviation)
        {
            scaling_methods_strings[i] = "mean and standard deviation";
        }
        else if(unscaling_methods[i] == Logarithmic)
        {
            scaling_methods_strings[i] = "logarithmic";
        }
        else
        {
            ostringstream buffer;

            buffer << "OpenNN Exception: UnscalingLayer class.\n"
                   << "Tensor<string, 1> write_unscaling_method() const.\n"
                   << "Unknown unscaling method.\n";

            throw logic_error(buffer.str());
        }
    }

    return scaling_methods_strings;
}

<<<<<<< HEAD
=======

>>>>>>> f4e1fcf4
/// Returns true if messages from this class are to be displayed on the screen, or false if messages
/// from this class are not to be displayed on the screen.

const bool& UnscalingLayer::get_display() const
{
    return display;
}


/// Sets the unscaling layer to be empty.

void UnscalingLayer::set()
{
    descriptives.resize(0);

    set_default();
}


void UnscalingLayer::set_inputs_number(const Index& new_inputs_number)
{
    descriptives.resize(new_inputs_number);
}


void UnscalingLayer::set_neurons_number(const Index& new_neurons_number)
{
    descriptives.resize(new_neurons_number);
}
<<<<<<< HEAD


/// Sets a new size in the unscaling layer.
/// It also sets the members to their default values.

void UnscalingLayer::set(const Index& new_neurons_number)
{
    descriptives.resize(new_neurons_number);
=======


/// Sets a new size in the unscaling layer.
/// It also sets the members to their default values.

void UnscalingLayer::set(const Index& new_neurons_number)
{

    descriptives.resize(new_neurons_number);

    unscaling_methods.resize(new_neurons_number);
>>>>>>> f4e1fcf4

    set_default();
}


/// Sets the size of the unscaling layer and the descriptives values.
/// @param new_descriptives Vector of vectors containing the minimums, maximums, means and standard deviations for the unscaling layer.
/// The size of this vector must be 4.
/// The size of each subvector will be the size of the unscaling layer.

void UnscalingLayer::set(const Tensor<Descriptives, 1>& new_descriptives)
{
<<<<<<< HEAD
    descriptives = new_descriptives;
=======

    descriptives = new_descriptives;

    unscaling_methods.resize(new_descriptives.size());

    unscaling_methods.setConstant(MinimumMaximum);
>>>>>>> f4e1fcf4

    set_default();
}


/// Sets the unscaling layer members from a XML document.
/// @param new_unscaling_layer_document Pointer to a TinyXML document containing the member data.

void UnscalingLayer::set(const tinyxml2::XMLDocument& new_unscaling_layer_document)
{
    set_default();

    from_XML(new_unscaling_layer_document);
}


/// Sets the members of this object to be the members of another object of the same class.

void UnscalingLayer::set(const UnscalingLayer& new_unscaling_layer)
{
    descriptives = new_unscaling_layer.descriptives;

    unscaling_methods = new_unscaling_layer.unscaling_methods;

    display = new_unscaling_layer.display;
}


/// This member sets the default values for the unscaling layer:
/// <ul>
/// <li> Minimus: -1 for all unscaling neurons.
/// <li> Maximums: 1 for al unscaling neurons.
/// <li> Means: 0 for all unscaling neurons.
/// <li> Standard deviations 1 for all unscaling neurons.
/// <li> Unscaling method: Minimum and maximum.
/// <li> Display: True.
/// </ul>

void UnscalingLayer::set_default()
{
    layer_name = "unscaling_layer";

    set_unscaling_methods(MinimumMaximum);

    set_display(true);

    layer_type = Unscaling;
}


/// Sets the descriptives for all the neurons in the unscaling layer from a vector.
/// The size of this vector must be equal to the number of unscaling neurons.
/// @param new_descriptives Unscaling neurons descriptives.

void UnscalingLayer::set_descriptives(const Tensor<Descriptives, 1>& new_descriptives)
{
#ifdef __OPENNN_DEBUG__

    const Index neurons_number = get_neurons_number();

    const Index new_descriptives_size = new_descriptives.size();

    if(new_descriptives_size != neurons_number)
    {
        ostringstream buffer;

        buffer << "OpenNN Exception: UnscalingLayer class.\n"
               << "void set_descriptives(const Tensor<Descriptives, 1>&) method.\n"
               << "Size of descriptives (" << new_descriptives_size << ") must be equal to number of unscaling neurons (" << neurons_number << ").\n";

        throw logic_error(buffer.str());
    }

#endif

    // Set all descriptives

    descriptives = new_descriptives;
}


void UnscalingLayer::set_descriptives_eigen(const Tensor<type, 2>& new_descriptives)
{
    const Index neurons_number = get_neurons_number();

    Tensor<Descriptives, 1> descriptives(neurons_number);

    for(Index i = 0; i < neurons_number; i++)
    {
        descriptives[i].set_minimum(new_descriptives(static_cast<long long>(i), 0));
        descriptives[i].set_maximum(new_descriptives(static_cast<long long>(i), 1));
        descriptives[i].set_mean(new_descriptives(static_cast<long long>(i), 2));
        descriptives[i].set_standard_deviation(new_descriptives(static_cast<long long>(i), 3));
    }

    set_descriptives(descriptives);
}


/// Sets the minimum, maximum, mean and standard deviation values of a single unscaling neuron.
/// @param i Index of unscaling neuron.
/// @param item_descriptives  Descriptives values for that neuron.

void UnscalingLayer::set_item_descriptives(const Index& i, const Descriptives& item_descriptives)
{
    descriptives[i] = item_descriptives;
}


/// Sets the minimum value of a given unscaling neuron.
/// @param i Index of unscaling neuron.
/// @param new_minimum Minimum value.

void UnscalingLayer::set_minimum(const Index& i, const type& new_minimum)
{
    descriptives[i].set_minimum(new_minimum);
}


/// Sets the maximum value of a given unscaling neuron.
/// @param i Index of unscaling neuron.
/// @param new_maximum Maximum value.

void UnscalingLayer::set_maximum(const Index& i, const type& new_maximum)
{
    descriptives[i].set_maximum(new_maximum);
}


/// Sets the mean value of a given unscaling neuron.
/// @param i Index of unscaling neuron.
/// @param new_mean Mean value.

void UnscalingLayer::set_mean(const Index& i, const type& new_mean)
{
    descriptives[i].set_mean(new_mean);
}


/// Sets the standard deviation value of a given unscaling neuron.
/// @param i Index of unscaling neuron.
/// @param new_standard_deviation Standard deviation value.

void UnscalingLayer::set_standard_deviation(const Index& i, const type& new_standard_deviation)
{
    descriptives[i].set_standard_deviation(new_standard_deviation);
}


/// Sets the method to be used for unscaling the outputs from the neural network
/// @param new_unscaling_method New unscaling method for the output variables.

void UnscalingLayer::set_unscaling_methods(const Tensor<UnscalingLayer::UnscalingMethod,1>& new_unscaling_method)
{
    unscaling_methods = new_unscaling_method;
}


/// Sets the method to be used for unscaling the outputs from the neural network
/// The argument is a string containing the name of the method("NoUnscaling", "MeanStandardDeviation", "MinimumMaximum" or "Logarithmic").
/// @param new_unscaling_method New unscaling method for the output variables.

void UnscalingLayer::set_unscaling_methods(const string& new_scaling_methods_string)
{
#ifdef __OPENNN_DEBUG__

    const Index neurons_number = get_neurons_number();

    if(neurons_number == 0)
    {
        ostringstream buffer;

        buffer << "OpenNN Exception: UnscalingLayer class.\n"
               << "set_unscaling_methods(const string& new_scaling_methods_string) method.\n"
               << "Neurons number (" << neurons_number << ")must be greater than 0.\n";

        throw logic_error(buffer.str());
    }

#endif

    if(new_scaling_methods_string == "NoUnscaling")
    {
        set_unscaling_methods(UnscalingLayer::NoUnscaling);
    }
    else if(new_scaling_methods_string == "MinimumMaximum")
    {
        set_unscaling_methods(UnscalingLayer::NoUnscaling);
    }
    else if(new_scaling_methods_string == "MeanStandardDeviation")
    {
        set_unscaling_methods(UnscalingLayer::NoUnscaling);
    }
    else if(new_scaling_methods_string == "Logarithmic")
    {
        set_unscaling_methods(UnscalingLayer::NoUnscaling);
    }
    else
    {
        ostringstream buffer;

        buffer << "OpenNN Exception: ScalingLayer class.\n"
               << "set_unscaling_methods(const string& new_scaling_methods_string) method.\n";

        throw logic_error(buffer.str());
    }
<<<<<<< HEAD
}


/// Sets a new display value.
/// If it is set to true messages from this class are to be displayed on the screen;
/// if it is set to false messages from this class are not to be displayed on the screen.
/// @param new_display Display value.
=======
>>>>>>> f4e1fcf4

}


<<<<<<< HEAD
=======
/// Sets the methods to be used for unscaling each variable.
/// The argument is a vector string containing the name of the methods("NoScaling", "MeanStandardDeviation" or "Logarithmic").
/// @param new_unscaling_methods_string New unscaling methods for the variables.

void UnscalingLayer::set_unscaling_methods(const Tensor<string, 1>& new_unscaling_methods_string)
{
    const Index neurons_number = get_neurons_number();

#ifdef __OPENNN_DEBUG__

    if(neurons_number == 0)
    {
        ostringstream buffer;

        buffer << "OpenNN Exception: ScalingLayer class.\n"
               << "void set_unscaling_methods(const Tensor<string, 1>&) method.\n"
               << "Neurons number (" << neurons_number << ") must be greater than 0.\n";

        throw logic_error(buffer.str());
    }

#endif

    Tensor<UnscalingMethod, 1> new_unscaling_methods(neurons_number);

    for(Index i = 0; i < neurons_number; i++)
    {
        if(new_unscaling_methods_string(i) == "NoUnscaling")
        {
            new_unscaling_methods(i) = NoUnscaling;
        }
        else if(new_unscaling_methods_string(i) == "MeanStandardDeviation")
        {
            new_unscaling_methods(i) = MeanStandardDeviation;
        }
        else if(new_unscaling_methods_string(i) == "MinimumMaximum")
        {
            new_unscaling_methods(i) = MinimumMaximum;
        }
        else if(new_unscaling_methods_string(i) == "StandardDeviation")
        {
            new_unscaling_methods(i) = Logarithmic;
        }
        else
        {
            ostringstream buffer;

            buffer << "OpenNN Exception: ScalingLayer class.\n"
                   << "void set_unscaling_methods(const Tensor<string, 1>&) method.\n"
                   << "Unknown scaling method: " << new_unscaling_methods_string(i) << ".\n";

            throw logic_error(buffer.str());
        }
    }

    set_unscaling_methods(new_unscaling_methods);
}


/// Sets the method to be used for unscaling the variables.
/// @param new_unscaling_method New unscaling method for the variables.

void UnscalingLayer::set_unscaling_methods(const UnscalingLayer::UnscalingMethod& new_unscaling_method)
{
    const Index neurons_number = get_neurons_number();
    for(Index i = 0; i < neurons_number; i++)
    {
        unscaling_methods(i) = new_unscaling_method;
    }
}


/// Sets a new display value.
/// If it is set to true messages from this class are to be displayed on the screen;
/// if it is set to false messages from this class are not to be displayed on the screen.
/// @param new_display Display value.

void UnscalingLayer::set_display(const bool& new_display)
{
    display = new_display;
}


>>>>>>> f4e1fcf4
/// Checks whether the outptus from the unscaling layer are inside the range defined by the minimums and maximum values.
/// It displays a warning message if they are outside.
/// @param outputs Set of outptus from the unscaling layer.

void UnscalingLayer::check_range(const Tensor<type, 1>& outputs) const
{
    const Index neurons_number = get_neurons_number();

#ifdef __OPENNN_DEBUG__

    const Index size = outputs.size();

    if(size != neurons_number)
    {
        ostringstream buffer;

        buffer << "OpenNN Exception: UnscalingLayer class.\n"
               << "void check_range(const Tensor<type, 1>&) const method.\n"
               << "Size of outputs must be equal to number of unscaling neurons.\n";

        throw logic_error(buffer.str());
    }

#endif

    // Check outputs

    if(display)
    {
        for(Index i = 0; i < neurons_number; i++)
        {
            if(outputs[i] < descriptives[i].minimum)
            {
                cout << "OpenNN Warning: UnscalingLayer class.\n"
                     << "void check_range(const Tensor<type, 1>&) const method.\n"
                     << "Output variable " << i << " is less than outputs.\n";
            }

            if(outputs[i] > descriptives[i].maximum)
            {
                cout << "OpenNN Warning: UnscalingLayer class.\n"
                     << "void check_range(const Tensor<type, 1>&) const method.\n"
                     << "Output variable " << i << " is greater than maximum.\n";
            }
        }
    }
}


/// Returns true if the number of unscaling neurons is zero, and false otherwise.

bool UnscalingLayer::is_empty() const
{
    const Index neurons_number = get_neurons_number();

    if(neurons_number == 0)
    {
        return true;
    }
    else
    {
        return false;
<<<<<<< HEAD
=======
    }
}


///// Calculates the outputs from the unscaling layer for a given set of inputs to that layer.
///// @param inputs Set of inputs to the unscaling layer.

Tensor<type, 2> UnscalingLayer::calculate_outputs(const Tensor<type, 2>& inputs)
{
    Tensor<type, 2> outputs;

    if(inputs.rank() == 2)
    {
        const Index neurons_number = get_neurons_number();

#ifdef __OPENNN_DEBUG__

        ostringstream buffer;

        const Index columns_number = inputs.dimension(1);

        if(columns_number != neurons_number)
        {
            buffer << "OpenNN Exception: ScalingLayer class.\n"
                   << "Tensor<type, 2> calculate_outputs(const Tensor<type, 2>&) const method.\n"
                   << "Size of inputs (" << columns_number << ") must be equal to number of scaling neurons (" << neurons_number << ").\n";

            throw logic_error(buffer.str());
        }

#endif
        const Index points_number = inputs.dimension(0);

        outputs = Tensor<type, 2>(points_number, neurons_number);

        for(Index i = 0; i < points_number; i++)
        {
            for(Index j = 0; j < neurons_number; j++)
            {
                if(abs(descriptives(j).minimum - descriptives(j).maximum) < numeric_limits<type>::min())
                {
                    if(display)
                    {
                        cout << "OpenNN Warning: ScalingLayer class.\n"
                             << "Tensor<type, 2> calculate_mean_standard_deviation_outputs(const Tensor<type, 2>&) const method.\n"
                             << "Standard deviation of variable " << i << " is zero.\n"
                             << "Those variables won't be scaled.\n";
                    }

                    outputs(j) = inputs(j);
                }
                else
                {
                    if(unscaling_methods(j) == NoUnscaling)
                    {
                        outputs(i,j) = inputs(i,j);
                    }

                    else if(unscaling_methods(j) == MinimumMaximum) // [-1, 1]
                    {
                        const type slope = (descriptives(j).maximum - descriptives(j).minimum)/static_cast<type>(2);

                        const type intercept = (descriptives(j).minimum + descriptives(j).maximum)/static_cast<type>(2);

                        outputs(i,j) = inputs(i,j)*slope + intercept;
                    }

                    else if(unscaling_methods(j) == MeanStandardDeviation)
                    {
                        const type slope = descriptives(j).standard_deviation;

                        const type intercept = descriptives(j).mean;

                        outputs(i,j) = inputs(i,j)*slope + intercept;
                    }
                    else if(unscaling_methods(j) == Logarithmic)
                    {
                        outputs(i,j) = static_cast<type>(0.5)*(exp(inputs(i,j))+1)*(descriptives[j].maximum-descriptives[j].minimum) + descriptives[j].minimum;
                    }
                    else
                    {
                        ostringstream buffer;

                        buffer << "OpenNN Exception: ScalingLayer class\n"
                               << "Tensor<type, 2> calculate_outputs(const Tensor<type, 2>&) const method.\n"
                               << "Unknown scaling method.\n";

                        throw logic_error(buffer.str());
                    }
                }
            }
        }
    }
    else if(inputs.rank() == 4)
    {

    ///@todo

>>>>>>> f4e1fcf4
    }

    return outputs;
}


<<<<<<< HEAD
/// Calculates the outputs from the unscaling layer for a given set of inputs to that layer.
/// @param inputs Set of inputs to the unscaling layer.

Tensor<type, 2> UnscalingLayer::calculate_outputs(const Tensor<type, 2>& inputs)
{
=======
/// Serializes the unscaling layer object into a XML document of the TinyXML library without keep the DOM tree in memory.
/// See the OpenNN manual for more information about the format of this document.

void UnscalingLayer::write_XML(tinyxml2::XMLPrinter& file_stream) const
{
    ostringstream buffer;
>>>>>>> f4e1fcf4

    const Index neurons_number = get_neurons_number();

<<<<<<< HEAD
    const Index neurons_number = get_neurons_number();

    const Index columns_number = inputs.dimension(1);

    if(columns_number != neurons_number)
    {
        ostringstream buffer;

        buffer << "OpenNN Exception: UnscalingLayer class.\n"
               << "Tensor<type, 2> calculate_outputs(const Tensor<type, 2>&) const method.\n"
               << "Size must be equal to number of unscaling neurons.\n";
=======
    // Unscaling layer

    file_stream.OpenElement("UnscalingLayer");

    // Unscaling neurons number

    file_stream.OpenElement("UnscalingNeuronsNumber");
>>>>>>> f4e1fcf4

    buffer.str("");
    buffer << neurons_number;

    file_stream.PushText(buffer.str().c_str());

    file_stream.CloseElement();

<<<<<<< HEAD
    switch(unscaling_method)
    {
    case MinimumMaximum:
    {
        return calculate_minimum_maximum_outputs(inputs);
    }

    case MeanStandardDeviation:
    {
        return calculate_mean_standard_deviation_outputs(inputs);
    }

    case Logarithmic:
    {
        return calculate_logarithmic_outputs(inputs);
    }

    case NoUnscaling:
    {
        return inputs;
    }
    }

    return Tensor<type, 2>();
}
=======
    // Descriptives

    const Tensor<string, 1> unscaling_methods = write_unscaling_methods();

    for(Index i = 0; i < neurons_number; i++)
    {
        file_stream.OpenElement("Descriptives");

        file_stream.PushAttribute("Index", int(i+1));

        // Minimum

        file_stream.OpenElement("Minimum");

        buffer.str("");
        buffer << descriptives[i].minimum;

        file_stream.PushText(buffer.str().c_str());

        file_stream.CloseElement();

        // Maximum

        file_stream.OpenElement("Maximum");

        buffer.str("");
        buffer << descriptives[i].maximum;

        file_stream.PushText(buffer.str().c_str());

        file_stream.CloseElement();

        // Mean

        file_stream.OpenElement("Mean");

        buffer.str("");
        buffer << descriptives[i].mean;

        file_stream.PushText(buffer.str().c_str());

        file_stream.CloseElement();

        // Standard deviation

        file_stream.OpenElement("StandardDeviation");

        buffer.str("");
        buffer << descriptives[i].standard_deviation;

        file_stream.PushText(buffer.str().c_str());

        file_stream.CloseElement();
>>>>>>> f4e1fcf4

        // Unscaling method

<<<<<<< HEAD
/// Calculates the outputs from the unscaling layer with the minimum and maximum method for a set of inputs.
/// @param inputs Vector of input values to the unscaling layer. The size must be equal to the number of unscaling neurons.

Tensor<type, 2> UnscalingLayer::calculate_minimum_maximum_outputs(const Tensor<type, 2>& inputs) const
{
    const Index points_number = inputs.dimension(0);
    const Index neurons_number = get_neurons_number();

    Tensor<type, 2> outputs(points_number, neurons_number);

    for(Index i = 0; i < points_number; i++)
    {
        for(Index j = 0; j < neurons_number; j++)
        {
            if(descriptives(j).maximum - descriptives(j).minimum < numeric_limits<type>::min())
            {
                if(display)
                {
                    cout << "OpenNN Warning: UnscalingLayer class.\n"
                         << "Tensor<type, 1> calculate_minimum_maximum_outputs(Tensor<type, 1>&) const method.\n"
                         << "Minimum and maximum values of output variable " << i << " are equal.\n"
                         << "Those outputs won't be unscaled.\n";
                }

                outputs(i,j) = 0;
            }
            else
            {
                outputs(i,j) = static_cast<type>(0.5)*(inputs(i,j) + 1)*(descriptives(j).maximum-descriptives(j).minimum) + descriptives(j).minimum;
            }
        }
    }

    return outputs;
}


/// Calculates the outputs from the unscaling layer with the mean and standard deviation method for a set of inputs.
/// @param inputs Vector of input values to the unscaling layer. The size must be equal to the number of unscaling neurons.

Tensor<type, 2> UnscalingLayer::calculate_mean_standard_deviation_outputs(const Tensor<type, 2>& inputs) const
{
    const Index points_number = inputs.dimension(0);
    const Index neurons_number = get_neurons_number();

    Tensor<type, 2> outputs(points_number, neurons_number);

    for(Index i = 0; i < points_number; i++)
    {
        for(Index j = 0; j < neurons_number; j++)
        {
            if(descriptives[j].standard_deviation < numeric_limits<type>::min())
            {
                if(display)
                {
                    cout << "OpenNN Warning: UnscalingLayer class.\n"
                         << "Tensor<type, 1> calculate_mean_standard_deviation_outputs(const Tensor<type, 1>&) const method.\n"
                         << "Standard deviation of output variable " << j << " is zero.\n"
                         << "Those outputs won't be unscaled.\n";
                }

                outputs(i,j) = 0;
            }
            else
            {
//            outputs(i,j) = inputs[j]*descriptives[j].standard_deviation + descriptives[j].mean;
            }
        }
    }

    return outputs;
}


/// Calculates the outputs from the unscaling layer with the logarithmic method for a set of inputs.
/// @param inputs Vector of input values to the unscaling layer. The size must be equal to the number of unscaling neurons.

Tensor<type, 2> UnscalingLayer::calculate_logarithmic_outputs(const Tensor<type, 2>& inputs) const
{
    const Index points_number = inputs.dimension(0);

    const Index neurons_number = get_neurons_number();

    Tensor<type, 2> outputs(points_number, neurons_number);

    for(Index i = 0; i < points_number; i++)
    {
        for(Index j = 0; j < neurons_number; j++)
        {
            if(descriptives[j].maximum - descriptives[j].minimum < numeric_limits<type>::min())
            {
                if(display)
                {
                    cout << "OpenNN Warning: UnscalingLayer class.\n"
                         << "Tensor<type, 1> calculate_logarithmic_outputs(Tensor<type, 1>&) const method.\n"
                         << "Minimum and maximum values of output variable " << j << " are equal.\n"
                         << "Those outputs won't be unscaled.\n";
                }

                outputs(i,j) = 0;
            }
            else
            {
                outputs(i,j) = static_cast<type>(0.5)*(exp(inputs(i,j)-1))*(descriptives[j].maximum-descriptives[j].minimum) + descriptives[j].minimum;
            }
        }
    }

    return outputs;
}
=======
        file_stream.OpenElement("UnscalingMethod");

        buffer.str("");
        buffer << unscaling_methods(i);

        file_stream.PushText(buffer.str().c_str());

        file_stream.CloseElement();

        // Unscaling neuron (end tag)

        file_stream.CloseElement();
    }

    // Unscaling layer (end tag)

    file_stream.CloseElement();
}


// void from_XML(const tinyxml2::XMLDocument&) method

/// Deserializes a TinyXML document into this unscaling layer object.
/// @param document XML document containing the member data.

void UnscalingLayer::from_XML(const tinyxml2::XMLDocument& document)
{
    ostringstream buffer;

    const tinyxml2::XMLElement* root_element = document.FirstChildElement("UnscalingLayer");

    if(!root_element)
    {
        buffer << "OpenNN Exception: UnscalingLayer class.\n"
               << "void from_XML(const tinyxml2::XMLDocument&) method.\n"
               << "Unscaling layer element is nullptr.\n";

        throw logic_error(buffer.str());
    }

    // Unscaling neurons number

    const tinyxml2::XMLElement* neurons_number_element = root_element->FirstChildElement("UnscalingNeuronsNumber");

    if(!neurons_number_element)
    {
        buffer << "OpenNN Exception: UnscalingLayer class.\n"
               << "void from_XML(const tinyxml2::XMLDocument&) method.\n"
               << "Unscaling neurons number element is nullptr.\n";

        throw logic_error(buffer.str());
    }

    const Index neurons_number = static_cast<Index>(atoi(neurons_number_element->GetText()));

    set(neurons_number);

    unsigned index = 0; // Index does not work

    const tinyxml2::XMLElement* start_element = neurons_number_element;

    for(Index i = 0; i < neurons_number; i++)
    {
        const tinyxml2::XMLElement* descriptives_element = start_element->NextSiblingElement("Descriptives");
        start_element = descriptives_element;

        if(!descriptives_element)
        {
            buffer << "OpenNN Exception: UnscalingLayer class.\n"
                   << "void from_XML(const tinyxml2::XMLElement*) method.\n"
                   << "Descriptives of unscaling neuron " << i+1 << " is nullptr.\n";

            throw logic_error(buffer.str());
        }
>>>>>>> f4e1fcf4

        descriptives_element->QueryUnsignedAttribute("Index", &index);

<<<<<<< HEAD
/// Returns a string representation of the current unscaling layer object.

string UnscalingLayer::object_to_string() const
{
    ostringstream buffer;

    const Index neurons_number = get_neurons_number();

    buffer << "Unscaling layer\n";

    for(Index i = 0; i < neurons_number; i++)
    {
        buffer << "Descriptives " << i+1 << ":\n"
               << "Minimum: " << descriptives[i].minimum << "\n"
               << "Maximum: " << descriptives[i].maximum << "\n"
               << "Mean: " << descriptives[i].mean << "\n"
               << "Standard deviation: " << descriptives[i].standard_deviation << "\n";
    }

    buffer << "Unscaling method: " << write_unscaling_method() << "\n";
    //<< "Display: " << display << "\n";

    return buffer.str();
}
=======
        if(index != i+1)
        {
            buffer << "OpenNN Exception: UnscalingLayer class.\n"
                   << "void from_XML(const tinyxml2::XMLElement*) method.\n"
                   << "Index " << index << " is not correct.\n";

            throw logic_error(buffer.str());
        }

        // Minimum

        const tinyxml2::XMLElement* minimum_element = descriptives_element->FirstChildElement("Minimum");

        if(!minimum_element)
        {
            buffer << "OpenNN Exception: UnscalingLayer class.\n"
                   << "void from_XML(const tinyxml2::XMLElement*) method.\n"
                   << "Minimum element " << i+1 << " is nullptr.\n";

            throw logic_error(buffer.str());
        }

        if(minimum_element->GetText())
        {
            descriptives(i).minimum = static_cast<type>(atof(minimum_element->GetText()));
        }

        // Maximum
>>>>>>> f4e1fcf4

        const tinyxml2::XMLElement* maximum_element = descriptives_element->FirstChildElement("Maximum");

<<<<<<< HEAD
/// Serializes this unscaling layer object into a TinyXML document->
/// Please read the OpenNN manual for more information about this.

tinyxml2::XMLDocument* UnscalingLayer::to_XML() const
{
    ostringstream buffer;

    tinyxml2::XMLDocument* document = new tinyxml2::XMLDocument;

    tinyxml2::XMLElement* unscaling_layer_element = document->NewElement("UnscalingLayer");

    document->InsertFirstChild(unscaling_layer_element);

    tinyxml2::XMLElement* element = nullptr;
    tinyxml2::XMLText* text = nullptr;

    const Index neurons_number = get_neurons_number();

    // Unscaling neurons number
    {
        element = document->NewElement("UnscalingNeuronsNumber");
        unscaling_layer_element->LinkEndChild(element);

        buffer.str("");
        buffer << neurons_number;

        text = document->NewText(buffer.str().c_str());
        element->LinkEndChild(text);
    }

    for(Index i = 0; i < neurons_number; i++)
    {
        tinyxml2::XMLElement* statistics_element = document->NewElement("Descriptives");
        statistics_element->SetAttribute("Index", i+1);

        unscaling_layer_element->LinkEndChild(statistics_element);

        // Minimum

        tinyxml2::XMLElement* minimum_element = document->NewElement("Minimum");
        statistics_element->LinkEndChild(minimum_element);

        buffer.str("");
        buffer << descriptives[i].minimum;

        tinyxml2::XMLText* minimum_text = document->NewText(buffer.str().c_str());
        minimum_element->LinkEndChild(minimum_text);

        // Maximum

        tinyxml2::XMLElement* maximum_element = document->NewElement("Maximum");
        statistics_element->LinkEndChild(maximum_element);

        buffer.str("");
        buffer << descriptives[i].maximum;

        tinyxml2::XMLText* maximum_text = document->NewText(buffer.str().c_str());
        maximum_element->LinkEndChild(maximum_text);

        // Mean

        tinyxml2::XMLElement* mean_element = document->NewElement("Mean");
        statistics_element->LinkEndChild(mean_element);

        buffer.str("");
        buffer << descriptives[i].mean;

        tinyxml2::XMLText* mean_text = document->NewText(buffer.str().c_str());
        mean_element->LinkEndChild(mean_text);

        // Standard deviation

        tinyxml2::XMLElement* standard_deviation_element = document->NewElement("StandardDeviation");
        statistics_element->LinkEndChild(standard_deviation_element);

        buffer.str("");
        buffer << descriptives[i].standard_deviation;

        tinyxml2::XMLText* standard_deviation_text = document->NewText(buffer.str().c_str());
        standard_deviation_element->LinkEndChild(standard_deviation_text);
    }

    // Unscaling method
    {
        element = document->NewElement("UnscalingMethod");
        unscaling_layer_element->LinkEndChild(element);

        text = document->NewText(write_unscaling_method().c_str());
        element->LinkEndChild(text);
    }

    // Display
    //   {
    //      element = document->NewElement("Display");
    //      unscaling_layer_element->LinkEndChild(element);

    //      buffer.str("");
    //      buffer << display;

    //      text = document->NewText(buffer.str().c_str());
    //      element->LinkEndChild(text);
    //   }

    return document;
}


/// Serializes the unscaling layer object into a XML document of the TinyXML library without keep the DOM tree in memory.
/// See the OpenNN manual for more information about the format of this document.

void UnscalingLayer::write_XML(tinyxml2::XMLPrinter& file_stream) const
{
    ostringstream buffer;

    const Index neurons_number = get_neurons_number();

    // Unscaling layer

    file_stream.OpenElement("UnscalingLayer");

    // Unscaling neurons number

    file_stream.OpenElement("UnscalingNeuronsNumber");

    buffer.str("");
    buffer << neurons_number;

    file_stream.PushText(buffer.str().c_str());

    file_stream.CloseElement();

    // Descriptives

    for(Index i = 0; i < neurons_number; i++)
    {
        file_stream.OpenElement("Descriptives");

        file_stream.PushAttribute("Index", i+1);

        // Minimum

        file_stream.OpenElement("Minimum");

        buffer.str("");
        buffer << descriptives[i].minimum;

        file_stream.PushText(buffer.str().c_str());

        file_stream.CloseElement();

        // Maximum

        file_stream.OpenElement("Maximum");

        buffer.str("");
        buffer << descriptives[i].maximum;

        file_stream.PushText(buffer.str().c_str());

        file_stream.CloseElement();

        // Mean

        file_stream.OpenElement("Mean");

        buffer.str("");
        buffer << descriptives[i].mean;

        file_stream.PushText(buffer.str().c_str());

        file_stream.CloseElement();

        // Standard deviation

        file_stream.OpenElement("StandardDeviation");

        buffer.str("");
        buffer << descriptives[i].standard_deviation;

        file_stream.PushText(buffer.str().c_str());

        file_stream.CloseElement();


        file_stream.CloseElement();
    }

    // Unscaling method

    file_stream.OpenElement("UnscalingMethod");

    file_stream.PushText(write_unscaling_method().c_str());

    file_stream.CloseElement();

    // Unscaling layer (end tag)

    file_stream.CloseElement();
}


// void from_XML(const tinyxml2::XMLDocument&) method

/// Deserializes a TinyXML document into this unscaling layer object.
/// @param document XML document containing the member data.

void UnscalingLayer::from_XML(const tinyxml2::XMLDocument& document)
{
    ostringstream buffer;

    const tinyxml2::XMLElement* root_element = document.FirstChildElement("UnscalingLayer");

    if(!root_element)
    {
        buffer << "OpenNN Exception: UnscalingLayer class.\n"
               << "void from_XML(const tinyxml2::XMLDocument&) method.\n"
               << "Unscaling layer element is nullptr.\n";

        throw logic_error(buffer.str());
    }

    // Unscaling neurons number

    const tinyxml2::XMLElement* neurons_number_element = root_element->FirstChildElement("UnscalingNeuronsNumber");

    if(!neurons_number_element)
    {
        buffer << "OpenNN Exception: UnscalingLayer class.\n"
               << "void from_XML(const tinyxml2::XMLDocument&) method.\n"
               << "Unscaling neurons number element is nullptr.\n";

        throw logic_error(buffer.str());
    }

    const Index neurons_number = static_cast<Index>(atoi(neurons_number_element->GetText()));

    set(neurons_number);

    unsigned index = 0; // Index does not work

    const tinyxml2::XMLElement* start_element = neurons_number_element;

    for(Index i = 0; i < neurons_number; i++)
    {
        const tinyxml2::XMLElement* descriptives_element = start_element->NextSiblingElement("Descriptives");
        start_element = descriptives_element;

        if(!descriptives_element)
        {
            buffer << "OpenNN Exception: UnscalingLayer class.\n"
                   << "void from_XML(const tinyxml2::XMLElement*) method.\n"
                   << "Descriptives of unscaling neuron " << i+1 << " is nullptr.\n";

            throw logic_error(buffer.str());
        }

        descriptives_element->QueryUnsignedAttribute("Index", &index);

        if(index != i+1)
        {
            buffer << "OpenNN Exception: UnscalingLayer class.\n"
                   << "void from_XML(const tinyxml2::XMLElement*) method.\n"
                   << "Index " << index << " is not correct.\n";

            throw logic_error(buffer.str());
        }

        // Minimum

        const tinyxml2::XMLElement* minimum_element = descriptives_element->FirstChildElement("Minimum");

        if(!minimum_element)
        {
            buffer << "OpenNN Exception: UnscalingLayer class.\n"
                   << "void from_XML(const tinyxml2::XMLElement*) method.\n"
                   << "Minimum element " << i+1 << " is nullptr.\n";

            throw logic_error(buffer.str());
        }

        if(minimum_element->GetText())
        {
            descriptives(i).minimum = static_cast<type>(atof(minimum_element->GetText()));
        }

        // Maximum

        const tinyxml2::XMLElement* maximum_element = descriptives_element->FirstChildElement("Maximum");

        if(!maximum_element)
        {
            buffer << "OpenNN Exception: UnscalingLayer class.\n"
                   << "void from_XML(const tinyxml2::XMLElement*) method.\n"
                   << "Maximum element " << i+1 << " is nullptr.\n";

            throw logic_error(buffer.str());
        }

        if(maximum_element->GetText())
        {
            descriptives(i).maximum = static_cast<type>(atof(maximum_element->GetText()));
        }

        // Mean

        const tinyxml2::XMLElement* mean_element = descriptives_element->FirstChildElement("Mean");

        if(!mean_element)
        {
            buffer << "OpenNN Exception: UnscalingLayer class.\n"
                   << "void from_XML(const tinyxml2::XMLElement*) method.\n"
                   << "Mean element " << i+1 << " is nullptr.\n";

            throw logic_error(buffer.str());
        }

        if(mean_element->GetText())
        {
            descriptives(i).mean = static_cast<type>(atof(mean_element->GetText()));
        }

        // Standard deviation

        const tinyxml2::XMLElement* standard_deviation_element = descriptives_element->FirstChildElement("StandardDeviation");

        if(!standard_deviation_element)
        {
            buffer << "OpenNN Exception: UnscalingLayer class.\n"
                   << "void from_XML(const tinyxml2::XMLElement*) method.\n"
                   << "Standard deviation element " << i+1 << " is nullptr.\n";

            throw logic_error(buffer.str());
        }

        if(standard_deviation_element->GetText())
        {
            descriptives(i).standard_deviation = static_cast<type>(atof(standard_deviation_element->GetText()));
        }

        // Unscaling method

        const tinyxml2::XMLElement* unscaling_method_element = root_element->FirstChildElement("UnscalingMethod");

        if(unscaling_method_element)
        {
            const string new_method = unscaling_method_element->GetText();

            try
            {
                set_unscaling_method(new_method);
            }
            catch(const logic_error& e)
            {
                cerr << e.what() << endl;
            }
        }
    }

=======
        if(!maximum_element)
        {
            buffer << "OpenNN Exception: UnscalingLayer class.\n"
                   << "void from_XML(const tinyxml2::XMLElement*) method.\n"
                   << "Maximum element " << i+1 << " is nullptr.\n";

            throw logic_error(buffer.str());
        }

        if(maximum_element->GetText())
        {
            descriptives(i).maximum = static_cast<type>(atof(maximum_element->GetText()));
        }

        // Mean

        const tinyxml2::XMLElement* mean_element = descriptives_element->FirstChildElement("Mean");

        if(!mean_element)
        {
            buffer << "OpenNN Exception: UnscalingLayer class.\n"
                   << "void from_XML(const tinyxml2::XMLElement*) method.\n"
                   << "Mean element " << i+1 << " is nullptr.\n";

            throw logic_error(buffer.str());
        }

        if(mean_element->GetText())
        {
            descriptives(i).mean = static_cast<type>(atof(mean_element->GetText()));
        }

        // Standard deviation

        const tinyxml2::XMLElement* standard_deviation_element = descriptives_element->FirstChildElement("StandardDeviation");

        if(!standard_deviation_element)
        {
            buffer << "OpenNN Exception: UnscalingLayer class.\n"
                   << "void from_XML(const tinyxml2::XMLElement*) method.\n"
                   << "Standard deviation element " << i+1 << " is nullptr.\n";

            throw logic_error(buffer.str());
        }

        if(standard_deviation_element->GetText())
        {
            descriptives(i).standard_deviation = static_cast<type>(atof(standard_deviation_element->GetText()));
        }

        // Unscaling method

        const tinyxml2::XMLElement* unscaling_method_element = root_element->FirstChildElement("UnscalingMethod");

        if(unscaling_method_element)
        {
            const string new_method = unscaling_method_element->GetText();

            try
            {
                set_unscaling_methods(new_method);
            }
            catch(const logic_error& e)
            {
                cerr << e.what() << endl;
            }
        }
    }

>>>>>>> f4e1fcf4
    // Display

    const tinyxml2::XMLElement* element = root_element->FirstChildElement("Display");

    if(element)
    {
        string new_display_string = element->GetText();

        try
        {
            set_display(new_display_string != "0");
        }
        catch(const logic_error& e)
        {
            cerr << e.what() << endl;
        }
    }
}

<<<<<<< HEAD

/// Returns a string with the expression of the unscaling process with the none method.
/// @param inputs_names Name of inputs to the unscaling layer. The size of this vector must be equal to the number of unscaling neurons.
/// @param outputs_names Name of outputs from the unscaling layer. The size of this vector must be equal to the number of unscaling neurons.
/// @todo

string UnscalingLayer::write_none_expression(const Tensor<string, 1>& inputs_names, const Tensor<string, 1>& outputs_names) const
{
    ostringstream buffer;

    buffer.str("");

    if(outputs_names.size() > 1)
    {
//        buffer << " (" << outputs_names.vector_to_string(',') << ") = (" << inputs_names.vector_to_string(',') << ");\n";
    }
    else
    {
//        buffer << outputs_names.vector_to_string(',') << " = (" << inputs_names.vector_to_string(',') << ");\n";
    }

    return buffer.str();
}


/// @todo

string UnscalingLayer::write_none_expression_php(const Tensor<string, 1>& inputs_names, const Tensor<string, 1>& outputs_names) const
{
    ostringstream buffer;

    buffer.str("");

//    buffer << outputs_names.vector_to_string(',') << " = " << inputs_names.vector_to_string(',') << ";\n";

    return buffer.str();
}


// string write_minimum_maximum_expression(const Tensor<string, 1>&, const Tensor<string, 1>&) const method

/// Returns a string with the expression of the unscaling process with the minimum and maximum method.
/// @param inputs_names Name of inputs to the unscaling layer. The size of this vector must be equal to the number of unscaling neurons.
/// @param outputs_names Name of outputs from the unscaling layer. The size of this vector must be equal to the number of unscaling neurons.

string UnscalingLayer::write_minimum_maximum_expression(const Tensor<string, 1>& inputs_names, const Tensor<string, 1>& outputs_names) const
=======
/// @todo PHP

/// Returns a string with the expression of the unscaling process in this layer.
/// @param inputs_names Name of inputs to the unscaling layer. The size of this vector must be equal to the number of unscaling neurons.
/// @param outputs_names Name of outputs from the unscaling layer. The size of this vector must be equal to the number of unscaling neurons.

string UnscalingLayer::write_expression_c() const
>>>>>>> f4e1fcf4
{
    const Index neurons_number = get_neurons_number();

    ostringstream buffer;

    buffer.precision(10);

<<<<<<< HEAD
    Tensor<string, 1> expressions(neurons_number);

    for(Index i = 0; i < neurons_number; i++)
    {
        buffer.str("");
        buffer << "0.5*(" << inputs_names[i] << "+1.0)*(" << descriptives[i].maximum << "-" << descriptives[i].minimum << ")+" << descriptives[i].minimum;

        expressions[i] = buffer.str();
    }

    buffer.str("");
    /*
        if(outputs_names.size() > 1)
        {
            buffer << " (" << outputs_names.vector_to_string(',') << ") = (" << expressions.vector_to_string(',') << ");\n";
        }
        else
        {
            buffer << outputs_names.vector_to_string(',') << " = (" << expressions.vector_to_string(',') << ");\n";
        }
    */
    return buffer.str();
}


string UnscalingLayer::write_minimum_maximum_expression_php(const Tensor<string, 1>& inputs_names, const Tensor<string, 1>& outputs_names) const
{
    const Index neurons_number = get_neurons_number();

    ostringstream buffer;

    buffer.precision(10);

    Tensor<string, 1> expressions(neurons_number);

    for(Index i = 0; i < neurons_number; i++)
    {
        buffer.str("");
        buffer << "0.5*(" << inputs_names[i] << "+1.0)*(" << descriptives[i].maximum << "-" << descriptives[i].minimum << ")+" << descriptives[i].minimum;

        expressions[i] = buffer.str();
    }

    buffer.str("");
    /*
        if(outputs_names.size() > 1)
        {
            buffer << " (" << outputs_names.vector_to_string(',') << ") = (" << expressions.vector_to_string(',') << ");\n";
        }
        else
        {
            buffer << outputs_names.vector_to_string(',') << " = (" << expressions.vector_to_string(',') << ");\n";
        }
    */
    return buffer.str();
}


// string write_mean_standard_deviation_expression(const Tensor<string, 1>&, const Tensor<string, 1>&) const method

/// Returns a string with the expression of the unscaling process with the mean and standard deviation method.
/// @param inputs_names Name of inputs to the unscaling layer. The size of this vector must be equal to the number of unscaling neurons.
/// @param outputs_names Name of outputs from the unscaling layer. The size of this vector must be equal to the number of unscaling neurons.

string UnscalingLayer::write_mean_standard_deviation_expression(const Tensor<string, 1>& inputs_names, const Tensor<string, 1>& outputs_names) const
{
    const Index neurons_number = get_neurons_number();

    ostringstream buffer;

    buffer.precision(10);

    Tensor<string, 1> expressions(neurons_number);

    for(Index i = 0; i < neurons_number; i++)
    {
        buffer.str("");
        buffer <<   descriptives[i].mean << "+" << descriptives[i].standard_deviation << "*" << inputs_names[i];

        expressions[i] = buffer.str();
    }

    buffer.str("");
    /*
        if(outputs_names.size() > 1)
        {
            buffer << " (" << outputs_names.vector_to_string(',') << ") = (" << expressions.vector_to_string(',') << ");\n";
        }
        else
        {
            buffer << outputs_names.vector_to_string(',') << " = (" << expressions.vector_to_string(',') << ");\n";
        }
    */
    return buffer.str();
}


string UnscalingLayer::write_mean_standard_deviation_expression_php(const Tensor<string, 1>& inputs_names, const Tensor<string, 1>& outputs_names) const
{
    const Index neurons_number = get_neurons_number();

    ostringstream buffer;

    buffer.precision(10);

    Tensor<string, 1> expressions(neurons_number);

    for(Index i = 0; i < neurons_number; i++)
    {
        buffer.str("");
        buffer <<   descriptives[i].mean << "+" << descriptives[i].standard_deviation << "*" << inputs_names[i];

        expressions[i] = buffer.str();
    }

    buffer.str("");
    /*
        buffer << outputs_names.vector_to_string(',') << " = (" << expressions.vector_to_string(',') << ");\n";
    */
=======
    buffer << "vector<float> " << layer_name << "(const vector<float>& inputs)\n{" << endl;

    buffer << "\tvector<float> outputs(" << neurons_number << ");\n" << endl;

    for(Index i = 0; i < neurons_number; i++)
    {
        if(unscaling_methods(i) == NoUnscaling)
        {
            buffer << "\toutputs[" << i << "] = inputs[" << i << "];" << endl;
        }
        else if(unscaling_methods(i) == MinimumMaximum)
        {
            if(abs(descriptives(i).minimum - descriptives(i).maximum) < numeric_limits<type>::min())
            {
                buffer << "\toutputs[" << i << "] = " << descriptives(i).minimum <<";\n";
            }
            else
            {
                const type slope = (descriptives(i).maximum - descriptives(i).minimum)/static_cast<type>(2);

                const type intercept = (descriptives(i).minimum + descriptives(i).maximum)/static_cast<type>(2);

                buffer << "\toutputs[" << i << "] = inputs[" << i << "]*"<<slope<<"+"<<intercept<<";\n";
            }
        }
        else if(unscaling_methods(i) == MeanStandardDeviation)
        {
            const type slope = descriptives(i).standard_deviation/static_cast<type>(2);

            const type intercept = descriptives(i).mean;

            buffer << "\toutputs[" << i << "] = inputs[" << i << "]*"<<slope<<"+"<<intercept<<";\n";
        }
        else if(unscaling_methods(i) == Logarithmic)
        {
            buffer << "\toutputs[" << i << "] = 0.5*exp( inputs[" << i << "] -1)*(" << descriptives[i].maximum << "-" << descriptives[i].minimum << ")+" << descriptives[i].minimum;
        }
        else
        {
            ostringstream buffer;

            buffer << "OpenNN Exception: ScalingLayer class.\n"
                   << "string write_expression() const method.\n"
                   << "Unknown inputs scaling method.\n";

            throw logic_error(buffer.str());
        }
    }

    buffer << "\n\treturn outputs;\n}" << endl;

>>>>>>> f4e1fcf4
    return buffer.str();
}


<<<<<<< HEAD
/// Returns a string with the expression of the unscaling process with the mean and standard deviation method.
/// @param inputs_names Name of inputs to the unscaling layer. The size of this vector must be equal to the number of unscaling neurons.
/// @param outputs_names Name of outputs from the unscaling layer. The size of this vector must be equal to the number of unscaling neurons.

string UnscalingLayer::write_logarithmic_expression(const Tensor<string, 1>& inputs_names, const Tensor<string, 1>& outputs_names) const
=======
/// Returns a string with the expression of the unscaling process in this layer.
/// @param inputs_names Name of inputs to the unscaling layer. The size of this vector must be equal to the number of unscaling neurons.
/// @param outputs_names Name of outputs from the unscaling layer. The size of this vector must be equal to the number of unscaling neurons.

string UnscalingLayer::write_expression_python() const
>>>>>>> f4e1fcf4
{
    const Index neurons_number = get_neurons_number();

    ostringstream buffer;

    buffer.precision(10);

<<<<<<< HEAD
    Tensor<string, 1> expressions(neurons_number);

    for(Index i = 0; i < neurons_number; i++)
    {
        buffer.str("");
        buffer << "0.5*exp(" << inputs_names[i] << "-1)*(" << descriptives[i].maximum << "-" << descriptives[i].minimum << ")+" << descriptives[i].minimum;

        expressions[i] = buffer.str();
    }

    buffer.str("");
    /*
        if(outputs_names.size() > 1)
        {
            buffer << " (" << outputs_names.vector_to_string(',') << ") = (" << expressions.vector_to_string(',') << ");\n";
        }
        else
        {
            buffer << outputs_names.vector_to_string(',') << " = (" << expressions.vector_to_string(',') << ");\n";
        }
    */
    return buffer.str();
}


string UnscalingLayer::write_logarithmic_expression_php(const Tensor<string, 1>& inputs_names, const Tensor<string, 1>& outputs_names) const
{
    const Index neurons_number = get_neurons_number();

    ostringstream buffer;

    buffer.precision(10);

    Tensor<string, 1> expressions(neurons_number);

    for(Index i = 0; i < neurons_number; i++)
    {
        buffer.str("");
        buffer << "0.5*exp(" << inputs_names[i] << "-1)*(" << descriptives[i].maximum << "-" << descriptives[i].minimum << ")+" << descriptives[i].minimum;

        expressions[i] = buffer.str();
    }

    buffer.str("");
    /*
        buffer << outputs_names.vector_to_string(',') << " = (" << expressions.vector_to_string(',') << ");\n";
    */
    return buffer.str();
}


// string write_expression(const Tensor<string, 1>&, const Tensor<string, 1>&) const method

/// Returns a string with the expression of the unscaling process in this layer.
/// @param inputs_names Name of inputs to the unscaling layer. The size of this vector must be equal to the number of unscaling neurons.
/// @param outputs_names Name of outputs from the unscaling layer. The size of this vector must be equal to the number of unscaling neurons.

string UnscalingLayer::write_expression(const Tensor<string, 1>& inputs_names, const Tensor<string, 1>& outputs_names) const
{
    switch(unscaling_method)
    {
    case NoUnscaling:
    {
        return write_none_expression(inputs_names, outputs_names);
    }

    case MinimumMaximum:
    {
        return write_minimum_maximum_expression(inputs_names, outputs_names);
    }

    case MeanStandardDeviation:
    {
        return write_mean_standard_deviation_expression(inputs_names, outputs_names);
    }

    case Logarithmic:
    {
        return write_logarithmic_expression(inputs_names, outputs_names);
    }
    }

    ostringstream buffer;

    buffer << "OpenNN Exception: UnscalingLayer class.\n"
           << "string write_expression(const Tensor<string, 1>&, const Tensor<string, 1>&) const method.\n"
           << "Unknown unscaling method.\n";

    throw logic_error(buffer.str());
}


string UnscalingLayer::write_expression_php(const Tensor<string, 1>& inputs_names, const Tensor<string, 1>& outputs_names) const
{
    switch(unscaling_method)
    {
    case NoUnscaling:
    {
        return write_none_expression_php(inputs_names, outputs_names);
    }

    case MinimumMaximum:
    {
        return write_minimum_maximum_expression_php(inputs_names, outputs_names);
    }

    case MeanStandardDeviation:
    {
        return write_mean_standard_deviation_expression_php(inputs_names, outputs_names);
    }

    case Logarithmic:
    {
        return write_logarithmic_expression_php(inputs_names, outputs_names);
    }

    }

    ostringstream buffer;

    buffer << "OpenNN Exception: UnscalingLayer class.\n"
           << "string write_expression_php(const Tensor<string, 1>&, const Tensor<string, 1>&) const method.\n"
           << "Unknown unscaling method.\n";

    throw logic_error(buffer.str());
=======
    buffer << "def " << layer_name << "(inputs):\n" << endl;

    buffer << "\toutputs = [None] * "<<neurons_number<<"\n" << endl;

    for(Index i = 0; i < neurons_number; i++)
    {
        if(unscaling_methods(i) == NoUnscaling)
        {
            buffer << "\toutputs[" << i << "] = inputs[" << i << "]" << endl;
        }
        else if(unscaling_methods(i) == MinimumMaximum)
        {
            const type slope = (descriptives(i).maximum - descriptives(i).minimum)/static_cast<type>(2);

            const type intercept = (descriptives(i).minimum + descriptives(i).maximum)/static_cast<type>(2);

            buffer << "\toutputs[" << i << "] = inputs[" << i << "]*"<<slope<<"+"<<intercept<<"\n";
        }
        else if(unscaling_methods(i) == MeanStandardDeviation)
        {
            const type slope = descriptives(i).standard_deviation/static_cast<type>(2);

            const type intercept = descriptives(i).mean;

            buffer << "\toutputs[" << i << "] = inputs[" << i << "]*"<<slope<<"+"<<intercept<<"\n";

        }
        else if(unscaling_methods(i) == Logarithmic)
        {
            buffer << "\toutputs[" << i << "] = 0.5*exp( inputs[" << i << "] -1)*(" << descriptives[i].maximum << "-" << descriptives[i].minimum << ")+" << descriptives[i].minimum;
        }
        else
        {
            ostringstream buffer;

            buffer << "OpenNN Exception: ScalingLayer class.\n"
                   << "string write_expression() const method.\n"
                   << "Unknown inputs scaling method.\n";

            throw logic_error(buffer.str());
        }
    }

    buffer << "\n\treturn outputs\n" << endl;

    return buffer.str();
>>>>>>> f4e1fcf4
}

}


// OpenNN: Open Neural Networks Library.
// Copyright(C) 2005-2020 Artificial Intelligence Techniques, SL.
//
// This library is free software; you can redistribute it and/or
// modify it under the terms of the GNU Lesser General Public
// License as published by the Free Software Foundation; either
// version 2.1 of the License, or any later version.
//
// This library is distributed in the hope that it will be useful,
// but WITHOUT ANY WARRANTY; without even the implied warranty of
// MERCHANTABILITY or FITNESS FOR A PARTICULAR PURPOSE.  See the GNU
// Lesser General Public License for more details.

// You should have received a copy of the GNU Lesser General Public
// License along with this library; if not, write to the Free Software
// Foundation, Inc., 51 Franklin St, Fifth Floor, Boston, MA  02110-1301  USA<|MERGE_RESOLUTION|>--- conflicted
+++ resolved
@@ -20,7 +20,6 @@
 
 
 /// Outputs number constructor.
-<<<<<<< HEAD
 
 UnscalingLayer::UnscalingLayer(const Index& new_neurons_number) : Layer()
 {
@@ -36,37 +35,6 @@
 }
 
 
-/// XML constructor.
-
-UnscalingLayer::UnscalingLayer(const tinyxml2::XMLDocument& unscaling_layer_document) : Layer()
-=======
-
-UnscalingLayer::UnscalingLayer(const Index& new_neurons_number) : Layer()
-{
-    set(new_neurons_number);
-}
-
-
-/// Outputs descriptives constructor.
-
-UnscalingLayer::UnscalingLayer(const Tensor<Descriptives, 1>& new_descriptives) : Layer()
->>>>>>> f4e1fcf4
-{
-    set(new_descriptives);
-}
-
-
-<<<<<<< HEAD
-/// Copy constructor.
-
-UnscalingLayer::UnscalingLayer(const UnscalingLayer& other_unscaling_layer) : Layer()
-{
-    set(other_unscaling_layer);
-}
-
-
-=======
->>>>>>> f4e1fcf4
 /// Destructor.
 
 UnscalingLayer::~UnscalingLayer()
@@ -74,18 +42,6 @@
 }
 
 
-<<<<<<< HEAD
-Tensor<Index, 1> UnscalingLayer::get_input_variables_dimensions() const
-{
-    Tensor<Index, 1> input_variables_dimensions(1);
-
-    input_variables_dimensions.setConstant(descriptives.size());
-
-    return input_variables_dimensions;
-}
-
-=======
->>>>>>> f4e1fcf4
 
 Index UnscalingLayer::get_inputs_number() const
 {
@@ -180,41 +136,15 @@
 
 const Tensor<UnscalingLayer::UnscalingMethod, 1> UnscalingLayer::get_unscaling_method() const
 {
-<<<<<<< HEAD
-    return unscaling_method;
-}
-
-
-/// Returns a string with the name of the method used for unscaling
-///("MinimumMaximum", "MeanStandardDeviation", "Logarithmic" or "NoUnscaling").
-=======
     return unscaling_methods;
 }
 
 
 
 /// Returns a string with the expression of the inputs scaling process.
->>>>>>> f4e1fcf4
 
 string UnscalingLayer::write_expression(const Tensor<string, 1>& inputs_names, const Tensor<string, 1>& outputs_names) const
 {
-<<<<<<< HEAD
-    if(unscaling_method == NoUnscaling)
-    {
-        return "NoUnscaling";
-    }
-    else if(unscaling_method == MinimumMaximum)
-    {
-        return "MinimumMaximum";
-    }
-    else if(unscaling_method == MeanStandardDeviation)
-    {
-        return "MeanStandardDeviation";
-    }
-    else if(unscaling_method == Logarithmic)
-    {
-        return "Logarithmic";
-=======
     const Index neurons_number = get_neurons_number();
 
     ostringstream buffer;
@@ -249,7 +179,6 @@
 
             throw logic_error(buffer.str());
         }
->>>>>>> f4e1fcf4
     }
 
     return buffer.str();
@@ -296,40 +225,17 @@
     return scaling_methods_strings;
 }
 
-<<<<<<< HEAD
-=======
-
->>>>>>> f4e1fcf4
+
 /// Returns a string with the name of the method used for unscaling,
 /// as paragraph text.
 
 Tensor<string, 1> UnscalingLayer::write_unscaling_method_text() const
 {
-<<<<<<< HEAD
-    if(unscaling_method == NoUnscaling)
-    {
-        return "no unscaling";
-    }
-    else if(unscaling_method == MeanStandardDeviation)
-    {
-        return "mean and standard deviation";
-    }
-    else if(unscaling_method == MinimumMaximum)
-    {
-        return "minimum and maximum";
-    }
-    else if(unscaling_method == Logarithmic)
-    {
-        return "logarithmic";
-    }
-    else
-=======
     const Index neurons_number = get_neurons_number();
 
     Tensor<string, 1> scaling_methods_strings(neurons_number);
 
     for(Index i = 0; i < neurons_number; i++)
->>>>>>> f4e1fcf4
     {
         if(unscaling_methods[i] == NoUnscaling)
         {
@@ -362,10 +268,7 @@
     return scaling_methods_strings;
 }
 
-<<<<<<< HEAD
-=======
-
->>>>>>> f4e1fcf4
+
 /// Returns true if messages from this class are to be displayed on the screen, or false if messages
 /// from this class are not to be displayed on the screen.
 
@@ -395,7 +298,6 @@
 {
     descriptives.resize(new_neurons_number);
 }
-<<<<<<< HEAD
 
 
 /// Sets a new size in the unscaling layer.
@@ -403,20 +305,10 @@
 
 void UnscalingLayer::set(const Index& new_neurons_number)
 {
+
     descriptives.resize(new_neurons_number);
-=======
-
-
-/// Sets a new size in the unscaling layer.
-/// It also sets the members to their default values.
-
-void UnscalingLayer::set(const Index& new_neurons_number)
-{
-
-    descriptives.resize(new_neurons_number);
 
     unscaling_methods.resize(new_neurons_number);
->>>>>>> f4e1fcf4
 
     set_default();
 }
@@ -429,16 +321,12 @@
 
 void UnscalingLayer::set(const Tensor<Descriptives, 1>& new_descriptives)
 {
-<<<<<<< HEAD
+
     descriptives = new_descriptives;
-=======
-
-    descriptives = new_descriptives;
 
     unscaling_methods.resize(new_descriptives.size());
 
     unscaling_methods.setConstant(MinimumMaximum);
->>>>>>> f4e1fcf4
 
     set_default();
 }
@@ -645,7 +533,79 @@
 
         throw logic_error(buffer.str());
     }
-<<<<<<< HEAD
+
+}
+
+
+/// Sets the methods to be used for unscaling each variable.
+/// The argument is a vector string containing the name of the methods("NoScaling", "MeanStandardDeviation" or "Logarithmic").
+/// @param new_unscaling_methods_string New unscaling methods for the variables.
+
+void UnscalingLayer::set_unscaling_methods(const Tensor<string, 1>& new_unscaling_methods_string)
+{
+    const Index neurons_number = get_neurons_number();
+
+#ifdef __OPENNN_DEBUG__
+
+    if(neurons_number == 0)
+    {
+        ostringstream buffer;
+
+        buffer << "OpenNN Exception: ScalingLayer class.\n"
+               << "void set_unscaling_methods(const Tensor<string, 1>&) method.\n"
+               << "Neurons number (" << neurons_number << ") must be greater than 0.\n";
+
+        throw logic_error(buffer.str());
+    }
+
+#endif
+
+    Tensor<UnscalingMethod, 1> new_unscaling_methods(neurons_number);
+
+    for(Index i = 0; i < neurons_number; i++)
+    {
+        if(new_unscaling_methods_string(i) == "NoUnscaling")
+        {
+            new_unscaling_methods(i) = NoUnscaling;
+        }
+        else if(new_unscaling_methods_string(i) == "MeanStandardDeviation")
+        {
+            new_unscaling_methods(i) = MeanStandardDeviation;
+        }
+        else if(new_unscaling_methods_string(i) == "MinimumMaximum")
+        {
+            new_unscaling_methods(i) = MinimumMaximum;
+        }
+        else if(new_unscaling_methods_string(i) == "StandardDeviation")
+        {
+            new_unscaling_methods(i) = Logarithmic;
+        }
+        else
+        {
+            ostringstream buffer;
+
+            buffer << "OpenNN Exception: ScalingLayer class.\n"
+                   << "void set_unscaling_methods(const Tensor<string, 1>&) method.\n"
+                   << "Unknown scaling method: " << new_unscaling_methods_string(i) << ".\n";
+
+            throw logic_error(buffer.str());
+        }
+    }
+
+    set_unscaling_methods(new_unscaling_methods);
+}
+
+
+/// Sets the method to be used for unscaling the variables.
+/// @param new_unscaling_method New unscaling method for the variables.
+
+void UnscalingLayer::set_unscaling_methods(const UnscalingLayer::UnscalingMethod& new_unscaling_method)
+{
+    const Index neurons_number = get_neurons_number();
+    for(Index i = 0; i < neurons_number; i++)
+    {
+        unscaling_methods(i) = new_unscaling_method;
+    }
 }
 
 
@@ -653,90 +613,6 @@
 /// If it is set to true messages from this class are to be displayed on the screen;
 /// if it is set to false messages from this class are not to be displayed on the screen.
 /// @param new_display Display value.
-=======
->>>>>>> f4e1fcf4
-
-}
-
-
-<<<<<<< HEAD
-=======
-/// Sets the methods to be used for unscaling each variable.
-/// The argument is a vector string containing the name of the methods("NoScaling", "MeanStandardDeviation" or "Logarithmic").
-/// @param new_unscaling_methods_string New unscaling methods for the variables.
-
-void UnscalingLayer::set_unscaling_methods(const Tensor<string, 1>& new_unscaling_methods_string)
-{
-    const Index neurons_number = get_neurons_number();
-
-#ifdef __OPENNN_DEBUG__
-
-    if(neurons_number == 0)
-    {
-        ostringstream buffer;
-
-        buffer << "OpenNN Exception: ScalingLayer class.\n"
-               << "void set_unscaling_methods(const Tensor<string, 1>&) method.\n"
-               << "Neurons number (" << neurons_number << ") must be greater than 0.\n";
-
-        throw logic_error(buffer.str());
-    }
-
-#endif
-
-    Tensor<UnscalingMethod, 1> new_unscaling_methods(neurons_number);
-
-    for(Index i = 0; i < neurons_number; i++)
-    {
-        if(new_unscaling_methods_string(i) == "NoUnscaling")
-        {
-            new_unscaling_methods(i) = NoUnscaling;
-        }
-        else if(new_unscaling_methods_string(i) == "MeanStandardDeviation")
-        {
-            new_unscaling_methods(i) = MeanStandardDeviation;
-        }
-        else if(new_unscaling_methods_string(i) == "MinimumMaximum")
-        {
-            new_unscaling_methods(i) = MinimumMaximum;
-        }
-        else if(new_unscaling_methods_string(i) == "StandardDeviation")
-        {
-            new_unscaling_methods(i) = Logarithmic;
-        }
-        else
-        {
-            ostringstream buffer;
-
-            buffer << "OpenNN Exception: ScalingLayer class.\n"
-                   << "void set_unscaling_methods(const Tensor<string, 1>&) method.\n"
-                   << "Unknown scaling method: " << new_unscaling_methods_string(i) << ".\n";
-
-            throw logic_error(buffer.str());
-        }
-    }
-
-    set_unscaling_methods(new_unscaling_methods);
-}
-
-
-/// Sets the method to be used for unscaling the variables.
-/// @param new_unscaling_method New unscaling method for the variables.
-
-void UnscalingLayer::set_unscaling_methods(const UnscalingLayer::UnscalingMethod& new_unscaling_method)
-{
-    const Index neurons_number = get_neurons_number();
-    for(Index i = 0; i < neurons_number; i++)
-    {
-        unscaling_methods(i) = new_unscaling_method;
-    }
-}
-
-
-/// Sets a new display value.
-/// If it is set to true messages from this class are to be displayed on the screen;
-/// if it is set to false messages from this class are not to be displayed on the screen.
-/// @param new_display Display value.
 
 void UnscalingLayer::set_display(const bool& new_display)
 {
@@ -744,7 +620,6 @@
 }
 
 
->>>>>>> f4e1fcf4
 /// Checks whether the outptus from the unscaling layer are inside the range defined by the minimums and maximum values.
 /// It displays a warning message if they are outside.
 /// @param outputs Set of outptus from the unscaling layer.
@@ -807,8 +682,6 @@
     else
     {
         return false;
-<<<<<<< HEAD
-=======
     }
 }
 
@@ -907,43 +780,21 @@
 
     ///@todo
 
->>>>>>> f4e1fcf4
     }
 
     return outputs;
 }
 
 
-<<<<<<< HEAD
-/// Calculates the outputs from the unscaling layer for a given set of inputs to that layer.
-/// @param inputs Set of inputs to the unscaling layer.
-
-Tensor<type, 2> UnscalingLayer::calculate_outputs(const Tensor<type, 2>& inputs)
-{
-=======
 /// Serializes the unscaling layer object into a XML document of the TinyXML library without keep the DOM tree in memory.
 /// See the OpenNN manual for more information about the format of this document.
 
 void UnscalingLayer::write_XML(tinyxml2::XMLPrinter& file_stream) const
 {
     ostringstream buffer;
->>>>>>> f4e1fcf4
-
-    const Index neurons_number = get_neurons_number();
-
-<<<<<<< HEAD
-    const Index neurons_number = get_neurons_number();
-
-    const Index columns_number = inputs.dimension(1);
-
-    if(columns_number != neurons_number)
-    {
-        ostringstream buffer;
-
-        buffer << "OpenNN Exception: UnscalingLayer class.\n"
-               << "Tensor<type, 2> calculate_outputs(const Tensor<type, 2>&) const method.\n"
-               << "Size must be equal to number of unscaling neurons.\n";
-=======
+
+    const Index neurons_number = get_neurons_number();
+
     // Unscaling layer
 
     file_stream.OpenElement("UnscalingLayer");
@@ -951,7 +802,6 @@
     // Unscaling neurons number
 
     file_stream.OpenElement("UnscalingNeuronsNumber");
->>>>>>> f4e1fcf4
 
     buffer.str("");
     buffer << neurons_number;
@@ -960,33 +810,6 @@
 
     file_stream.CloseElement();
 
-<<<<<<< HEAD
-    switch(unscaling_method)
-    {
-    case MinimumMaximum:
-    {
-        return calculate_minimum_maximum_outputs(inputs);
-    }
-
-    case MeanStandardDeviation:
-    {
-        return calculate_mean_standard_deviation_outputs(inputs);
-    }
-
-    case Logarithmic:
-    {
-        return calculate_logarithmic_outputs(inputs);
-    }
-
-    case NoUnscaling:
-    {
-        return inputs;
-    }
-    }
-
-    return Tensor<type, 2>();
-}
-=======
     // Descriptives
 
     const Tensor<string, 1> unscaling_methods = write_unscaling_methods();
@@ -1040,122 +863,9 @@
         file_stream.PushText(buffer.str().c_str());
 
         file_stream.CloseElement();
->>>>>>> f4e1fcf4
 
         // Unscaling method
 
-<<<<<<< HEAD
-/// Calculates the outputs from the unscaling layer with the minimum and maximum method for a set of inputs.
-/// @param inputs Vector of input values to the unscaling layer. The size must be equal to the number of unscaling neurons.
-
-Tensor<type, 2> UnscalingLayer::calculate_minimum_maximum_outputs(const Tensor<type, 2>& inputs) const
-{
-    const Index points_number = inputs.dimension(0);
-    const Index neurons_number = get_neurons_number();
-
-    Tensor<type, 2> outputs(points_number, neurons_number);
-
-    for(Index i = 0; i < points_number; i++)
-    {
-        for(Index j = 0; j < neurons_number; j++)
-        {
-            if(descriptives(j).maximum - descriptives(j).minimum < numeric_limits<type>::min())
-            {
-                if(display)
-                {
-                    cout << "OpenNN Warning: UnscalingLayer class.\n"
-                         << "Tensor<type, 1> calculate_minimum_maximum_outputs(Tensor<type, 1>&) const method.\n"
-                         << "Minimum and maximum values of output variable " << i << " are equal.\n"
-                         << "Those outputs won't be unscaled.\n";
-                }
-
-                outputs(i,j) = 0;
-            }
-            else
-            {
-                outputs(i,j) = static_cast<type>(0.5)*(inputs(i,j) + 1)*(descriptives(j).maximum-descriptives(j).minimum) + descriptives(j).minimum;
-            }
-        }
-    }
-
-    return outputs;
-}
-
-
-/// Calculates the outputs from the unscaling layer with the mean and standard deviation method for a set of inputs.
-/// @param inputs Vector of input values to the unscaling layer. The size must be equal to the number of unscaling neurons.
-
-Tensor<type, 2> UnscalingLayer::calculate_mean_standard_deviation_outputs(const Tensor<type, 2>& inputs) const
-{
-    const Index points_number = inputs.dimension(0);
-    const Index neurons_number = get_neurons_number();
-
-    Tensor<type, 2> outputs(points_number, neurons_number);
-
-    for(Index i = 0; i < points_number; i++)
-    {
-        for(Index j = 0; j < neurons_number; j++)
-        {
-            if(descriptives[j].standard_deviation < numeric_limits<type>::min())
-            {
-                if(display)
-                {
-                    cout << "OpenNN Warning: UnscalingLayer class.\n"
-                         << "Tensor<type, 1> calculate_mean_standard_deviation_outputs(const Tensor<type, 1>&) const method.\n"
-                         << "Standard deviation of output variable " << j << " is zero.\n"
-                         << "Those outputs won't be unscaled.\n";
-                }
-
-                outputs(i,j) = 0;
-            }
-            else
-            {
-//            outputs(i,j) = inputs[j]*descriptives[j].standard_deviation + descriptives[j].mean;
-            }
-        }
-    }
-
-    return outputs;
-}
-
-
-/// Calculates the outputs from the unscaling layer with the logarithmic method for a set of inputs.
-/// @param inputs Vector of input values to the unscaling layer. The size must be equal to the number of unscaling neurons.
-
-Tensor<type, 2> UnscalingLayer::calculate_logarithmic_outputs(const Tensor<type, 2>& inputs) const
-{
-    const Index points_number = inputs.dimension(0);
-
-    const Index neurons_number = get_neurons_number();
-
-    Tensor<type, 2> outputs(points_number, neurons_number);
-
-    for(Index i = 0; i < points_number; i++)
-    {
-        for(Index j = 0; j < neurons_number; j++)
-        {
-            if(descriptives[j].maximum - descriptives[j].minimum < numeric_limits<type>::min())
-            {
-                if(display)
-                {
-                    cout << "OpenNN Warning: UnscalingLayer class.\n"
-                         << "Tensor<type, 1> calculate_logarithmic_outputs(Tensor<type, 1>&) const method.\n"
-                         << "Minimum and maximum values of output variable " << j << " are equal.\n"
-                         << "Those outputs won't be unscaled.\n";
-                }
-
-                outputs(i,j) = 0;
-            }
-            else
-            {
-                outputs(i,j) = static_cast<type>(0.5)*(exp(inputs(i,j)-1))*(descriptives[j].maximum-descriptives[j].minimum) + descriptives[j].minimum;
-            }
-        }
-    }
-
-    return outputs;
-}
-=======
         file_stream.OpenElement("UnscalingMethod");
 
         buffer.str("");
@@ -1230,36 +940,9 @@
 
             throw logic_error(buffer.str());
         }
->>>>>>> f4e1fcf4
 
         descriptives_element->QueryUnsignedAttribute("Index", &index);
 
-<<<<<<< HEAD
-/// Returns a string representation of the current unscaling layer object.
-
-string UnscalingLayer::object_to_string() const
-{
-    ostringstream buffer;
-
-    const Index neurons_number = get_neurons_number();
-
-    buffer << "Unscaling layer\n";
-
-    for(Index i = 0; i < neurons_number; i++)
-    {
-        buffer << "Descriptives " << i+1 << ":\n"
-               << "Minimum: " << descriptives[i].minimum << "\n"
-               << "Maximum: " << descriptives[i].maximum << "\n"
-               << "Mean: " << descriptives[i].mean << "\n"
-               << "Standard deviation: " << descriptives[i].standard_deviation << "\n";
-    }
-
-    buffer << "Unscaling method: " << write_unscaling_method() << "\n";
-    //<< "Display: " << display << "\n";
-
-    return buffer.str();
-}
-=======
         if(index != i+1)
         {
             buffer << "OpenNN Exception: UnscalingLayer class.\n"
@@ -1288,370 +971,9 @@
         }
 
         // Maximum
->>>>>>> f4e1fcf4
 
         const tinyxml2::XMLElement* maximum_element = descriptives_element->FirstChildElement("Maximum");
 
-<<<<<<< HEAD
-/// Serializes this unscaling layer object into a TinyXML document->
-/// Please read the OpenNN manual for more information about this.
-
-tinyxml2::XMLDocument* UnscalingLayer::to_XML() const
-{
-    ostringstream buffer;
-
-    tinyxml2::XMLDocument* document = new tinyxml2::XMLDocument;
-
-    tinyxml2::XMLElement* unscaling_layer_element = document->NewElement("UnscalingLayer");
-
-    document->InsertFirstChild(unscaling_layer_element);
-
-    tinyxml2::XMLElement* element = nullptr;
-    tinyxml2::XMLText* text = nullptr;
-
-    const Index neurons_number = get_neurons_number();
-
-    // Unscaling neurons number
-    {
-        element = document->NewElement("UnscalingNeuronsNumber");
-        unscaling_layer_element->LinkEndChild(element);
-
-        buffer.str("");
-        buffer << neurons_number;
-
-        text = document->NewText(buffer.str().c_str());
-        element->LinkEndChild(text);
-    }
-
-    for(Index i = 0; i < neurons_number; i++)
-    {
-        tinyxml2::XMLElement* statistics_element = document->NewElement("Descriptives");
-        statistics_element->SetAttribute("Index", i+1);
-
-        unscaling_layer_element->LinkEndChild(statistics_element);
-
-        // Minimum
-
-        tinyxml2::XMLElement* minimum_element = document->NewElement("Minimum");
-        statistics_element->LinkEndChild(minimum_element);
-
-        buffer.str("");
-        buffer << descriptives[i].minimum;
-
-        tinyxml2::XMLText* minimum_text = document->NewText(buffer.str().c_str());
-        minimum_element->LinkEndChild(minimum_text);
-
-        // Maximum
-
-        tinyxml2::XMLElement* maximum_element = document->NewElement("Maximum");
-        statistics_element->LinkEndChild(maximum_element);
-
-        buffer.str("");
-        buffer << descriptives[i].maximum;
-
-        tinyxml2::XMLText* maximum_text = document->NewText(buffer.str().c_str());
-        maximum_element->LinkEndChild(maximum_text);
-
-        // Mean
-
-        tinyxml2::XMLElement* mean_element = document->NewElement("Mean");
-        statistics_element->LinkEndChild(mean_element);
-
-        buffer.str("");
-        buffer << descriptives[i].mean;
-
-        tinyxml2::XMLText* mean_text = document->NewText(buffer.str().c_str());
-        mean_element->LinkEndChild(mean_text);
-
-        // Standard deviation
-
-        tinyxml2::XMLElement* standard_deviation_element = document->NewElement("StandardDeviation");
-        statistics_element->LinkEndChild(standard_deviation_element);
-
-        buffer.str("");
-        buffer << descriptives[i].standard_deviation;
-
-        tinyxml2::XMLText* standard_deviation_text = document->NewText(buffer.str().c_str());
-        standard_deviation_element->LinkEndChild(standard_deviation_text);
-    }
-
-    // Unscaling method
-    {
-        element = document->NewElement("UnscalingMethod");
-        unscaling_layer_element->LinkEndChild(element);
-
-        text = document->NewText(write_unscaling_method().c_str());
-        element->LinkEndChild(text);
-    }
-
-    // Display
-    //   {
-    //      element = document->NewElement("Display");
-    //      unscaling_layer_element->LinkEndChild(element);
-
-    //      buffer.str("");
-    //      buffer << display;
-
-    //      text = document->NewText(buffer.str().c_str());
-    //      element->LinkEndChild(text);
-    //   }
-
-    return document;
-}
-
-
-/// Serializes the unscaling layer object into a XML document of the TinyXML library without keep the DOM tree in memory.
-/// See the OpenNN manual for more information about the format of this document.
-
-void UnscalingLayer::write_XML(tinyxml2::XMLPrinter& file_stream) const
-{
-    ostringstream buffer;
-
-    const Index neurons_number = get_neurons_number();
-
-    // Unscaling layer
-
-    file_stream.OpenElement("UnscalingLayer");
-
-    // Unscaling neurons number
-
-    file_stream.OpenElement("UnscalingNeuronsNumber");
-
-    buffer.str("");
-    buffer << neurons_number;
-
-    file_stream.PushText(buffer.str().c_str());
-
-    file_stream.CloseElement();
-
-    // Descriptives
-
-    for(Index i = 0; i < neurons_number; i++)
-    {
-        file_stream.OpenElement("Descriptives");
-
-        file_stream.PushAttribute("Index", i+1);
-
-        // Minimum
-
-        file_stream.OpenElement("Minimum");
-
-        buffer.str("");
-        buffer << descriptives[i].minimum;
-
-        file_stream.PushText(buffer.str().c_str());
-
-        file_stream.CloseElement();
-
-        // Maximum
-
-        file_stream.OpenElement("Maximum");
-
-        buffer.str("");
-        buffer << descriptives[i].maximum;
-
-        file_stream.PushText(buffer.str().c_str());
-
-        file_stream.CloseElement();
-
-        // Mean
-
-        file_stream.OpenElement("Mean");
-
-        buffer.str("");
-        buffer << descriptives[i].mean;
-
-        file_stream.PushText(buffer.str().c_str());
-
-        file_stream.CloseElement();
-
-        // Standard deviation
-
-        file_stream.OpenElement("StandardDeviation");
-
-        buffer.str("");
-        buffer << descriptives[i].standard_deviation;
-
-        file_stream.PushText(buffer.str().c_str());
-
-        file_stream.CloseElement();
-
-
-        file_stream.CloseElement();
-    }
-
-    // Unscaling method
-
-    file_stream.OpenElement("UnscalingMethod");
-
-    file_stream.PushText(write_unscaling_method().c_str());
-
-    file_stream.CloseElement();
-
-    // Unscaling layer (end tag)
-
-    file_stream.CloseElement();
-}
-
-
-// void from_XML(const tinyxml2::XMLDocument&) method
-
-/// Deserializes a TinyXML document into this unscaling layer object.
-/// @param document XML document containing the member data.
-
-void UnscalingLayer::from_XML(const tinyxml2::XMLDocument& document)
-{
-    ostringstream buffer;
-
-    const tinyxml2::XMLElement* root_element = document.FirstChildElement("UnscalingLayer");
-
-    if(!root_element)
-    {
-        buffer << "OpenNN Exception: UnscalingLayer class.\n"
-               << "void from_XML(const tinyxml2::XMLDocument&) method.\n"
-               << "Unscaling layer element is nullptr.\n";
-
-        throw logic_error(buffer.str());
-    }
-
-    // Unscaling neurons number
-
-    const tinyxml2::XMLElement* neurons_number_element = root_element->FirstChildElement("UnscalingNeuronsNumber");
-
-    if(!neurons_number_element)
-    {
-        buffer << "OpenNN Exception: UnscalingLayer class.\n"
-               << "void from_XML(const tinyxml2::XMLDocument&) method.\n"
-               << "Unscaling neurons number element is nullptr.\n";
-
-        throw logic_error(buffer.str());
-    }
-
-    const Index neurons_number = static_cast<Index>(atoi(neurons_number_element->GetText()));
-
-    set(neurons_number);
-
-    unsigned index = 0; // Index does not work
-
-    const tinyxml2::XMLElement* start_element = neurons_number_element;
-
-    for(Index i = 0; i < neurons_number; i++)
-    {
-        const tinyxml2::XMLElement* descriptives_element = start_element->NextSiblingElement("Descriptives");
-        start_element = descriptives_element;
-
-        if(!descriptives_element)
-        {
-            buffer << "OpenNN Exception: UnscalingLayer class.\n"
-                   << "void from_XML(const tinyxml2::XMLElement*) method.\n"
-                   << "Descriptives of unscaling neuron " << i+1 << " is nullptr.\n";
-
-            throw logic_error(buffer.str());
-        }
-
-        descriptives_element->QueryUnsignedAttribute("Index", &index);
-
-        if(index != i+1)
-        {
-            buffer << "OpenNN Exception: UnscalingLayer class.\n"
-                   << "void from_XML(const tinyxml2::XMLElement*) method.\n"
-                   << "Index " << index << " is not correct.\n";
-
-            throw logic_error(buffer.str());
-        }
-
-        // Minimum
-
-        const tinyxml2::XMLElement* minimum_element = descriptives_element->FirstChildElement("Minimum");
-
-        if(!minimum_element)
-        {
-            buffer << "OpenNN Exception: UnscalingLayer class.\n"
-                   << "void from_XML(const tinyxml2::XMLElement*) method.\n"
-                   << "Minimum element " << i+1 << " is nullptr.\n";
-
-            throw logic_error(buffer.str());
-        }
-
-        if(minimum_element->GetText())
-        {
-            descriptives(i).minimum = static_cast<type>(atof(minimum_element->GetText()));
-        }
-
-        // Maximum
-
-        const tinyxml2::XMLElement* maximum_element = descriptives_element->FirstChildElement("Maximum");
-
-        if(!maximum_element)
-        {
-            buffer << "OpenNN Exception: UnscalingLayer class.\n"
-                   << "void from_XML(const tinyxml2::XMLElement*) method.\n"
-                   << "Maximum element " << i+1 << " is nullptr.\n";
-
-            throw logic_error(buffer.str());
-        }
-
-        if(maximum_element->GetText())
-        {
-            descriptives(i).maximum = static_cast<type>(atof(maximum_element->GetText()));
-        }
-
-        // Mean
-
-        const tinyxml2::XMLElement* mean_element = descriptives_element->FirstChildElement("Mean");
-
-        if(!mean_element)
-        {
-            buffer << "OpenNN Exception: UnscalingLayer class.\n"
-                   << "void from_XML(const tinyxml2::XMLElement*) method.\n"
-                   << "Mean element " << i+1 << " is nullptr.\n";
-
-            throw logic_error(buffer.str());
-        }
-
-        if(mean_element->GetText())
-        {
-            descriptives(i).mean = static_cast<type>(atof(mean_element->GetText()));
-        }
-
-        // Standard deviation
-
-        const tinyxml2::XMLElement* standard_deviation_element = descriptives_element->FirstChildElement("StandardDeviation");
-
-        if(!standard_deviation_element)
-        {
-            buffer << "OpenNN Exception: UnscalingLayer class.\n"
-                   << "void from_XML(const tinyxml2::XMLElement*) method.\n"
-                   << "Standard deviation element " << i+1 << " is nullptr.\n";
-
-            throw logic_error(buffer.str());
-        }
-
-        if(standard_deviation_element->GetText())
-        {
-            descriptives(i).standard_deviation = static_cast<type>(atof(standard_deviation_element->GetText()));
-        }
-
-        // Unscaling method
-
-        const tinyxml2::XMLElement* unscaling_method_element = root_element->FirstChildElement("UnscalingMethod");
-
-        if(unscaling_method_element)
-        {
-            const string new_method = unscaling_method_element->GetText();
-
-            try
-            {
-                set_unscaling_method(new_method);
-            }
-            catch(const logic_error& e)
-            {
-                cerr << e.what() << endl;
-            }
-        }
-    }
-
-=======
         if(!maximum_element)
         {
             buffer << "OpenNN Exception: UnscalingLayer class.\n"
@@ -1721,7 +1043,6 @@
         }
     }
 
->>>>>>> f4e1fcf4
     // Display
 
     const tinyxml2::XMLElement* element = root_element->FirstChildElement("Display");
@@ -1741,54 +1062,6 @@
     }
 }
 
-<<<<<<< HEAD
-
-/// Returns a string with the expression of the unscaling process with the none method.
-/// @param inputs_names Name of inputs to the unscaling layer. The size of this vector must be equal to the number of unscaling neurons.
-/// @param outputs_names Name of outputs from the unscaling layer. The size of this vector must be equal to the number of unscaling neurons.
-/// @todo
-
-string UnscalingLayer::write_none_expression(const Tensor<string, 1>& inputs_names, const Tensor<string, 1>& outputs_names) const
-{
-    ostringstream buffer;
-
-    buffer.str("");
-
-    if(outputs_names.size() > 1)
-    {
-//        buffer << " (" << outputs_names.vector_to_string(',') << ") = (" << inputs_names.vector_to_string(',') << ");\n";
-    }
-    else
-    {
-//        buffer << outputs_names.vector_to_string(',') << " = (" << inputs_names.vector_to_string(',') << ");\n";
-    }
-
-    return buffer.str();
-}
-
-
-/// @todo
-
-string UnscalingLayer::write_none_expression_php(const Tensor<string, 1>& inputs_names, const Tensor<string, 1>& outputs_names) const
-{
-    ostringstream buffer;
-
-    buffer.str("");
-
-//    buffer << outputs_names.vector_to_string(',') << " = " << inputs_names.vector_to_string(',') << ";\n";
-
-    return buffer.str();
-}
-
-
-// string write_minimum_maximum_expression(const Tensor<string, 1>&, const Tensor<string, 1>&) const method
-
-/// Returns a string with the expression of the unscaling process with the minimum and maximum method.
-/// @param inputs_names Name of inputs to the unscaling layer. The size of this vector must be equal to the number of unscaling neurons.
-/// @param outputs_names Name of outputs from the unscaling layer. The size of this vector must be equal to the number of unscaling neurons.
-
-string UnscalingLayer::write_minimum_maximum_expression(const Tensor<string, 1>& inputs_names, const Tensor<string, 1>& outputs_names) const
-=======
 /// @todo PHP
 
 /// Returns a string with the expression of the unscaling process in this layer.
@@ -1796,7 +1069,6 @@
 /// @param outputs_names Name of outputs from the unscaling layer. The size of this vector must be equal to the number of unscaling neurons.
 
 string UnscalingLayer::write_expression_c() const
->>>>>>> f4e1fcf4
 {
     const Index neurons_number = get_neurons_number();
 
@@ -1804,127 +1076,6 @@
 
     buffer.precision(10);
 
-<<<<<<< HEAD
-    Tensor<string, 1> expressions(neurons_number);
-
-    for(Index i = 0; i < neurons_number; i++)
-    {
-        buffer.str("");
-        buffer << "0.5*(" << inputs_names[i] << "+1.0)*(" << descriptives[i].maximum << "-" << descriptives[i].minimum << ")+" << descriptives[i].minimum;
-
-        expressions[i] = buffer.str();
-    }
-
-    buffer.str("");
-    /*
-        if(outputs_names.size() > 1)
-        {
-            buffer << " (" << outputs_names.vector_to_string(',') << ") = (" << expressions.vector_to_string(',') << ");\n";
-        }
-        else
-        {
-            buffer << outputs_names.vector_to_string(',') << " = (" << expressions.vector_to_string(',') << ");\n";
-        }
-    */
-    return buffer.str();
-}
-
-
-string UnscalingLayer::write_minimum_maximum_expression_php(const Tensor<string, 1>& inputs_names, const Tensor<string, 1>& outputs_names) const
-{
-    const Index neurons_number = get_neurons_number();
-
-    ostringstream buffer;
-
-    buffer.precision(10);
-
-    Tensor<string, 1> expressions(neurons_number);
-
-    for(Index i = 0; i < neurons_number; i++)
-    {
-        buffer.str("");
-        buffer << "0.5*(" << inputs_names[i] << "+1.0)*(" << descriptives[i].maximum << "-" << descriptives[i].minimum << ")+" << descriptives[i].minimum;
-
-        expressions[i] = buffer.str();
-    }
-
-    buffer.str("");
-    /*
-        if(outputs_names.size() > 1)
-        {
-            buffer << " (" << outputs_names.vector_to_string(',') << ") = (" << expressions.vector_to_string(',') << ");\n";
-        }
-        else
-        {
-            buffer << outputs_names.vector_to_string(',') << " = (" << expressions.vector_to_string(',') << ");\n";
-        }
-    */
-    return buffer.str();
-}
-
-
-// string write_mean_standard_deviation_expression(const Tensor<string, 1>&, const Tensor<string, 1>&) const method
-
-/// Returns a string with the expression of the unscaling process with the mean and standard deviation method.
-/// @param inputs_names Name of inputs to the unscaling layer. The size of this vector must be equal to the number of unscaling neurons.
-/// @param outputs_names Name of outputs from the unscaling layer. The size of this vector must be equal to the number of unscaling neurons.
-
-string UnscalingLayer::write_mean_standard_deviation_expression(const Tensor<string, 1>& inputs_names, const Tensor<string, 1>& outputs_names) const
-{
-    const Index neurons_number = get_neurons_number();
-
-    ostringstream buffer;
-
-    buffer.precision(10);
-
-    Tensor<string, 1> expressions(neurons_number);
-
-    for(Index i = 0; i < neurons_number; i++)
-    {
-        buffer.str("");
-        buffer <<   descriptives[i].mean << "+" << descriptives[i].standard_deviation << "*" << inputs_names[i];
-
-        expressions[i] = buffer.str();
-    }
-
-    buffer.str("");
-    /*
-        if(outputs_names.size() > 1)
-        {
-            buffer << " (" << outputs_names.vector_to_string(',') << ") = (" << expressions.vector_to_string(',') << ");\n";
-        }
-        else
-        {
-            buffer << outputs_names.vector_to_string(',') << " = (" << expressions.vector_to_string(',') << ");\n";
-        }
-    */
-    return buffer.str();
-}
-
-
-string UnscalingLayer::write_mean_standard_deviation_expression_php(const Tensor<string, 1>& inputs_names, const Tensor<string, 1>& outputs_names) const
-{
-    const Index neurons_number = get_neurons_number();
-
-    ostringstream buffer;
-
-    buffer.precision(10);
-
-    Tensor<string, 1> expressions(neurons_number);
-
-    for(Index i = 0; i < neurons_number; i++)
-    {
-        buffer.str("");
-        buffer <<   descriptives[i].mean << "+" << descriptives[i].standard_deviation << "*" << inputs_names[i];
-
-        expressions[i] = buffer.str();
-    }
-
-    buffer.str("");
-    /*
-        buffer << outputs_names.vector_to_string(',') << " = (" << expressions.vector_to_string(',') << ");\n";
-    */
-=======
     buffer << "vector<float> " << layer_name << "(const vector<float>& inputs)\n{" << endl;
 
     buffer << "\tvector<float> outputs(" << neurons_number << ");\n" << endl;
@@ -1976,24 +1127,15 @@
 
     buffer << "\n\treturn outputs;\n}" << endl;
 
->>>>>>> f4e1fcf4
     return buffer.str();
 }
 
 
-<<<<<<< HEAD
-/// Returns a string with the expression of the unscaling process with the mean and standard deviation method.
-/// @param inputs_names Name of inputs to the unscaling layer. The size of this vector must be equal to the number of unscaling neurons.
-/// @param outputs_names Name of outputs from the unscaling layer. The size of this vector must be equal to the number of unscaling neurons.
-
-string UnscalingLayer::write_logarithmic_expression(const Tensor<string, 1>& inputs_names, const Tensor<string, 1>& outputs_names) const
-=======
 /// Returns a string with the expression of the unscaling process in this layer.
 /// @param inputs_names Name of inputs to the unscaling layer. The size of this vector must be equal to the number of unscaling neurons.
 /// @param outputs_names Name of outputs from the unscaling layer. The size of this vector must be equal to the number of unscaling neurons.
 
 string UnscalingLayer::write_expression_python() const
->>>>>>> f4e1fcf4
 {
     const Index neurons_number = get_neurons_number();
 
@@ -2001,133 +1143,6 @@
 
     buffer.precision(10);
 
-<<<<<<< HEAD
-    Tensor<string, 1> expressions(neurons_number);
-
-    for(Index i = 0; i < neurons_number; i++)
-    {
-        buffer.str("");
-        buffer << "0.5*exp(" << inputs_names[i] << "-1)*(" << descriptives[i].maximum << "-" << descriptives[i].minimum << ")+" << descriptives[i].minimum;
-
-        expressions[i] = buffer.str();
-    }
-
-    buffer.str("");
-    /*
-        if(outputs_names.size() > 1)
-        {
-            buffer << " (" << outputs_names.vector_to_string(',') << ") = (" << expressions.vector_to_string(',') << ");\n";
-        }
-        else
-        {
-            buffer << outputs_names.vector_to_string(',') << " = (" << expressions.vector_to_string(',') << ");\n";
-        }
-    */
-    return buffer.str();
-}
-
-
-string UnscalingLayer::write_logarithmic_expression_php(const Tensor<string, 1>& inputs_names, const Tensor<string, 1>& outputs_names) const
-{
-    const Index neurons_number = get_neurons_number();
-
-    ostringstream buffer;
-
-    buffer.precision(10);
-
-    Tensor<string, 1> expressions(neurons_number);
-
-    for(Index i = 0; i < neurons_number; i++)
-    {
-        buffer.str("");
-        buffer << "0.5*exp(" << inputs_names[i] << "-1)*(" << descriptives[i].maximum << "-" << descriptives[i].minimum << ")+" << descriptives[i].minimum;
-
-        expressions[i] = buffer.str();
-    }
-
-    buffer.str("");
-    /*
-        buffer << outputs_names.vector_to_string(',') << " = (" << expressions.vector_to_string(',') << ");\n";
-    */
-    return buffer.str();
-}
-
-
-// string write_expression(const Tensor<string, 1>&, const Tensor<string, 1>&) const method
-
-/// Returns a string with the expression of the unscaling process in this layer.
-/// @param inputs_names Name of inputs to the unscaling layer. The size of this vector must be equal to the number of unscaling neurons.
-/// @param outputs_names Name of outputs from the unscaling layer. The size of this vector must be equal to the number of unscaling neurons.
-
-string UnscalingLayer::write_expression(const Tensor<string, 1>& inputs_names, const Tensor<string, 1>& outputs_names) const
-{
-    switch(unscaling_method)
-    {
-    case NoUnscaling:
-    {
-        return write_none_expression(inputs_names, outputs_names);
-    }
-
-    case MinimumMaximum:
-    {
-        return write_minimum_maximum_expression(inputs_names, outputs_names);
-    }
-
-    case MeanStandardDeviation:
-    {
-        return write_mean_standard_deviation_expression(inputs_names, outputs_names);
-    }
-
-    case Logarithmic:
-    {
-        return write_logarithmic_expression(inputs_names, outputs_names);
-    }
-    }
-
-    ostringstream buffer;
-
-    buffer << "OpenNN Exception: UnscalingLayer class.\n"
-           << "string write_expression(const Tensor<string, 1>&, const Tensor<string, 1>&) const method.\n"
-           << "Unknown unscaling method.\n";
-
-    throw logic_error(buffer.str());
-}
-
-
-string UnscalingLayer::write_expression_php(const Tensor<string, 1>& inputs_names, const Tensor<string, 1>& outputs_names) const
-{
-    switch(unscaling_method)
-    {
-    case NoUnscaling:
-    {
-        return write_none_expression_php(inputs_names, outputs_names);
-    }
-
-    case MinimumMaximum:
-    {
-        return write_minimum_maximum_expression_php(inputs_names, outputs_names);
-    }
-
-    case MeanStandardDeviation:
-    {
-        return write_mean_standard_deviation_expression_php(inputs_names, outputs_names);
-    }
-
-    case Logarithmic:
-    {
-        return write_logarithmic_expression_php(inputs_names, outputs_names);
-    }
-
-    }
-
-    ostringstream buffer;
-
-    buffer << "OpenNN Exception: UnscalingLayer class.\n"
-           << "string write_expression_php(const Tensor<string, 1>&, const Tensor<string, 1>&) const method.\n"
-           << "Unknown unscaling method.\n";
-
-    throw logic_error(buffer.str());
-=======
     buffer << "def " << layer_name << "(inputs):\n" << endl;
 
     buffer << "\toutputs = [None] * "<<neurons_number<<"\n" << endl;
@@ -2174,7 +1189,6 @@
     buffer << "\n\treturn outputs\n" << endl;
 
     return buffer.str();
->>>>>>> f4e1fcf4
 }
 
 }
