--- conflicted
+++ resolved
@@ -23,10 +23,6 @@
 #include "config.h"
 #include "loss_index.h"
 #include "data_set.h"
-<<<<<<< HEAD
-#include "tinyxml2.h"
-=======
->>>>>>> f4e1fcf4
 
 namespace OpenNN
 {
@@ -46,23 +42,8 @@
    // DEFAULT CONSTRUCTOR
 
    explicit MeanSquaredError();
-<<<<<<< HEAD
-
-   // NEURAL NETWORK CONSTRUCTOR
-
-   explicit MeanSquaredError(NeuralNetwork*);
-
-   // DATA SET CONSTRUCTOR
-
-   explicit MeanSquaredError(DataSet*);
    
    explicit MeanSquaredError(NeuralNetwork*, DataSet*);
-
-   explicit MeanSquaredError(const tinyxml2::XMLDocument&);
-
-   // COPY CONSTRUCTOR
-
-   MeanSquaredError(const MeanSquaredError&);
 
    // Destructor
 
@@ -72,265 +53,30 @@
 
    void calculate_error(const DataSet::Batch& batch,
                         const NeuralNetwork::ForwardPropagation& forward_propagation,
-                        LossIndex::BackPropagation& back_propagation) const
-   {
-       Tensor<type, 0> sum_squared_error;
-
-       const Index batch_instances_number = batch.inputs_2d.dimension(0);
-=======
-   
-   explicit MeanSquaredError(NeuralNetwork*, DataSet*);
-
-   // Destructor
-
-   virtual ~MeanSquaredError(); 
->>>>>>> f4e1fcf4
-
-       const Index trainable_layers_number = neural_network_pointer->get_trainable_layers_number();
-
-       const Tensor<type, 2>& outputs = forward_propagation.layers(trainable_layers_number-1).activations_2d;
-       const Tensor<type, 2>& targets = batch.targets_2d;
-
-       Tensor<type, 2> errors(batch_instances_number, outputs.dimension(1));
-
-       switch(device_pointer->get_type())
-       {
-            case Device::EigenDefault:
-            {
-                DefaultDevice* default_device = device_pointer->get_eigen_default_device();
-
-<<<<<<< HEAD
-                errors.device(*default_device) = outputs - targets;
-
-                sum_squared_error.device(*default_device) = errors.contract(errors, SSE);
-
-                back_propagation.error = sum_squared_error(0)/static_cast<type>(batch_instances_number);
-
-                return;
-            }
-=======
-   void calculate_error(const DataSet::Batch& batch,
-                        const NeuralNetwork::ForwardPropagation& forward_propagation,
                         LossIndex::BackPropagation& back_propagation) const;
 
    void calculate_error_terms(const DataSet::Batch&,
                               const NeuralNetwork::ForwardPropagation&,
                               SecondOrderLoss&) const;
->>>>>>> f4e1fcf4
 
-            case Device::EigenSimpleThreadPool:
-            {
-               ThreadPoolDevice* thread_pool_device = device_pointer->get_eigen_thread_pool_device();
+   // Gradient methods
 
-<<<<<<< HEAD
-               errors.device(*thread_pool_device) = outputs - targets;
-
-               sum_squared_error.device(*thread_pool_device) = errors.contract(errors, SSE);
-
-               back_propagation.error = sum_squared_error(0)/static_cast<type>(batch_instances_number);
-
-               return;
-            }
-
-           case Device::EigenGpu:
-           {
-//                GpuDevice* gpu_device = device_pointer->get_eigen_gpu_device();
-
-                return ;
-           }
-       }
-
-       return       ;
-   }
-
-   // Error terms methods
-
-   Tensor<type, 1> calculate_training_error_terms(const Tensor<type, 2>&, const Tensor<type, 2>&) const;
-   Tensor<type, 1> calculate_training_error_terms(const Tensor<type, 1>&) const;
-=======
    void calculate_output_gradient(const DataSet::Batch&,
                                   const NeuralNetwork::ForwardPropagation&,
                                   BackPropagation&) const;
 
    void calculate_Jacobian_gradient(const DataSet::Batch&,
                                     LossIndex::SecondOrderLoss&) const;
->>>>>>> f4e1fcf4
 
    // Hessian method
 
-<<<<<<< HEAD
-   void calculate_output_gradient(const DataSet::Batch& batch,
-                                  const NeuralNetwork::ForwardPropagation& forward_propagation,
-                                  BackPropagation& back_propagation) const
-   {
-        #ifdef __OPENNN_DEBUG__
-
-        check();
-
-        #endif
-
-        const Index instances_number = data_set_pointer->get_training_instances_number();
-
-        const type coefficient = static_cast<type>(2.0)/static_cast<type>(instances_number);
-
-        const Index trainable_layers_number = neural_network_pointer->get_trainable_layers_number();
-
-        const Tensor<type, 2>& outputs = forward_propagation.layers(trainable_layers_number-1).activations_2d;
-        const Tensor<type, 2>& targets = batch.targets_2d;
-
-        Tensor<type, 2> errors(outputs.dimension(0), outputs.dimension(1));
-
-        switch(device_pointer->get_type())
-        {
-             case Device::EigenDefault:
-             {
-                 DefaultDevice* default_device = device_pointer->get_eigen_default_device();
-
-                 errors.device(*default_device) = outputs - targets;
-
-                 back_propagation.output_gradient.device(*default_device) = coefficient*errors;
-
-                 return;
-             }
-
-             case Device::EigenSimpleThreadPool:
-             {
-                ThreadPoolDevice* thread_pool_device = device_pointer->get_eigen_thread_pool_device();
-
-                errors.device(*thread_pool_device) = outputs - targets;
-
-                back_propagation.output_gradient.device(*thread_pool_device) = coefficient*errors;
-
-                return;
-             }
-
-            case Device::EigenGpu:
-            {
-//                 GpuDevice* gpu_device = device_pointer->get_eigen_gpu_device();
-
-                 return;
-            }
-        }
-   }
-
-   void calculate_Jacobian_gradient(const DataSet::Batch& batch,
-                                       const NeuralNetwork::ForwardPropagation& forward_propagation,
-                                       LossIndex::SecondOrderLoss& second_order_loss) const
-      {
-       #ifdef __OPENNN_DEBUG__
-
-       check();
-
-       #endif
-
-       const Index trainable_layers_number = neural_network_pointer->get_trainable_layers_number();
-       const Index parameters_number = neural_network_pointer->get_parameters_number();
-
-       const Tensor<type, 2>& outputs = forward_propagation.layers(trainable_layers_number-1).activations_2d;
-       const Tensor<type, 2>& targets = batch.targets_2d;
-
-       Tensor<type, 1> errors(outputs.dimension(0));
-
-       const Eigen::array<int, 1> rows_sum = {Eigen::array<int, 1>({1})};
-
-       const Index instances_number = data_set_pointer->get_training_instances_number();
-
-       const type coefficient = (static_cast<type>(2.0)/static_cast<type>(instances_number));
-
-       switch(device_pointer->get_type())
-       {
-            case Device::EigenDefault:
-            {
-                DefaultDevice* default_device = device_pointer->get_eigen_default_device();
-
-                errors.device(*default_device) = ((outputs - targets).sum(rows_sum).square()).sqrt();
-
-                second_order_loss.gradient.device(*default_device) = second_order_loss.error_Jacobian.contract(errors, AT_B).eval();
-
-                second_order_loss.gradient.device(*default_device) = second_order_loss.gradient*coefficient;
-
-                return;
-            }
-
-            case Device::EigenSimpleThreadPool:
-            {
-               ThreadPoolDevice* thread_pool_device = device_pointer->get_eigen_thread_pool_device();
-
-               errors.device(*thread_pool_device) = ((outputs - targets).sum(rows_sum).square()).sqrt();
-
-               second_order_loss.gradient.device(*thread_pool_device) = second_order_loss.error_Jacobian.contract(errors, AT_B).eval();
-
-               second_order_loss.gradient.device(*thread_pool_device) = second_order_loss.gradient*coefficient;
-
-               return;
-            }
-
-           case Device::EigenGpu:
-           {
-//                 GpuDevice* gpu_device = device_pointer->get_eigen_gpu_device();
-
-                return;
-           }
-       }
-  }
-
-   void calculate_hessian_approximation(LossIndex::SecondOrderLoss& second_order_loss) const
-   {
-        #ifdef __OPENNN_DEBUG__
-
-        check();
-
-        #endif
-
-        const Index instances_number = data_set_pointer->get_training_instances_number();
-
-        const type coefficient = (static_cast<type>(2.0)/static_cast<type>(instances_number));
-
-        switch(device_pointer->get_type())
-        {
-             case Device::EigenDefault:
-             {
-                 DefaultDevice* default_device = device_pointer->get_eigen_default_device();
-
-                 second_order_loss.hessian.device(*default_device) = second_order_loss.error_Jacobian.contract(second_order_loss.error_Jacobian, AT_B);
-
-                 second_order_loss.hessian.device(*default_device) = coefficient*second_order_loss.hessian;
-
-                 return;
-             }
-
-             case Device::EigenSimpleThreadPool:
-             {
-                ThreadPoolDevice* thread_pool_device = device_pointer->get_eigen_thread_pool_device();
-
-                second_order_loss.hessian.device(*thread_pool_device) = second_order_loss.error_Jacobian.contract(second_order_loss.error_Jacobian, AT_B);
-
-                second_order_loss.hessian.device(*thread_pool_device) = coefficient*second_order_loss.hessian;
-
-                return;
-             }
-
-            case Device::EigenGpu:
-            {
-//                 GpuDevice* gpu_device = device_pointer->get_eigen_gpu_device();
-
-                 return;
-            }
-        }
-   }
-
-   void calculate_terms_second_order_loss(const DataSet::Batch& batch, NeuralNetwork::ForwardPropagation& forward_propagation,  LossIndex::BackPropagation& back_propagation, LossIndex::SecondOrderLoss&) const;
-=======
    void calculate_hessian_approximation(const DataSet::Batch& batch, LossIndex::SecondOrderLoss& second_order_loss) const;
->>>>>>> f4e1fcf4
 
    // Serialization methods
 
       
 
    void write_XML(tinyxml2::XMLPrinter &) const;
-<<<<<<< HEAD
-=======
 
    string get_error_type() const;
    string get_error_type_text() const;
@@ -343,7 +89,6 @@
 //    #include "../opennn_mkl/mean_squared_error_mkl.h"
     #include "../../opennn-mkl/opennn_mkl/mean_squared_error_mkl.h"
 #endif
->>>>>>> f4e1fcf4
 };
 
 }
