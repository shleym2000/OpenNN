//   OpenNN: Open Neural Networks Library
//   www.opennn.net
//
//   G R A D I E N T   D E S C E N T   C L A S S
//
//   Artificial Intelligence Techniques SL
//   artelnics@artelnics.com

#include "gradient_descent.h"

namespace OpenNN
{

/// Default constructor.
/// It creates a gradient descent optimization algorithm not associated to any loss index object.
/// It also initializes the class members to their default values.

GradientDescent::GradientDescent()
    : OptimizationAlgorithm()
{
    set_default();
}


/// Loss index constructor.
/// It creates a gradient descent optimization algorithm associated to a loss index.
/// It also initializes the class members to their default values.
/// @param new_loss_index_pointer Pointer to a loss index object.

GradientDescent::GradientDescent(LossIndex* new_loss_index_pointer)
    : OptimizationAlgorithm(new_loss_index_pointer)
<<<<<<< HEAD
{
    learning_rate_algorithm.set_loss_index_pointer(new_loss_index_pointer);

    set_default();
}




/// XML constructor.
/// It creates a gradient descent optimization algorithm not associated to any loss index object.
/// It also loads the class members from a XML document.
/// @param document TinyXML document with the members of a gradient descent object.

GradientDescent::GradientDescent(const tinyxml2::XMLDocument& document) : OptimizationAlgorithm(document)
{
    set_default();

    from_XML(document);
=======
{
    learning_rate_algorithm.set_loss_index_pointer(new_loss_index_pointer);

    set_default();
>>>>>>> f4e1fcf4
}


/// Destructor.

GradientDescent::~GradientDescent()
{
}


/// Returns a constant reference to the learning rate algorithm object inside the gradient descent object.

const LearningRateAlgorithm& GradientDescent::get_learning_rate_algorithm() const
{
    return learning_rate_algorithm;
}


/// Returns a pointer to the learning rate algorithm object inside the gradient descent object.

LearningRateAlgorithm* GradientDescent::get_learning_rate_algorithm_pointer()
{
    return &learning_rate_algorithm;
<<<<<<< HEAD
}


/// Returns the minimum value for the norm of the parameters vector at wich a warning message is
/// written to the screen.

const type& GradientDescent::get_warning_parameters_norm() const
{
    return warning_parameters_norm;
}


/// Returns the minimum value for the norm of the gradient vector at wich a warning message is written
/// to the screen.

const type& GradientDescent::get_warning_gradient_norm() const
{
    return warning_gradient_norm;
}


/// Returns the training rate value at wich a warning message is written to the screen during line
/// minimization.

const type& GradientDescent::get_warning_learning_rate() const
{
    return warning_learning_rate;
}


/// Returns the value for the norm of the parameters vector at wich an error message is
/// written to the screen and the program exits.

const type& GradientDescent::get_error_parameters_norm() const
{
    return error_parameters_norm;
}


/// Returns the value for the norm of the gradient vector at wich an error message is written
/// to the screen and the program exits.

const type& GradientDescent::get_error_gradient_norm() const
{
    return error_gradient_norm;
}


/// Returns the training rate value at wich the line minimization algorithm is assumed to fail when
/// bracketing a minimum.

const type& GradientDescent::get_error_learning_rate() const
{
    return error_learning_rate;
}


/// Returns the minimum norm of the parameter increment vector used as a stopping criteria when training.

const type& GradientDescent::get_minimum_parameters_increment_norm() const
{
    return minimum_parameters_increment_norm;
}


/// Returns the minimum loss improvement during training.

const type& GradientDescent::get_minimum_loss_decrease() const
{
    return minimum_loss_decrease;
}


/// Returns the goal value for the loss.
/// This is used as a stopping criterion when training a neural network.

const type& GradientDescent::get_loss_goal() const
{
=======
}


/// Returns the minimum norm of the parameter increment vector used as a stopping criteria when training.

const type& GradientDescent::get_minimum_parameters_increment_norm() const
{
    return minimum_parameters_increment_norm;
}


/// Returns the minimum loss improvement during training.

const type& GradientDescent::get_minimum_loss_decrease() const
{
    return minimum_loss_decrease;
}


/// Returns the goal value for the loss.
/// This is used as a stopping criterion when training a neural network.

const type& GradientDescent::get_loss_goal() const
{
>>>>>>> f4e1fcf4
    return training_loss_goal;
}


/// Returns the goal value for the norm of the error function gradient.
/// This is used as a stopping criterion when training a neural network.

const type& GradientDescent::get_gradient_norm_goal() const
{
    return gradient_norm_goal;
}


/// Returns the maximum number of selection error increases during the training process.

const Index& GradientDescent::get_maximum_selection_error_increases() const
{
    return maximum_selection_error_increases;
}


/// Returns the maximum number of iterations for training.

const Index& GradientDescent::get_maximum_epochs_number() const
{
    return maximum_epochs_number;
}


/// Returns the maximum training time.

const type& GradientDescent::get_maximum_time() const
{
    return maximum_time;
}


/// Returns true if the final model will be the neural network with the minimum selection error, false otherwise.

const bool& GradientDescent::get_choose_best_selection() const
<<<<<<< HEAD
{
    return choose_best_selection;
}


/// Returns true if the selection error decrease stopping criteria has to be taken in account, false otherwise.

const bool& GradientDescent::get_apply_early_stopping() const
{
    return apply_early_stopping;
=======
{
    return choose_best_selection;
>>>>>>> f4e1fcf4
}


/// Returns true if the loss history vector is to be reserved, and false otherwise.

const bool& GradientDescent::get_reserve_training_error_history() const
{
    return reserve_training_error_history;
}


/// Returns true if the selection error history vector is to be reserved, and false otherwise.

const bool& GradientDescent::get_reserve_selection_error_history() const
{
    return reserve_selection_error_history;
}


/// Sets a pointer to a loss index object to be associated to the gradient descent object.
/// It also sets that loss index to the learning rate algorithm.
/// @param new_loss_index_pointer Pointer to a loss index object.

void GradientDescent::set_loss_index_pointer(LossIndex* new_loss_index_pointer)
{
    loss_index_pointer = new_loss_index_pointer;

    learning_rate_algorithm.set_loss_index_pointer(new_loss_index_pointer);
}


void GradientDescent::set_default()
{
<<<<<<< HEAD

    // TRAINING PARAMETERS

    warning_parameters_norm = 1.0e6;
    warning_gradient_norm = 1.0e6;
    warning_learning_rate = 1.0e6;

    error_parameters_norm = 1.0e9;
    error_gradient_norm = 1.0e9;
    error_learning_rate = 1.0e9;

    // Stopping criteria

    minimum_parameters_increment_norm = 0;

    minimum_loss_decrease = 0;

    training_loss_goal = 0;
    gradient_norm_goal = 0;
    maximum_selection_error_increases = 1000000;

    maximum_epochs_number = 1000;
    maximum_time = 1000.0;

    choose_best_selection = false;
    apply_early_stopping = true;

    // TRAINING HISTORY

    reserve_training_error_history = true;
    reserve_selection_error_history = false;

    // UTILITIES

=======
    // Stopping criteria

    minimum_parameters_increment_norm = static_cast<type>(1.0e-3);;

    minimum_loss_decrease = static_cast<type>(1.0e-9);

    training_loss_goal = static_cast<type>(1.0e-3);
    gradient_norm_goal = static_cast<type>(1.0e-3);
    maximum_selection_error_increases = 100;

    maximum_epochs_number = 1000;
    maximum_time = 3600;

    choose_best_selection = false;

    // TRAINING HISTORY

    reserve_training_error_history = true;
    reserve_selection_error_history = false;

    // UTILITIES

>>>>>>> f4e1fcf4
    display = true;
    display_period = 5;
}


/// Makes the training history of all variables to reseved or not in memory:
/// <ul>
/// <li> Parameters.
/// <li> Parameters norm.
/// <li> Loss.
/// <li> Gradient.
/// <li> Gradient norm.
/// <li> Selection loss.
/// <li> Training direction.
/// <li> Training direction norm.
<<<<<<< HEAD
/// <li> Training rate.
=======
/// <li> Learning rate.
>>>>>>> f4e1fcf4
/// </ul>
/// @param new_reserve_all_training_history True if the training history of all variables is to be reserved,
/// false otherwise.

void GradientDescent::set_reserve_all_training_history(const bool& new_reserve_all_training_history)
{
    reserve_training_error_history = new_reserve_all_training_history;
<<<<<<< HEAD

    reserve_selection_error_history = new_reserve_all_training_history;
}


/// Sets a new value for the parameters vector norm at which a warning message is written to the
/// screen.
/// @param new_warning_parameters_norm Warning norm of parameters vector value.

void GradientDescent::set_warning_parameters_norm(const type& new_warning_parameters_norm)
{


#ifdef __OPENNN_DEBUG__

    if(new_warning_parameters_norm < static_cast<type>(0.0))
    {
        ostringstream buffer;

        buffer << "OpenNN Exception: GradientDescent class.\n"
               << "void set_warning_parameters_norm(const type&) method.\n"
               << "Warning parameters norm must be equal or greater than 0.\n";

        throw logic_error(buffer.str());
    }

#endif

    // Set warning parameters norm

    warning_parameters_norm = new_warning_parameters_norm;
}


/// Sets a new value for the gradient vector norm at which
/// a warning message is written to the screen.
/// @param new_warning_gradient_norm Warning norm of gradient vector value.

void GradientDescent::set_warning_gradient_norm(const type& new_warning_gradient_norm)
{


#ifdef __OPENNN_DEBUG__

    if(new_warning_gradient_norm < static_cast<type>(0.0))
    {
        ostringstream buffer;

        buffer << "OpenNN Exception: GradientDescent class.\n"
               << "void set_warning_gradient_norm(const type&) method.\n"
               << "Warning gradient norm must be equal or greater than 0.\n";

        throw logic_error(buffer.str());
    }

#endif

    // Set warning gradient norm

    warning_gradient_norm = new_warning_gradient_norm;
}


/// Sets a new training rate value at wich a warning message is written to the screen during line
/// minimization.
/// @param new_warning_learning_rate Warning training rate value.

void GradientDescent::set_warning_learning_rate(const type& new_warning_learning_rate)
{


#ifdef __OPENNN_DEBUG__

    if(new_warning_learning_rate < static_cast<type>(0.0))
    {
        ostringstream buffer;

        buffer << "OpenNN Exception: GradientDescent class.\n"
               << "void set_warning_learning_rate(const type&) method.\n"
               << "Warning training rate must be equal or greater than 0.\n";

        throw logic_error(buffer.str());
    }

#endif

    warning_learning_rate = new_warning_learning_rate;
}


/// Sets a new value for the parameters vector norm at which an error message is written to the
/// screen and the program exits.
/// @param new_error_parameters_norm Error norm of parameters vector value.

void GradientDescent::set_error_parameters_norm(const type& new_error_parameters_norm)
{


#ifdef __OPENNN_DEBUG__

    if(new_error_parameters_norm < static_cast<type>(0.0))
    {
        ostringstream buffer;

        buffer << "OpenNN Exception: GradientDescent class.\n"
               << "void set_error_parameters_norm(const type&) method.\n"
               << "Error parameters norm must be equal or greater than 0.\n";

        throw logic_error(buffer.str());
    }

#endif

    // Set error parameters norm

    error_parameters_norm = new_error_parameters_norm;
}


/// Sets a new value for the gradient vector norm at which an error message is written to the screen
/// and the program exits.
/// @param new_error_gradient_norm Error norm of gradient vector value.

void GradientDescent::set_error_gradient_norm(const type& new_error_gradient_norm)
{


#ifdef __OPENNN_DEBUG__

    if(new_error_gradient_norm < static_cast<type>(0.0))
    {
        ostringstream buffer;

        buffer << "OpenNN Exception: GradientDescent class.\n"
               << "void set_error_gradient_norm(const type&) method.\n"
               << "Error gradient norm must be equal or greater than 0.\n";

        throw logic_error(buffer.str());
    }

#endif

    // Set error gradient norm

    error_gradient_norm = new_error_gradient_norm;
}


/// Sets a new training rate value at wich a the line minimization algorithm is assumed to fail when
/// bracketing a minimum.
/// @param new_error_learning_rate Error training rate value.

void GradientDescent::set_error_learning_rate(const type& new_error_learning_rate)
{


#ifdef __OPENNN_DEBUG__

    if(new_error_learning_rate < static_cast<type>(0.0))
    {
        ostringstream buffer;

        buffer << "OpenNN Exception: GradientDescent class.\n"
               << "void set_error_learning_rate(const type&) method.\n"
               << "Error training rate must be equal or greater than 0.\n";

        throw logic_error(buffer.str());
    }

#endif

    // Set error training rate

    error_learning_rate = new_error_learning_rate;
=======

    reserve_selection_error_history = new_reserve_all_training_history;
}


void GradientDescent::set_hardware_use(const string & new_hardware_use)
{
    hardware_use = new_hardware_use;
>>>>>>> f4e1fcf4
}


/// Set the a new maximum for the epochs number.
/// @param new_maximum_epochs number New maximum epochs number.

void GradientDescent::set_maximum_epochs_number(const Index& new_maximum_epochs_number)
<<<<<<< HEAD
{


#ifdef __OPENNN_DEBUG__

    if(new_maximum_epochs_number < static_cast<type>(0.0))
    {
        ostringstream buffer;

        buffer << "OpenNN Exception: GradientDescent class.\n"
               << "void set_maximum_epochs_number(const type&) method.\n"
               << "Maximum epochs number must be equal or greater than 0.\n";

        throw logic_error(buffer.str());
    }

#endif

    // Set maximum_epochs number

    maximum_epochs_number = new_maximum_epochs_number;
}


/// Sets a new value for the minimum parameters increment norm stopping criterion.
/// @param new_minimum_parameters_increment_norm Value of norm of parameters increment norm used to stop training.

void GradientDescent::set_minimum_parameters_increment_norm(const type& new_minimum_parameters_increment_norm)
{


#ifdef __OPENNN_DEBUG__

    if(new_minimum_parameters_increment_norm < static_cast<type>(0.0))
    {
        ostringstream buffer;

        buffer << "OpenNN Exception: GradientDescent class.\n"
               << "void new_minimum_parameters_increment_norm(const type&) method.\n"
               << "Minimum parameters increment norm must be equal or greater than 0.\n";

        throw logic_error(buffer.str());
    }

#endif

    // Set error training rate

    minimum_parameters_increment_norm = new_minimum_parameters_increment_norm;
}


/// Sets a new minimum loss improvement during training.
/// @param new_minimum_loss_decrease Minimum improvement in the loss between two iterations.

void GradientDescent::set_minimum_loss_decrease(const type& new_minimum_loss_decrease)
=======
>>>>>>> f4e1fcf4
{


#ifdef __OPENNN_DEBUG__
<<<<<<< HEAD

    if(new_minimum_loss_decrease < static_cast<type>(0.0))
    {
        ostringstream buffer;

        buffer << "OpenNN Exception: GradientDescent class.\n"
               << "void set_minimum_loss_decrease(const type&) method.\n"
               << "Minimum loss improvement must be equal or greater than 0.\n";

        throw logic_error(buffer.str());
    }

#endif

    // Set minimum loss improvement

    minimum_loss_decrease = new_minimum_loss_decrease;
}


/// Sets a new goal value for the loss.
/// This is used as a stopping criterion when training a neural network.
/// @param new_loss_goal Goal value for the loss.

void GradientDescent::set_loss_goal(const type& new_loss_goal)
{
    training_loss_goal = new_loss_goal;
}


/// Sets a new the goal value for the norm of the error function gradient.
/// This is used as a stopping criterion when training a neural network.
/// @param new_gradient_norm_goal Goal value for the norm of the error function gradient.

void GradientDescent::set_gradient_norm_goal(const type& new_gradient_norm_goal)
{


#ifdef __OPENNN_DEBUG__

    if(new_gradient_norm_goal < static_cast<type>(0.0))
    {
        ostringstream buffer;

        buffer << "OpenNN Exception: GradientDescent class.\n"
               << "void set_gradient_norm_goal(const type&) method.\n"
               << "Gradient norm goal must be equal or greater than 0.\n";

        throw logic_error(buffer.str());
    }

#endif

    // Set gradient norm goal

    gradient_norm_goal = new_gradient_norm_goal;
}


/// Sets a new maximum number of selection error increases.
/// @param new_maximum_selection_error_increases Maximum number of iterations in which the selection evalutation
/// increases.

void GradientDescent::set_maximum_selection_error_increases(const Index& new_maximum_selection_error_increases)
{
    maximum_selection_error_increases = new_maximum_selection_error_increases;
}


/// Sets a new maximum training time.
/// @param new_maximum_time Maximum training time.

void GradientDescent::set_maximum_time(const type& new_maximum_time)
{


#ifdef __OPENNN_DEBUG__

    if(new_maximum_time < static_cast<type>(0.0))
    {
        ostringstream buffer;

        buffer << "OpenNN Exception: GradientDescent class.\n"
               << "void set_maximum_time(const type&) method.\n"
               << "Maximum time must be equal or greater than 0.\n";

        throw logic_error(buffer.str());
    }

#endif

    // Set maximum time

    maximum_time = new_maximum_time;
}


/// Makes the minimum selection error neural network of all the iterations to be returned or not.
/// @param new_choose_best_selection True if the final model will be the neural network
///  with the minimum selection error, false otherwise.

void GradientDescent::set_choose_best_selection(const bool& new_choose_best_selection)
{
    choose_best_selection = new_choose_best_selection;
}


/// Makes the selection error decrease stopping criteria has to be taken in account or not.
/// @param new_apply_early_stopping True if the selection error decrease stopping criteria has to be taken in account,
/// false otherwise.

void GradientDescent::set_apply_early_stopping(const bool& new_apply_early_stopping)
{
    apply_early_stopping = new_apply_early_stopping;
}


/// Makes the error history vector to be reseved or not in memory.
/// @param new_reserve_training_error_history True if the loss history vector is to be reserved, false otherwise.

void GradientDescent::set_reserve_training_error_history(const bool& new_reserve_training_error_history)
{
    reserve_training_error_history = new_reserve_training_error_history;
}


/// Makes the selection error history to be reserved or not in memory.
/// This is a vector.
/// @param new_reserve_selection_error_history True if the selection error history is to be reserved, false otherwise.

void GradientDescent::set_reserve_selection_error_history(const bool& new_reserve_selection_error_history)
{
    reserve_selection_error_history = new_reserve_selection_error_history;
}


/// Sets a new number of iterations between the training showing progress.
/// @param new_display_period
/// Number of iterations between the training showing progress.

void GradientDescent::set_display_period(const Index& new_display_period)
{


#ifdef __OPENNN_DEBUG__

    if(new_display_period <= 0)
    {
        ostringstream buffer;

        buffer << "OpenNN Exception: GradientDescent class.\n"
               << "void set_display_period(const type&) method.\n"
               << "First training rate must be greater than 0.\n";

        throw logic_error(buffer.str());
    }

#endif

    display_period = new_display_period;
}


/// Returns the gradient descent training direction,
/// which is the negative of the normalized gradient.
/// @param gradient Performance function gradient.

Tensor<type, 1> GradientDescent::calculate_training_direction(const Tensor<type, 1>& gradient) const
{
#ifdef __OPENNN_DEBUG__

    ostringstream buffer;

    if(!loss_index_pointer)
    {
        buffer << "OpenNN Exception: GradientDescent class.\n"
               << "Tensor<type, 1> calculate_training_direction(const Tensor<type, 1>&) const method.\n"
               << "Loss index pointer is nullptr.\n";

        throw logic_error(buffer.str());
    }

    const NeuralNetwork* neural_network_pointer = loss_index_pointer->get_neural_network_pointer();

    const Index parameters_number = neural_network_pointer->get_parameters_number();

    const Index gradient_size = gradient.size();

    if(gradient_size != parameters_number)
    {
        buffer << "OpenNN Exception: GradientDescent class.\n"
               << "Tensor<type, 1> calculate_training_direction(const Tensor<type, 1>&) const method.\n"
               << "Size of gradient(" << gradient_size
               << ") is not equal to number of parameters(" << parameters_number << ").\n";
=======

    if(new_maximum_epochs_number < static_cast<type>(0.0))
    {
        ostringstream buffer;

        buffer << "OpenNN Exception: GradientDescent class.\n"
               << "void set_maximum_epochs_number(const type&) method.\n"
               << "Maximum epochs number must be equal or greater than 0.\n";
>>>>>>> f4e1fcf4

        throw logic_error(buffer.str());
    }

#endif

<<<<<<< HEAD
    const type gradient_norm = l2_norm(gradient);

    return (static_cast<type>(-1.0)/gradient_norm)*gradient;
}


/// Trains a neural network with an associated loss index,
/// according to the gradient descent method.
/// Training occurs according to the training parameters and stopping criteria.
/// It returns a results structure with the history and the final values of the reserved variables.

OptimizationAlgorithm::Results GradientDescent::perform_training()
{
    Results results;

#ifdef __OPENNN_DEBUG__

    check();

#endif

    // Start training

    if(display) cout << "Training with gradient descent...\n";

    // Data set

    DataSet* data_set_pointer = loss_index_pointer->get_data_set_pointer();

    const Index training_instances_number = data_set_pointer->get_training_instances_number();
    const Index selection_instances_number = data_set_pointer->get_selection_instances_number();

    Tensor<Index, 1> training_instances_indices = data_set_pointer->get_training_instances_indices();
    Tensor<Index, 1> selection_instances_indices = data_set_pointer->get_selection_instances_indices();
    const Tensor<Index, 1> inputs_indices = data_set_pointer->get_input_variables_indices();
    const Tensor<Index, 1> target_indices = data_set_pointer->get_target_variables_indices();

    const bool has_selection = data_set_pointer->has_selection();

    DataSet::Batch training_batch(training_instances_number, data_set_pointer);
    DataSet::Batch selection_batch(selection_instances_number, data_set_pointer);

    training_batch.fill(training_instances_indices, inputs_indices, target_indices);
    selection_batch.fill(selection_instances_indices, inputs_indices, target_indices);

    // Neural network

    NeuralNetwork* neural_network_pointer = loss_index_pointer->get_neural_network_pointer();

    const Index parameters_number = neural_network_pointer->get_parameters_number();

    Tensor<type, 1> parameters = neural_network_pointer->get_parameters();
    type parameters_norm = 0;

    NeuralNetwork::ForwardPropagation training_forward_propagation(training_instances_number, neural_network_pointer);
    NeuralNetwork::ForwardPropagation selection_forward_propagation(selection_instances_number, neural_network_pointer);

    // Loss index

    type selection_error = 0;
    type old_selection_error = 0;

    type training_error = 0;
    type old_training_loss = 0;
    type training_loss_decrease = -numeric_limits<type>::max();

    type gradient_norm = 0;

    LossIndex::BackPropagation training_back_propagation(training_instances_number, loss_index_pointer);
    LossIndex::BackPropagation selection_back_propagation(selection_instances_number, loss_index_pointer);

    // Learning rate

    type learning_rate = 0;
    type old_learning_rate = 0;

    bool stop_training = false;

    // Optimization algorithm

    OptimizationData optimization_data(this);

    Index selection_error_increases = 0;

    Tensor<type, 1> parameters_increment(parameters_number);
    type parameters_increment_norm = 0;

    Tensor<type, 1> training_direction(parameters_number);

    Tensor<type, 0> training_slope;

    type minimum_selection_error = numeric_limits<type>::max();
    Tensor<type, 1> minimal_selection_parameters = parameters;

    results.resize_training_history(maximum_epochs_number+1);

    // Main loop

    time_t beginning_time, current_time;
    time(&beginning_time);
    type elapsed_time = 0;

    for(Index epoch = 0; epoch <= maximum_epochs_number; epoch++)
    {
        optimization_data.epoch = epoch;

        // Neural network
=======
    // Set maximum_epochs number

    maximum_epochs_number = new_maximum_epochs_number;
}


/// Sets a new value for the minimum parameters increment norm stopping criterion.
/// @param new_minimum_parameters_increment_norm Value of norm of parameters increment norm used to stop training.

void GradientDescent::set_minimum_parameters_increment_norm(const type& new_minimum_parameters_increment_norm)
{


#ifdef __OPENNN_DEBUG__

    if(new_minimum_parameters_increment_norm < static_cast<type>(0.0))
    {
        ostringstream buffer;

        buffer << "OpenNN Exception: GradientDescent class.\n"
               << "void new_minimum_parameters_increment_norm(const type&) method.\n"
               << "Minimum parameters increment norm must be equal or greater than 0.\n";

        throw logic_error(buffer.str());
    }

#endif

    // Set error learning rate

    minimum_parameters_increment_norm = new_minimum_parameters_increment_norm;
}
>>>>>>> f4e1fcf4

        parameters_norm = l2_norm(optimization_data.parameters);

<<<<<<< HEAD
        if(display && parameters_norm >= warning_parameters_norm)
            cout << "OpenNN Warning: Parameters norm is " << parameters_norm << ".\n";

        neural_network_pointer->forward_propagate(training_batch, training_forward_propagation);

        // Loss index

        loss_index_pointer->calculate_error(training_batch, training_forward_propagation, training_back_propagation);
        training_error = training_back_propagation.loss;

        if(has_selection)
        {
            neural_network_pointer->forward_propagate(selection_batch, selection_forward_propagation);

            loss_index_pointer->calculate_error(selection_batch, selection_forward_propagation, selection_back_propagation);

            selection_error = selection_back_propagation.loss;

            if(epoch == 0)
            {
                minimum_selection_error = selection_error;
            }
            else if(selection_error > old_selection_error)
            {
                selection_error_increases++;
            }
            else if(selection_error <= minimum_selection_error)
            {
                minimum_selection_error = selection_error;
                minimal_selection_parameters = parameters;
            }
        }

        loss_index_pointer->back_propagate(training_batch, training_forward_propagation, training_back_propagation);

        if(epoch != 0) training_loss_decrease = training_back_propagation.loss - old_training_loss;

        gradient_norm = l2_norm(training_back_propagation.gradient);

        if(gradient_norm < numeric_limits<type>::min()) throw logic_error("Gradient is zero");

        if(display && gradient_norm >= warning_gradient_norm)
            cout << "OpenNN Warning: Gradient norm is " << gradient_norm << ".\n";

        // Optimization algorithm

        update_epoch(training_batch, training_forward_propagation, training_back_propagation, optimization_data);

        // Elapsed time
=======
/// Sets a new minimum loss improvement during training.
/// @param new_minimum_loss_decrease Minimum improvement in the loss between two iterations.

void GradientDescent::set_minimum_loss_decrease(const type& new_minimum_loss_decrease)
{


#ifdef __OPENNN_DEBUG__

    if(new_minimum_loss_decrease < static_cast<type>(0.0))
    {
        ostringstream buffer;

        buffer << "OpenNN Exception: GradientDescent class.\n"
               << "void set_minimum_loss_decrease(const type&) method.\n"
               << "Minimum loss improvement must be equal or greater than 0.\n";

        throw logic_error(buffer.str());
    }

#endif

    // Set minimum loss improvement

    minimum_loss_decrease = new_minimum_loss_decrease;
}
>>>>>>> f4e1fcf4

        time(&current_time);
        elapsed_time = static_cast<type>(difftime(current_time, beginning_time));

<<<<<<< HEAD
        // Training history loss index

        if(reserve_training_error_history) results.training_error_history(epoch) = training_error;

        if(reserve_selection_error_history) results.selection_error_history(epoch) = selection_error;

        // Stopping Criteria

        if(optimization_data.parameters_increment_norm <= minimum_parameters_increment_norm)
        {
            if(display)
            {
                cout << "Epoch " << epoch << ": Minimum parameters increment norm reached.\n";
                cout << "Parameters increment norm: " << parameters_increment_norm << endl;
            }

            stop_training = true;

            results.stopping_condition = MinimumParametersIncrementNorm;
        }

        else if(epoch != 0 && abs(training_loss_decrease) <= minimum_loss_decrease)
        {
            if(display)
            {
                cout << "Epoch " << epoch << ": Minimum loss decrease (" << minimum_loss_decrease << ") reached.\n"
                     << "Loss decrease: " << training_loss_decrease << endl;
            }

            stop_training = true;

            results.stopping_condition = MinimumLossDecrease;
        }

        else if(training_back_propagation.loss <= training_loss_goal)
        {
            if(display)
            {
                cout << "Epoch " << epoch << ": Loss goal reached.\n";
            }

            stop_training = true;

            results.stopping_condition = LossGoal;
        }

        else if(selection_error_increases >= maximum_selection_error_increases && apply_early_stopping)
        {
            if(display)
            {
                cout << "Epoch " << epoch << ": Maximum selection error increases reached.\n"
                     << "Selection error increases: " << selection_error_increases << endl;
            }

            stop_training = true;

            results.stopping_condition = MaximumSelectionErrorIncreases;
        }

        else if(gradient_norm <= gradient_norm_goal)
        {
            if(display)
            {
                cout << "Epoch " << epoch << ": Gradient norm goal reached.\n";
            }

            stop_training = true;

            results.stopping_condition = GradientNormGoal;
        }

        else if(epoch == maximum_epochs_number)
        {
            if(display)
            {
                cout << "Epoch " << epoch << ": Maximum number of epochs reached.\n";
            }

            stop_training = true;

            results.stopping_condition = MaximumEpochsNumber;
        }

        else if(elapsed_time >= maximum_time)
        {
            if(display)
            {
                cout << "Epoch " << epoch << ": Maximum training time reached.\n";
            }

            stop_training = true;

            results.stopping_condition = MaximumTime;
        }

        if(epoch != 0 && epoch % save_period == 0)
        {
            neural_network_pointer->save(neural_network_file_name);
        }

        if(stop_training)
        {
            if(display)
            {
                cout << "Parameters norm: " << parameters_norm << "\n"
                     << "Training error: " << training_error << "\n"
                     << "Gradient norm: " << gradient_norm << "\n"
                     << loss_index_pointer->write_information()
                     << "Training rate: " << optimization_data.learning_rate << "\n"
                     << "Elapsed time: " << write_elapsed_time(elapsed_time) << endl;

                if(has_selection) cout << "Selection error: " << selection_error << endl;
            }

            results.resize_error_history(1+epoch);

            results.final_parameters = parameters;

            results.final_parameters_norm = parameters_norm;

            results.final_training_error = training_error;

            results.final_selection_error = selection_error;

            results.final_gradient_norm = gradient_norm;

            results.elapsed_time = elapsed_time;

            results.epochs_number = epoch;

            break;
        }
        else if(display && epoch % display_period == 0)
        {
            cout << "Epoch " << epoch << ";\n"
                 << "Parameters norm: " << parameters_norm << "\n"
                 << "Training error: " << training_error << "\n"
                 << "Gradient norm: " << gradient_norm << "\n"
                 << loss_index_pointer->write_information()
                 << "Training rate: " << optimization_data.learning_rate << "\n"
                 << "Elapsed time: " << write_elapsed_time(elapsed_time) << endl;

            if(has_selection) cout << "Selection error: " << selection_error << endl;
        }

        // Set new parameters

        optimization_data.parameters += optimization_data.parameters_increment;

        neural_network_pointer->set_parameters(optimization_data.parameters);

        // Update stuff

        old_training_loss = training_back_propagation.loss;
        old_selection_error = selection_error;

        old_learning_rate = learning_rate;

        if(stop_training) break;
    }

    if(choose_best_selection)
    {
        parameters = minimal_selection_parameters;
        parameters_norm = l2_norm(parameters);

        neural_network_pointer->set_parameters(parameters);

        selection_error = minimum_selection_error;
    }

    results.final_parameters = parameters;
    results.final_parameters_norm = parameters_norm;

    results.final_training_error = training_error;
    results.final_selection_error = selection_error;

    results.final_gradient_norm = gradient_norm;

    results.elapsed_time = elapsed_time;

    return results;
}


void GradientDescent::perform_training_void()
{
    perform_training();
}


string GradientDescent::write_optimization_algorithm_type() const
{
    return "GRADIENT_DESCENT";
=======
/// Sets a new goal value for the loss.
/// This is used as a stopping criterion when training a neural network.
/// @param new_loss_goal Goal value for the loss.

void GradientDescent::set_loss_goal(const type& new_loss_goal)
{
    training_loss_goal = new_loss_goal;
}


/// Sets a new the goal value for the norm of the error function gradient.
/// This is used as a stopping criterion when training a neural network.
/// @param new_gradient_norm_goal Goal value for the norm of the error function gradient.

void GradientDescent::set_gradient_norm_goal(const type& new_gradient_norm_goal)
{


#ifdef __OPENNN_DEBUG__

    if(new_gradient_norm_goal < static_cast<type>(0.0))
    {
        ostringstream buffer;

        buffer << "OpenNN Exception: GradientDescent class.\n"
               << "void set_gradient_norm_goal(const type&) method.\n"
               << "Gradient norm goal must be equal or greater than 0.\n";

        throw logic_error(buffer.str());
    }

#endif

    // Set gradient norm goal

    gradient_norm_goal = new_gradient_norm_goal;
}


/// Sets a new maximum number of selection error increases.
/// @param new_maximum_selection_error_increases Maximum number of iterations in which the selection evalutation
/// increases.

void GradientDescent::set_maximum_selection_error_increases(const Index& new_maximum_selection_error_increases)
{
    maximum_selection_error_increases = new_maximum_selection_error_increases;
>>>>>>> f4e1fcf4
}


/// Sets a new maximum training time.
/// @param new_maximum_time Maximum training time.

<<<<<<< HEAD
Tensor<string, 2> GradientDescent::to_string_matrix() const
{
    /*
        ostringstream buffer;

        Tensor<string, 1> labels;
        Tensor<string, 1> values;

       // Training rate method

       labels.push_back("Training rate method");

       const string learning_rate_method = learning_rate_algorithm.write_learning_rate_method();

       values.push_back(learning_rate_method);

       // Loss tolerance

       labels.push_back("Loss tolerance");

       buffer.str("");
       buffer << learning_rate_algorithm.get_loss_tolerance();

       values.push_back(buffer.str());

       // Minimum parameters increment norm

       labels.push_back("Minimum parameters increment norm");

       buffer.str("");
       buffer << minimum_parameters_increment_norm;

       values.push_back(buffer.str());

       // Minimum loss decrease

       labels.push_back("Minimum loss decrease");

       buffer.str("");
       buffer << minimum_loss_decrease;

       values.push_back(buffer.str());

       // Loss goal

       labels.push_back("Loss goal");

       buffer.str("");
       buffer << training_loss_goal;

       values.push_back(buffer.str());

       // Gradient norm goal

       labels.push_back("Gradient norm goal");

       buffer.str("");
       buffer << gradient_norm_goal;

       values.push_back(buffer.str());

       // Maximum selection error increases

       labels.push_back("Maximum selection error increases");

       buffer.str("");
       buffer << maximum_selection_error_increases;

       values.push_back(buffer.str());

       // Maximum iterations number

       labels.push_back("Maximum epochs number");

       buffer.str("");
       buffer << maximum_epochs_number;

       values.push_back(buffer.str());

       // Maximum time

       labels.push_back("Maximum time");

       buffer.str("");
       buffer << maximum_time;

       values.push_back(buffer.str());


       // Reserve training error history

       labels.push_back("Reserve training error history");

       buffer.str("");

       if(reserve_training_error_history)
       {
           buffer << "true";
       }
       else
       {
           buffer << "false";
       }

       values.push_back(buffer.str());

       // Reserve selection error history

       labels.push_back("Reserve selection error history");

       buffer.str("");

       if(reserve_selection_error_history)
       {
           buffer << "true";
       }
       else
       {
           buffer << "false";
       }

       values.push_back(buffer.str());


       const Index rows_number = labels.size();
       const Index columns_number = 2;

       Tensor<string, 2> string_matrix(rows_number, columns_number);

       string_matrix.set_column(0, labels, "name");
       string_matrix.set_column(1, values, "value");

        return string_matrix;
    */
    return Tensor<string, 2>();
}
=======
void GradientDescent::set_maximum_time(const type& new_maximum_time)
{


#ifdef __OPENNN_DEBUG__

    if(new_maximum_time < static_cast<type>(0.0))
    {
        ostringstream buffer;

        buffer << "OpenNN Exception: GradientDescent class.\n"
               << "void set_maximum_time(const type&) method.\n"
               << "Maximum time must be equal or greater than 0.\n";

        throw logic_error(buffer.str());
    }

#endif

    // Set maximum time

    maximum_time = new_maximum_time;
}


/// Makes the minimum selection error neural network of all the iterations to be returned or not.
/// @param new_choose_best_selection True if the final model will be the neural network
///  with the minimum selection error, false otherwise.

void GradientDescent::set_choose_best_selection(const bool& new_choose_best_selection)
{
    choose_best_selection = new_choose_best_selection;
}


/// Makes the error history vector to be reseved or not in memory.
/// @param new_reserve_training_error_history True if the loss history vector is to be reserved, false otherwise.

void GradientDescent::set_reserve_training_error_history(const bool& new_reserve_training_error_history)
{
    reserve_training_error_history = new_reserve_training_error_history;
}


/// Makes the selection error history to be reserved or not in memory.
/// This is a vector.
/// @param new_reserve_selection_error_history True if the selection error history is to be reserved, false otherwise.

void GradientDescent::set_reserve_selection_error_history(const bool& new_reserve_selection_error_history)
{
    reserve_selection_error_history = new_reserve_selection_error_history;
}


/// Sets a new number of iterations between the training showing progress.
/// @param new_display_period
/// Number of iterations between the training showing progress.

void GradientDescent::set_display_period(const Index& new_display_period)
{


#ifdef __OPENNN_DEBUG__

    if(new_display_period <= 0)
    {
        ostringstream buffer;

        buffer << "OpenNN Exception: GradientDescent class.\n"
               << "void set_display_period(const type&) method.\n"
               << "First learning rate must be greater than 0.\n";

        throw logic_error(buffer.str());
    }

#endif

    display_period = new_display_period;
}


/// Returns the gradient descent training direction,
/// which is the negative of the normalized gradient.
/// @param gradient Loss index gradient.

void GradientDescent::calculate_training_direction(const Tensor<type, 1>& gradient, Tensor<type, 1>& training_direction) const
{
#ifdef __OPENNN_DEBUG__

    ostringstream buffer;

    if(!loss_index_pointer)
    {
        buffer << "OpenNN Exception: GradientDescent class.\n"
               << "Tensor<type, 1> calculate_training_direction(const Tensor<type, 1>&) const method.\n"
               << "Loss index pointer is nullptr.\n";

        throw logic_error(buffer.str());
    }

    const NeuralNetwork* neural_network_pointer = loss_index_pointer->get_neural_network_pointer();

    const Index parameters_number = neural_network_pointer->get_parameters_number();

    const Index gradient_size = gradient.size();

    if(gradient_size != parameters_number)
    {
        buffer << "OpenNN Exception: GradientDescent class.\n"
               << "Tensor<type, 1> calculate_training_direction(const Tensor<type, 1>&) const method.\n"
               << "Size of gradient(" << gradient_size
               << ") is not equal to number of parameters(" << parameters_number << ").\n";

        throw logic_error(buffer.str());
    }

#endif

    training_direction.device(*thread_pool_device) = -gradient;
}


void GradientDescent::update_epoch(
        const DataSet::Batch& batch,
        NeuralNetwork::ForwardPropagation& forward_propagation,
        LossIndex::BackPropagation& back_propagation,
        GDOptimizationData& optimization_data)
{

    calculate_training_direction(back_propagation.gradient, optimization_data.training_direction);

    if(is_zero(optimization_data.training_direction))
        throw logic_error("Training direction is zero");

    // Training slope    

    optimization_data.training_slope.device(*thread_pool_device)
            = back_propagation.gradient.contract(optimization_data.training_direction, AT_B);

    if(optimization_data.training_slope(0) >= static_cast<type>(0.0))
        throw logic_error("Training slope is equal or greater than zero");

    // Get initial learning_rate

    optimization_data.initial_learning_rate = 0;

    optimization_data.epoch == 0
            ? optimization_data.initial_learning_rate = first_learning_rate
            : optimization_data.initial_learning_rate = optimization_data.old_learning_rate;


    pair<type,type> directional_point = learning_rate_algorithm.calculate_directional_point(
                            batch,
                            forward_propagation,
                            back_propagation,
                            optimization_data);

    optimization_data.learning_rate = directional_point.first;

//    if(abs(optimization_data.learning_rate) < numeric_limits<type>::min())
//        throw logic_error("Learning rate is zero");

    optimization_data.parameters_increment.device(*thread_pool_device)
            = optimization_data.training_direction*optimization_data.learning_rate;

    optimization_data.old_parameters = optimization_data.parameters;

    optimization_data.parameters += optimization_data.parameters_increment;

    optimization_data.old_gradient = back_propagation.gradient;

    optimization_data.parameters_increment_norm = l2_norm(optimization_data.parameters_increment);

    optimization_data.old_learning_rate = optimization_data.learning_rate;

    optimization_data.old_training_loss = back_propagation.loss;
}


/// Trains a neural network with an associated loss index,
/// according to the gradient descent method.
/// Training occurs according to the training parameters and stopping criteria.
/// It returns a results structure with the history and the final values of the reserved variables.

OptimizationAlgorithm::Results GradientDescent::perform_training()
{
    Results results;

#ifdef __OPENNN_DEBUG__

    check();

#endif

    // Start training
>>>>>>> f4e1fcf4

    if(display) cout << "Training with gradient descent...\n";

<<<<<<< HEAD
/// Serializes the training parameters, the stopping criteria and other user stuff
/// concerning the gradient descent object.

tinyxml2::XMLDocument* GradientDescent::to_XML() const
{
    ostringstream buffer;

    tinyxml2::XMLDocument* document = new tinyxml2::XMLDocument;

    // Optimization algorithm

    tinyxml2::XMLElement* root_element = document->NewElement("GradientDescent");

    document->InsertFirstChild(root_element);

    tinyxml2::XMLElement* element = nullptr;
    tinyxml2::XMLText* text = nullptr;

    // Training rate algorithm
    {
        const tinyxml2::XMLDocument* learning_rate_algorithm_document = learning_rate_algorithm.to_XML();

        const tinyxml2::XMLElement* inputs_element = learning_rate_algorithm_document->FirstChildElement("Inputs");

        tinyxml2::XMLNode* node = inputs_element->DeepClone(document);

        root_element->InsertEndChild(node);

        delete learning_rate_algorithm_document;
    }
=======
    // Data set

    DataSet* data_set_pointer = loss_index_pointer->get_data_set_pointer();

    const Index training_samples_number = data_set_pointer->get_training_samples_number();
    const Index selection_samples_number = data_set_pointer->get_selection_samples_number();

    const bool has_selection = data_set_pointer->has_selection();

    Tensor<Index, 1> training_samples_indices = data_set_pointer->get_training_samples_indices();
    Tensor<Index, 1> selection_samples_indices = data_set_pointer->get_selection_samples_indices();
    Tensor<Index, 1> inputs_indices = data_set_pointer->get_input_variables_indices();
    Tensor<Index, 1> target_indices = data_set_pointer->get_target_variables_indices();

    DataSet::Batch training_batch(training_samples_number, data_set_pointer);
    DataSet::Batch selection_batch(selection_samples_number, data_set_pointer);

    training_batch.fill(training_samples_indices, inputs_indices, target_indices);
    selection_batch.fill(selection_samples_indices, inputs_indices, target_indices);

    training_samples_indices.resize(0);
    selection_samples_indices.resize(0);
    inputs_indices.resize(0);
    target_indices.resize(0);

    // Neural network

    NeuralNetwork* neural_network_pointer = loss_index_pointer->get_neural_network_pointer();

    type parameters_norm = 0;

    NeuralNetwork::ForwardPropagation training_forward_propagation(training_samples_number, neural_network_pointer);
    NeuralNetwork::ForwardPropagation selection_forward_propagation(selection_samples_number, neural_network_pointer);
>>>>>>> f4e1fcf4

    // Loss index

<<<<<<< HEAD
    //   // Return minimum selection error neural network

    element = document->NewElement("ReturnMinimumSelectionErrorNN");
    root_element->LinkEndChild(element);

    buffer.str("");
    buffer << choose_best_selection;

    text = document->NewText(buffer.str().c_str());
    element->LinkEndChild(text);

    // Apply early stopping

    element = document->NewElement("ApplyEarlyStopping");
    root_element->LinkEndChild(element);

    buffer.str("");
    buffer << apply_early_stopping;

    text = document->NewText(buffer.str().c_str());
    element->LinkEndChild(text);

    // Warning parameters norm
=======
    type old_selection_error = 0;

    type training_loss_decrease = -numeric_limits<type>::max();

    type gradient_norm = 0;

    LossIndex::BackPropagation training_back_propagation(training_samples_number, loss_index_pointer);
    LossIndex::BackPropagation selection_back_propagation(selection_samples_number, loss_index_pointer);

    // Learning rate

    bool stop_training = false;

    // Optimization algorithm

    GDOptimizationData optimization_data(this);

    Index selection_error_increases = 0;
>>>>>>> f4e1fcf4

    type parameters_increment_norm = 0;

    type minimum_selection_error = numeric_limits<type>::max();

    Tensor<type, 1> minimal_selection_parameters;

<<<<<<< HEAD
    // Warning gradient norm
=======
    results.resize_training_history(maximum_epochs_number+1);
>>>>>>> f4e1fcf4

    if(has_selection) results.resize_selection_history(maximum_epochs_number+1);

    // Main loop

    time_t beginning_time, current_time;
    time(&beginning_time);
    type elapsed_time = 0;

<<<<<<< HEAD
    // Warning training rate
=======
    for(Index epoch = 0; epoch <= maximum_epochs_number; epoch++)
    {
        optimization_data.epoch = epoch;
>>>>>>> f4e1fcf4

        // Neural network

<<<<<<< HEAD
//   buffer.str("");
//   buffer << warning_learning_rate;
=======
        parameters_norm = l2_norm(optimization_data.parameters);
>>>>>>> f4e1fcf4

        neural_network_pointer->forward_propagate(training_batch, training_forward_propagation);

<<<<<<< HEAD
    // Error parameters norm
=======
        // Loss index
>>>>>>> f4e1fcf4

        loss_index_pointer->back_propagate(training_batch, training_forward_propagation, training_back_propagation);

        if(has_selection)
        {
            neural_network_pointer->forward_propagate(selection_batch, selection_forward_propagation);

            loss_index_pointer->calculate_error(selection_batch, selection_forward_propagation, selection_back_propagation);

<<<<<<< HEAD
    // Error gradient norm
=======
            if(epoch == 0)
            {
                minimum_selection_error = selection_back_propagation.error;
            }
            else if(selection_back_propagation.error > old_selection_error)
            {
                selection_error_increases++;
            }
            else if(selection_back_propagation.error <= minimum_selection_error)
            {
                minimum_selection_error = selection_back_propagation.error;
                minimal_selection_parameters = optimization_data.parameters;
            }
        }
>>>>>>> f4e1fcf4

        if(epoch != 0) training_loss_decrease = training_back_propagation.loss - optimization_data.old_training_loss;

        gradient_norm = l2_norm(training_back_propagation.gradient);

        if(gradient_norm < numeric_limits<type>::min()) throw logic_error("Gradient is zero");

<<<<<<< HEAD
    // Error training rate
=======
        // Optimization algorithm
>>>>>>> f4e1fcf4

        update_epoch(training_batch, training_forward_propagation, training_back_propagation, optimization_data);

<<<<<<< HEAD
//   buffer.str("");
//   buffer << error_learning_rate;
=======
        neural_network_pointer->set_parameters(optimization_data.parameters);
>>>>>>> f4e1fcf4

        // Elapsed time

<<<<<<< HEAD
    // Minimum parameters increment norm

    element = document->NewElement("MinimumParametersIncrementNorm");
    root_element->LinkEndChild(element);

    buffer.str("");
    buffer << minimum_parameters_increment_norm;

    text = document->NewText(buffer.str().c_str());
    element->LinkEndChild(text);

    // Minimum loss decrease

    element = document->NewElement("MinimumLossDecrease");
    root_element->LinkEndChild(element);

    buffer.str("");
    buffer << minimum_loss_decrease;

    text = document->NewText(buffer.str().c_str());
    element->LinkEndChild(text);

    // Loss goal

    element = document->NewElement("LossGoal");
    root_element->LinkEndChild(element);

    buffer.str("");
    buffer << training_loss_goal;

    text = document->NewText(buffer.str().c_str());
    element->LinkEndChild(text);

    // Gradient norm goal

    element = document->NewElement("GradientNormGoal");
    root_element->LinkEndChild(element);

    buffer.str("");
    buffer << gradient_norm_goal;

    text = document->NewText(buffer.str().c_str());
    element->LinkEndChild(text);

    // Maximum selection error increases

    element = document->NewElement("MaximumSelectionErrorIncreases");
    root_element->LinkEndChild(element);

    buffer.str("");
    buffer << maximum_selection_error_increases;

    text = document->NewText(buffer.str().c_str());
    element->LinkEndChild(text);

    // Maximum iterations number

    element = document->NewElement("MaximumEpochsNumber");
    root_element->LinkEndChild(element);

    buffer.str("");
    buffer << maximum_epochs_number;

    text = document->NewText(buffer.str().c_str());
    element->LinkEndChild(text);

    // Maximum time

    element = document->NewElement("MaximumTime");
    root_element->LinkEndChild(element);

    buffer.str("");
    buffer << maximum_time;

    text = document->NewText(buffer.str().c_str());
    element->LinkEndChild(text);

    // Reserve training error history

    element = document->NewElement("ReserveTrainingErrorHistory");
    root_element->LinkEndChild(element);

    buffer.str("");
    buffer << reserve_training_error_history;

    text = document->NewText(buffer.str().c_str());
    element->LinkEndChild(text);

    // Reserve selection error history

    element = document->NewElement("ReserveSelectionErrorHistory");
    root_element->LinkEndChild(element);

    buffer.str("");
    buffer << reserve_selection_error_history;

    text = document->NewText(buffer.str().c_str());
    element->LinkEndChild(text);

    // Display period
=======
        time(&current_time);
        elapsed_time = static_cast<type>(difftime(current_time, beginning_time));

        // Training history loss index

        if(reserve_training_error_history) results.training_error_history(epoch) = training_back_propagation.error;

        if(reserve_selection_error_history) results.selection_error_history(epoch) = selection_back_propagation.error;

        // Stopping Criteria

        if(optimization_data.parameters_increment_norm <= minimum_parameters_increment_norm)
        {
            if(display)
            {
                cout << "Epoch " << epoch+1 << ": Minimum parameters increment norm reached.\n";
                cout << "Parameters increment norm: " << parameters_increment_norm << endl;
            }

            stop_training = true;

            results.stopping_condition = MinimumParametersIncrementNorm;
        }

        else if(epoch != 0 && abs(training_loss_decrease) <= minimum_loss_decrease)
        {
            if(display)
            {
                cout << "Epoch " << epoch+1 << ": Minimum loss decrease (" << minimum_loss_decrease << ") reached.\n"
                     << "Loss decrease: " << training_loss_decrease << endl;
            }

            stop_training = true;

            results.stopping_condition = MinimumLossDecrease;
        }

        else if(training_back_propagation.loss <= training_loss_goal)
        {
            if(display) cout << "Epoch " << epoch+1 << ": Loss goal reached.\n";

            stop_training = true;

            results.stopping_condition = LossGoal;
        }

        else if(selection_error_increases >= maximum_selection_error_increases)
        {
            if(display)
            {
                cout << "Epoch " << epoch+1 << ": Maximum selection error increases reached.\n"
                     << "Selection error increases: " << selection_error_increases << endl;
            }

            stop_training = true;

            results.stopping_condition = MaximumSelectionErrorIncreases;
        }

        else if(gradient_norm <= gradient_norm_goal)
        {
            if(display) cout << "Epoch " << epoch+1 << ": Gradient norm goal reached.\n";

            stop_training = true;

            results.stopping_condition = GradientNormGoal;
        }

        else if(epoch == maximum_epochs_number)
        {
            if(display) cout << "Epoch " << epoch+1 << ": Maximum number of epochs reached.\n";

            stop_training = true;

            results.stopping_condition = MaximumEpochsNumber;
        }

        else if(elapsed_time >= maximum_time)
        {
            if(display) cout << "Epoch " << epoch+1 << ": Maximum training time reached.\n";

            stop_training = true;

            results.stopping_condition = MaximumTime;
        }

        if(epoch != 0 && epoch % save_period == 0)
        {
            neural_network_pointer->save(neural_network_file_name);
        }

        if(stop_training)
        {
            if(display)
            {
                cout << "Parameters norm: " << parameters_norm << "\n"
                     << "Training error: " << training_back_propagation.error << "\n"
                     << "Gradient norm: " << gradient_norm << "\n"
                     << loss_index_pointer->write_information()
                     << "Learning rate: " << optimization_data.learning_rate << "\n"
                     << "Elapsed time: " << write_elapsed_time(elapsed_time) << endl;

                if(has_selection) cout << "Selection error: " << selection_back_propagation.error << endl;
            }

            results.resize_training_error_history(epoch+1);
            if(has_selection) results.resize_selection_error_history(epoch+1);

            results.final_parameters = optimization_data.parameters;

            results.final_parameters_norm = parameters_norm;

            results.final_training_error = training_back_propagation.error;

            results.final_selection_error = selection_back_propagation.error;

            results.final_gradient_norm = gradient_norm;

            results.elapsed_time = elapsed_time;

            results.epochs_number = epoch;

            break;
        }
        else if((display && epoch == 0) || (display && (epoch+1) % display_period == 0))
        {
            cout << "Epoch " << epoch+1 << ";\n"
                 << "Parameters norm: " << parameters_norm << "\n"
                 << "Training error: " << training_back_propagation.error << "\n"
                 << "Gradient norm: " << gradient_norm << "\n"
                 << loss_index_pointer->write_information()
                 << "Learning rate: " << optimization_data.learning_rate << "\n"
                 << "Elapsed time: " << write_elapsed_time(elapsed_time) << endl;

            if(has_selection) cout << "Selection error: " << selection_back_propagation.error << endl;
        }

        // Update stuff

        old_selection_error = selection_back_propagation.error;

        if(stop_training) break;
    }

    if(choose_best_selection)
    {
        neural_network_pointer->set_parameters(minimal_selection_parameters);
    }

    return results;
}


void GradientDescent::perform_training_void()
{
    perform_training();
}


string GradientDescent::write_optimization_algorithm_type() const
{
    return "GRADIENT_DESCENT";
}


/// Writes as matrix of strings the most representative atributes.

Tensor<string, 2> GradientDescent::to_string_matrix() const
{
    Tensor<string, 2> labels_values(11, 2);

    // Learning rate method

    labels_values(0,0) = "Learning rate method";

    const string learning_rate_method = learning_rate_algorithm.write_learning_rate_method();

    labels_values(0,1) = learning_rate_method;

    // Loss tolerance

    labels_values(1,0) = "Learning rate tolerance";

    labels_values(1,1) = std::to_string(learning_rate_algorithm.get_learning_rate_tolerance());

    // Minimum parameters increment norm

    labels_values(2,0) = "Minimum parameters increment norm";

    labels_values(2,1) = std::to_string(minimum_parameters_increment_norm);

    // Minimum loss decrease

    labels_values(3,0) = "Minimum loss decrease";

    labels_values(3,1) = std::to_string(minimum_loss_decrease);

    // Loss goal

    labels_values(4,0) = "Loss goal";

    labels_values(4,1) = std::to_string(training_loss_goal);

    // Gradient norm goal

    labels_values(5,0) = "Gradient norm goal";

    labels_values(5,1) = std::to_string(gradient_norm_goal);

    // Maximum selection error increases
>>>>>>> f4e1fcf4

    labels_values(6,0) = "Maximum selection error increases";

    labels_values(6,1) = std::to_string(maximum_selection_error_increases);

    // Maximum epochs number

<<<<<<< HEAD
    // Save period
=======
    labels_values(7,0) = "Maximum epochs number";
>>>>>>> f4e1fcf4

    labels_values(7,1) = std::to_string(maximum_epochs_number);

    // Maximum time

    labels_values(8,0) = "Maximum time";

<<<<<<< HEAD
    // Neural network file name
=======
    labels_values(8,1) = std::to_string(maximum_time);
>>>>>>> f4e1fcf4

    // Reserve training error history

    labels_values(9,0) = "Reserve training error history";

<<<<<<< HEAD
    // Display warnings
=======
    if(reserve_training_error_history)
    {
        labels_values(9,1) = "true";
    }
    else
    {
        labels_values(9,1) = "false";
    }
>>>>>>> f4e1fcf4

    // Reserve selection error history

    labels_values(10,0) = "Reserve selection error history";

    if(reserve_selection_error_history)
    {
        labels_values(10,1) = "true";
    }
    else
    {
        labels_values(10,1) = "false";
    }

<<<<<<< HEAD
    return document;
=======
    return labels_values;
>>>>>>> f4e1fcf4
}


/// Serializes the gradient descent object into a XML document of the TinyXML library
/// without keep the DOM tree in memory.
/// See the OpenNN manual for more information about the format of this document.

void GradientDescent::write_XML(tinyxml2::XMLPrinter& file_stream) const
{
    ostringstream buffer;

<<<<<<< HEAD
    // Training rate algorithm
=======
    // Learning rate algorithm

    file_stream.OpenElement("GradientDescent");
>>>>>>> f4e1fcf4

    learning_rate_algorithm.write_XML(file_stream);

    // Return minimum selection error neural network

    file_stream.OpenElement("ReturnMinimumSelectionErrorNN");

    buffer.str("");
    buffer << choose_best_selection;
<<<<<<< HEAD

    file_stream.PushText(buffer.str().c_str());

    file_stream.CloseElement();

    // Apply early stopping

    file_stream.OpenElement("ApplyEarlyStopping");

    buffer.str("");
    buffer << apply_early_stopping;
=======
>>>>>>> f4e1fcf4

    file_stream.PushText(buffer.str().c_str());

    file_stream.CloseElement();

    // Minimum parameters increment norm

    file_stream.OpenElement("MinimumParametersIncrementNorm");

    buffer.str("");
    buffer << minimum_parameters_increment_norm;

    file_stream.PushText(buffer.str().c_str());

    file_stream.CloseElement();

    // Minimum loss decrease

    file_stream.OpenElement("MinimumLossDecrease");

    buffer.str("");
    buffer << minimum_loss_decrease;

    file_stream.PushText(buffer.str().c_str());

    file_stream.CloseElement();

    // Loss goal

    file_stream.OpenElement("LossGoal");

    buffer.str("");
    buffer << training_loss_goal;

    file_stream.PushText(buffer.str().c_str());

    file_stream.CloseElement();

    // Gradient norm goal

    file_stream.OpenElement("GradientNormGoal");

    buffer.str("");
    buffer << gradient_norm_goal;

    file_stream.PushText(buffer.str().c_str());

    file_stream.CloseElement();

    // Maximum selection error increases

    file_stream.OpenElement("MaximumSelectionErrorIncreases");

    buffer.str("");
    buffer << maximum_selection_error_increases;

    file_stream.PushText(buffer.str().c_str());

    file_stream.CloseElement();

    // Maximum epochs number

    file_stream.OpenElement("MaximumEpochsNumber");

    buffer.str("");
    buffer << maximum_epochs_number;

    file_stream.PushText(buffer.str().c_str());

    file_stream.CloseElement();

    // Maximum time

    file_stream.OpenElement("MaximumTime");

    buffer.str("");
    buffer << maximum_time;

    file_stream.PushText(buffer.str().c_str());

    file_stream.CloseElement();

    // Reserve training error history

    file_stream.OpenElement("ReserveTrainingErrorHistory");

    buffer.str("");
    buffer << reserve_training_error_history;

    file_stream.PushText(buffer.str().c_str());

    file_stream.CloseElement();

    // Reserve selection error history

    file_stream.OpenElement("ReserveSelectionErrorHistory");

    buffer.str("");
    buffer << reserve_selection_error_history;

    file_stream.PushText(buffer.str().c_str());

    file_stream.CloseElement();
<<<<<<< HEAD
=======

    // Hardware use

    file_stream.OpenElement("HardwareUse");

    buffer.str("");
    buffer << hardware_use;

    file_stream.PushText(buffer.str().c_str());

    file_stream.CloseElement();

    file_stream.CloseElement();
>>>>>>> f4e1fcf4
}


void GradientDescent::from_XML(const tinyxml2::XMLDocument& document)
{
    const tinyxml2::XMLElement* root_element = document.FirstChildElement("GradientDescent");

    if(!root_element)
    {
        ostringstream buffer;

        buffer << "OpenNN Exception: GradientDescent class.\n"
               << "void from_XML(const tinyxml2::XMLDocument&) method.\n"
               << "Gradient descent element is nullptr.\n";

        throw logic_error(buffer.str());
    }

    // Learning rate algorithm
    {
        const tinyxml2::XMLElement* learning_rate_algorithm_element
                = root_element->FirstChildElement("LearningRateAlgorithm");

        if(learning_rate_algorithm_element)
        {
            tinyxml2::XMLDocument learning_rate_algorithm_document;
            tinyxml2::XMLNode* element_clone;

            element_clone = learning_rate_algorithm_element->DeepClone(&learning_rate_algorithm_document);

            learning_rate_algorithm_document.InsertFirstChild(element_clone);

            learning_rate_algorithm.from_XML(learning_rate_algorithm_document);
        }
    }

    // Return minimum selection error neural network

    const tinyxml2::XMLElement* choose_best_selection_element
            = root_element->FirstChildElement("ReturnMinimumSelectionErrorNN");

    if(choose_best_selection_element)
    {
        string new_choose_best_selection = choose_best_selection_element->GetText();

        try
        {
            set_choose_best_selection(new_choose_best_selection != "0");
        }
        catch(const logic_error& e)
        {
            cerr << e.what() << endl;
        }
    }

    // Minimum parameters increment norm
    {
        const tinyxml2::XMLElement* element = root_element->FirstChildElement("MinimumParametersIncrementNorm");

        if(element)
        {
            const type new_minimum_parameters_increment_norm = static_cast<type>(atof(element->GetText()));

            try
            {
                set_minimum_parameters_increment_norm(new_minimum_parameters_increment_norm);
            }
            catch(const logic_error& e)
            {
                cerr << e.what() << endl;
            }
        }
    }

    // Minimum loss decrease
    {
        const tinyxml2::XMLElement* element = root_element->FirstChildElement("MinimumLossDecrease");

        if(element)
        {
            const type new_minimum_loss_decrease = static_cast<type>(atof(element->GetText()));

            try
            {
                set_minimum_loss_decrease(new_minimum_loss_decrease);
            }
            catch(const logic_error& e)
            {
                cerr << e.what() << endl;
            }
        }
    }

    // Loss goal
    {
        const tinyxml2::XMLElement* element = root_element->FirstChildElement("LossGoal");

        if(element)
        {
            const type new_loss_goal = static_cast<type>(atof(element->GetText()));

            try
            {
                set_loss_goal(new_loss_goal);
            }
            catch(const logic_error& e)
            {
                cerr << e.what() << endl;
            }
        }
    }

<<<<<<< HEAD
    // Minimum parameters increment norm
    {
        const tinyxml2::XMLElement* element = root_element->FirstChildElement("MinimumParametersIncrementNorm");

        if(element)
        {
            const type new_minimum_parameters_increment_norm = static_cast<type>(atof(element->GetText()));

            try
            {
                set_minimum_parameters_increment_norm(new_minimum_parameters_increment_norm);
            }
            catch(const logic_error& e)
            {
                cerr << e.what() << endl;
            }
        }
    }

    // Minimum loss decrease
    {
        const tinyxml2::XMLElement* element = root_element->FirstChildElement("MinimumLossDecrease");

        if(element)
        {
            const type new_minimum_loss_decrease = static_cast<type>(atof(element->GetText()));

            try
            {
                set_minimum_loss_decrease(new_minimum_loss_decrease);
            }
            catch(const logic_error& e)
            {
                cerr << e.what() << endl;
            }
        }
    }

    // Loss goal
    {
        const tinyxml2::XMLElement* element = root_element->FirstChildElement("LossGoal");

        if(element)
        {
            const type new_loss_goal = static_cast<type>(atof(element->GetText()));

            try
            {
                set_loss_goal(new_loss_goal);
=======
    // Gradient norm goal
    {
        const tinyxml2::XMLElement* element = root_element->FirstChildElement("GradientNormGoal");

        if(element)
        {
            const type new_gradient_norm_goal = static_cast<type>(atof(element->GetText()));

            try
            {
                set_gradient_norm_goal(new_gradient_norm_goal);
            }
            catch(const logic_error& e)
            {
                cerr << e.what() << endl;
            }
        }
    }

    // Maximum selection error increases
    {
        const tinyxml2::XMLElement* element = root_element->FirstChildElement("MaximumSelectionErrorIncreases");

        if(element)
        {
            const Index new_maximum_selection_error_increases = static_cast<Index>(atoi(element->GetText()));

            try
            {
                set_maximum_selection_error_increases(new_maximum_selection_error_increases);
            }
            catch(const logic_error& e)
            {
                cerr << e.what() << endl;
            }
        }
    }

    // Maximum epochs number
    {
        const tinyxml2::XMLElement* element = root_element->FirstChildElement("MaximumEpochsNumber");

        if(element)
        {
            const Index new_maximum_epochs_number = static_cast<Index>(atoi(element->GetText()));

            try
            {
                set_maximum_epochs_number(new_maximum_epochs_number);
            }
            catch(const logic_error& e)
            {
                cerr << e.what() << endl;
            }
        }
    }

    // Maximum time
    {
        const tinyxml2::XMLElement* element = root_element->FirstChildElement("MaximumTime");

        if(element)
        {
            const type new_maximum_time = static_cast<type>(atof(element->GetText()));

            try
            {
                set_maximum_time(new_maximum_time);
>>>>>>> f4e1fcf4
            }
            catch(const logic_error& e)
            {
                cerr << e.what() << endl;
            }
        }
    }

<<<<<<< HEAD
    // Gradient norm goal
    {
        const tinyxml2::XMLElement* element = root_element->FirstChildElement("GradientNormGoal");

        if(element)
        {
            const type new_gradient_norm_goal = static_cast<type>(atof(element->GetText()));

            try
            {
                set_gradient_norm_goal(new_gradient_norm_goal);
            }
            catch(const logic_error& e)
            {
                cerr << e.what() << endl;
            }
        }
    }

    // Maximum selection error increases
    {
        const tinyxml2::XMLElement* element = root_element->FirstChildElement("MaximumSelectionErrorIncreases");

        if(element)
        {
            const Index new_maximum_selection_error_increases = static_cast<Index>(atoi(element->GetText()));

            try
            {
                set_maximum_selection_error_increases(new_maximum_selection_error_increases);
            }
            catch(const logic_error& e)
            {
                cerr << e.what() << endl;
            }
        }
    }

    // Maximum epochs number
    {
        const tinyxml2::XMLElement* element = root_element->FirstChildElement("MaximumEpochsNumber");

        if(element)
        {
            const Index new_maximum_epochs_number = static_cast<Index>(atoi(element->GetText()));

            try
            {
                set_maximum_epochs_number(new_maximum_epochs_number);
            }
            catch(const logic_error& e)
            {
                cerr << e.what() << endl;
            }
        }
    }

    // Maximum time
    {
        const tinyxml2::XMLElement* element = root_element->FirstChildElement("MaximumTime");

        if(element)
        {
            const type new_maximum_time = static_cast<type>(atof(element->GetText()));

            try
            {
                set_maximum_time(new_maximum_time);
            }
            catch(const logic_error& e)
            {
                cerr << e.what() << endl;
            }
        }
    }

=======
>>>>>>> f4e1fcf4
    // Reserve training error history
    {
        const tinyxml2::XMLElement* element = root_element->FirstChildElement("ReserveTrainingErrorHistory");

        if(element)
        {
            const string new_reserve_training_error_history = element->GetText();

            try
            {
                set_reserve_training_error_history(new_reserve_training_error_history != "0");
            }
            catch(const logic_error& e)
            {
                cerr << e.what() << endl;
            }
        }
    }

    // Reserve selection error history
    {
        const tinyxml2::XMLElement* element = root_element->FirstChildElement("ReserveSelectionErrorHistory");

        if(element)
        {
            const string new_reserve_selection_error_history = element->GetText();

            try
            {
                set_reserve_selection_error_history(new_reserve_selection_error_history != "0");
            }
            catch(const logic_error& e)
            {
                cerr << e.what() << endl;
            }
        }
    }
<<<<<<< HEAD
=======

    // Hardware use
    {
        const tinyxml2::XMLElement* element = root_element->FirstChildElement("HardwareUse");

        if(element)
        {
            const string new_hardware_use = element->GetText();

            try
            {
                set_hardware_use(new_hardware_use);
            }
            catch(const logic_error& e)
            {
                cerr << e.what() << endl;
            }
        }
    }
>>>>>>> f4e1fcf4
}

}


// OpenNN: Open Neural Networks Library.
// Copyright(C) 2005-2020 Artificial Intelligence Techniques, SL.
//
// This library is free software; you can redistribute it and/or
// modify it under the terms of the GNU Lesser General Public
// License as published by the Free Software Foundation; either
// version 2.1 of the License, or any later version.
//
// This library is distributed in the hope that it will be useful,
// but WITHOUT ANY WARRANTY; without even the implied warranty of
// MERCHANTABILITY or FITNESS FOR A PARTICULAR PURPOSE.  See the GNU
// Lesser General Public License for more details.

// You should have received a copy of the GNU Lesser General Public
// License along with this library; if not, write to the Free Software
// Foundation, Inc., 51 Franklin St, Fifth Floor, Boston, MA  02110-1301  USA
<|MERGE_RESOLUTION|>--- conflicted
+++ resolved
@@ -29,7 +29,6 @@
 
 GradientDescent::GradientDescent(LossIndex* new_loss_index_pointer)
     : OptimizationAlgorithm(new_loss_index_pointer)
-<<<<<<< HEAD
 {
     learning_rate_algorithm.set_loss_index_pointer(new_loss_index_pointer);
 
@@ -37,27 +36,6 @@
 }
 
 
-
-
-/// XML constructor.
-/// It creates a gradient descent optimization algorithm not associated to any loss index object.
-/// It also loads the class members from a XML document.
-/// @param document TinyXML document with the members of a gradient descent object.
-
-GradientDescent::GradientDescent(const tinyxml2::XMLDocument& document) : OptimizationAlgorithm(document)
-{
-    set_default();
-
-    from_XML(document);
-=======
-{
-    learning_rate_algorithm.set_loss_index_pointer(new_loss_index_pointer);
-
-    set_default();
->>>>>>> f4e1fcf4
-}
-
-
 /// Destructor.
 
 GradientDescent::~GradientDescent()
@@ -78,61 +56,6 @@
 LearningRateAlgorithm* GradientDescent::get_learning_rate_algorithm_pointer()
 {
     return &learning_rate_algorithm;
-<<<<<<< HEAD
-}
-
-
-/// Returns the minimum value for the norm of the parameters vector at wich a warning message is
-/// written to the screen.
-
-const type& GradientDescent::get_warning_parameters_norm() const
-{
-    return warning_parameters_norm;
-}
-
-
-/// Returns the minimum value for the norm of the gradient vector at wich a warning message is written
-/// to the screen.
-
-const type& GradientDescent::get_warning_gradient_norm() const
-{
-    return warning_gradient_norm;
-}
-
-
-/// Returns the training rate value at wich a warning message is written to the screen during line
-/// minimization.
-
-const type& GradientDescent::get_warning_learning_rate() const
-{
-    return warning_learning_rate;
-}
-
-
-/// Returns the value for the norm of the parameters vector at wich an error message is
-/// written to the screen and the program exits.
-
-const type& GradientDescent::get_error_parameters_norm() const
-{
-    return error_parameters_norm;
-}
-
-
-/// Returns the value for the norm of the gradient vector at wich an error message is written
-/// to the screen and the program exits.
-
-const type& GradientDescent::get_error_gradient_norm() const
-{
-    return error_gradient_norm;
-}
-
-
-/// Returns the training rate value at wich the line minimization algorithm is assumed to fail when
-/// bracketing a minimum.
-
-const type& GradientDescent::get_error_learning_rate() const
-{
-    return error_learning_rate;
 }
 
 
@@ -157,32 +80,6 @@
 
 const type& GradientDescent::get_loss_goal() const
 {
-=======
-}
-
-
-/// Returns the minimum norm of the parameter increment vector used as a stopping criteria when training.
-
-const type& GradientDescent::get_minimum_parameters_increment_norm() const
-{
-    return minimum_parameters_increment_norm;
-}
-
-
-/// Returns the minimum loss improvement during training.
-
-const type& GradientDescent::get_minimum_loss_decrease() const
-{
-    return minimum_loss_decrease;
-}
-
-
-/// Returns the goal value for the loss.
-/// This is used as a stopping criterion when training a neural network.
-
-const type& GradientDescent::get_loss_goal() const
-{
->>>>>>> f4e1fcf4
     return training_loss_goal;
 }
 
@@ -223,21 +120,8 @@
 /// Returns true if the final model will be the neural network with the minimum selection error, false otherwise.
 
 const bool& GradientDescent::get_choose_best_selection() const
-<<<<<<< HEAD
 {
     return choose_best_selection;
-}
-
-
-/// Returns true if the selection error decrease stopping criteria has to be taken in account, false otherwise.
-
-const bool& GradientDescent::get_apply_early_stopping() const
-{
-    return apply_early_stopping;
-=======
-{
-    return choose_best_selection;
->>>>>>> f4e1fcf4
 }
 
 
@@ -271,42 +155,6 @@
 
 void GradientDescent::set_default()
 {
-<<<<<<< HEAD
-
-    // TRAINING PARAMETERS
-
-    warning_parameters_norm = 1.0e6;
-    warning_gradient_norm = 1.0e6;
-    warning_learning_rate = 1.0e6;
-
-    error_parameters_norm = 1.0e9;
-    error_gradient_norm = 1.0e9;
-    error_learning_rate = 1.0e9;
-
-    // Stopping criteria
-
-    minimum_parameters_increment_norm = 0;
-
-    minimum_loss_decrease = 0;
-
-    training_loss_goal = 0;
-    gradient_norm_goal = 0;
-    maximum_selection_error_increases = 1000000;
-
-    maximum_epochs_number = 1000;
-    maximum_time = 1000.0;
-
-    choose_best_selection = false;
-    apply_early_stopping = true;
-
-    // TRAINING HISTORY
-
-    reserve_training_error_history = true;
-    reserve_selection_error_history = false;
-
-    // UTILITIES
-
-=======
     // Stopping criteria
 
     minimum_parameters_increment_norm = static_cast<type>(1.0e-3);;
@@ -329,7 +177,6 @@
 
     // UTILITIES
 
->>>>>>> f4e1fcf4
     display = true;
     display_period = 5;
 }
@@ -345,11 +192,7 @@
 /// <li> Selection loss.
 /// <li> Training direction.
 /// <li> Training direction norm.
-<<<<<<< HEAD
-/// <li> Training rate.
-=======
 /// <li> Learning rate.
->>>>>>> f4e1fcf4
 /// </ul>
 /// @param new_reserve_all_training_history True if the training history of all variables is to be reserved,
 /// false otherwise.
@@ -357,191 +200,14 @@
 void GradientDescent::set_reserve_all_training_history(const bool& new_reserve_all_training_history)
 {
     reserve_training_error_history = new_reserve_all_training_history;
-<<<<<<< HEAD
 
     reserve_selection_error_history = new_reserve_all_training_history;
 }
 
 
-/// Sets a new value for the parameters vector norm at which a warning message is written to the
-/// screen.
-/// @param new_warning_parameters_norm Warning norm of parameters vector value.
-
-void GradientDescent::set_warning_parameters_norm(const type& new_warning_parameters_norm)
-{
-
-
-#ifdef __OPENNN_DEBUG__
-
-    if(new_warning_parameters_norm < static_cast<type>(0.0))
-    {
-        ostringstream buffer;
-
-        buffer << "OpenNN Exception: GradientDescent class.\n"
-               << "void set_warning_parameters_norm(const type&) method.\n"
-               << "Warning parameters norm must be equal or greater than 0.\n";
-
-        throw logic_error(buffer.str());
-    }
-
-#endif
-
-    // Set warning parameters norm
-
-    warning_parameters_norm = new_warning_parameters_norm;
-}
-
-
-/// Sets a new value for the gradient vector norm at which
-/// a warning message is written to the screen.
-/// @param new_warning_gradient_norm Warning norm of gradient vector value.
-
-void GradientDescent::set_warning_gradient_norm(const type& new_warning_gradient_norm)
-{
-
-
-#ifdef __OPENNN_DEBUG__
-
-    if(new_warning_gradient_norm < static_cast<type>(0.0))
-    {
-        ostringstream buffer;
-
-        buffer << "OpenNN Exception: GradientDescent class.\n"
-               << "void set_warning_gradient_norm(const type&) method.\n"
-               << "Warning gradient norm must be equal or greater than 0.\n";
-
-        throw logic_error(buffer.str());
-    }
-
-#endif
-
-    // Set warning gradient norm
-
-    warning_gradient_norm = new_warning_gradient_norm;
-}
-
-
-/// Sets a new training rate value at wich a warning message is written to the screen during line
-/// minimization.
-/// @param new_warning_learning_rate Warning training rate value.
-
-void GradientDescent::set_warning_learning_rate(const type& new_warning_learning_rate)
-{
-
-
-#ifdef __OPENNN_DEBUG__
-
-    if(new_warning_learning_rate < static_cast<type>(0.0))
-    {
-        ostringstream buffer;
-
-        buffer << "OpenNN Exception: GradientDescent class.\n"
-               << "void set_warning_learning_rate(const type&) method.\n"
-               << "Warning training rate must be equal or greater than 0.\n";
-
-        throw logic_error(buffer.str());
-    }
-
-#endif
-
-    warning_learning_rate = new_warning_learning_rate;
-}
-
-
-/// Sets a new value for the parameters vector norm at which an error message is written to the
-/// screen and the program exits.
-/// @param new_error_parameters_norm Error norm of parameters vector value.
-
-void GradientDescent::set_error_parameters_norm(const type& new_error_parameters_norm)
-{
-
-
-#ifdef __OPENNN_DEBUG__
-
-    if(new_error_parameters_norm < static_cast<type>(0.0))
-    {
-        ostringstream buffer;
-
-        buffer << "OpenNN Exception: GradientDescent class.\n"
-               << "void set_error_parameters_norm(const type&) method.\n"
-               << "Error parameters norm must be equal or greater than 0.\n";
-
-        throw logic_error(buffer.str());
-    }
-
-#endif
-
-    // Set error parameters norm
-
-    error_parameters_norm = new_error_parameters_norm;
-}
-
-
-/// Sets a new value for the gradient vector norm at which an error message is written to the screen
-/// and the program exits.
-/// @param new_error_gradient_norm Error norm of gradient vector value.
-
-void GradientDescent::set_error_gradient_norm(const type& new_error_gradient_norm)
-{
-
-
-#ifdef __OPENNN_DEBUG__
-
-    if(new_error_gradient_norm < static_cast<type>(0.0))
-    {
-        ostringstream buffer;
-
-        buffer << "OpenNN Exception: GradientDescent class.\n"
-               << "void set_error_gradient_norm(const type&) method.\n"
-               << "Error gradient norm must be equal or greater than 0.\n";
-
-        throw logic_error(buffer.str());
-    }
-
-#endif
-
-    // Set error gradient norm
-
-    error_gradient_norm = new_error_gradient_norm;
-}
-
-
-/// Sets a new training rate value at wich a the line minimization algorithm is assumed to fail when
-/// bracketing a minimum.
-/// @param new_error_learning_rate Error training rate value.
-
-void GradientDescent::set_error_learning_rate(const type& new_error_learning_rate)
-{
-
-
-#ifdef __OPENNN_DEBUG__
-
-    if(new_error_learning_rate < static_cast<type>(0.0))
-    {
-        ostringstream buffer;
-
-        buffer << "OpenNN Exception: GradientDescent class.\n"
-               << "void set_error_learning_rate(const type&) method.\n"
-               << "Error training rate must be equal or greater than 0.\n";
-
-        throw logic_error(buffer.str());
-    }
-
-#endif
-
-    // Set error training rate
-
-    error_learning_rate = new_error_learning_rate;
-=======
-
-    reserve_selection_error_history = new_reserve_all_training_history;
-}
-
-
 void GradientDescent::set_hardware_use(const string & new_hardware_use)
 {
     hardware_use = new_hardware_use;
->>>>>>> f4e1fcf4
 }
 
 
@@ -549,7 +215,6 @@
 /// @param new_maximum_epochs number New maximum epochs number.
 
 void GradientDescent::set_maximum_epochs_number(const Index& new_maximum_epochs_number)
-<<<<<<< HEAD
 {
 
 
@@ -596,7 +261,7 @@
 
 #endif
 
-    // Set error training rate
+    // Set error learning rate
 
     minimum_parameters_increment_norm = new_minimum_parameters_increment_norm;
 }
@@ -606,13 +271,10 @@
 /// @param new_minimum_loss_decrease Minimum improvement in the loss between two iterations.
 
 void GradientDescent::set_minimum_loss_decrease(const type& new_minimum_loss_decrease)
-=======
->>>>>>> f4e1fcf4
 {
 
 
 #ifdef __OPENNN_DEBUG__
-<<<<<<< HEAD
 
     if(new_minimum_loss_decrease < static_cast<type>(0.0))
     {
@@ -685,758 +347,6 @@
 /// Sets a new maximum training time.
 /// @param new_maximum_time Maximum training time.
 
-void GradientDescent::set_maximum_time(const type& new_maximum_time)
-{
-
-
-#ifdef __OPENNN_DEBUG__
-
-    if(new_maximum_time < static_cast<type>(0.0))
-    {
-        ostringstream buffer;
-
-        buffer << "OpenNN Exception: GradientDescent class.\n"
-               << "void set_maximum_time(const type&) method.\n"
-               << "Maximum time must be equal or greater than 0.\n";
-
-        throw logic_error(buffer.str());
-    }
-
-#endif
-
-    // Set maximum time
-
-    maximum_time = new_maximum_time;
-}
-
-
-/// Makes the minimum selection error neural network of all the iterations to be returned or not.
-/// @param new_choose_best_selection True if the final model will be the neural network
-///  with the minimum selection error, false otherwise.
-
-void GradientDescent::set_choose_best_selection(const bool& new_choose_best_selection)
-{
-    choose_best_selection = new_choose_best_selection;
-}
-
-
-/// Makes the selection error decrease stopping criteria has to be taken in account or not.
-/// @param new_apply_early_stopping True if the selection error decrease stopping criteria has to be taken in account,
-/// false otherwise.
-
-void GradientDescent::set_apply_early_stopping(const bool& new_apply_early_stopping)
-{
-    apply_early_stopping = new_apply_early_stopping;
-}
-
-
-/// Makes the error history vector to be reseved or not in memory.
-/// @param new_reserve_training_error_history True if the loss history vector is to be reserved, false otherwise.
-
-void GradientDescent::set_reserve_training_error_history(const bool& new_reserve_training_error_history)
-{
-    reserve_training_error_history = new_reserve_training_error_history;
-}
-
-
-/// Makes the selection error history to be reserved or not in memory.
-/// This is a vector.
-/// @param new_reserve_selection_error_history True if the selection error history is to be reserved, false otherwise.
-
-void GradientDescent::set_reserve_selection_error_history(const bool& new_reserve_selection_error_history)
-{
-    reserve_selection_error_history = new_reserve_selection_error_history;
-}
-
-
-/// Sets a new number of iterations between the training showing progress.
-/// @param new_display_period
-/// Number of iterations between the training showing progress.
-
-void GradientDescent::set_display_period(const Index& new_display_period)
-{
-
-
-#ifdef __OPENNN_DEBUG__
-
-    if(new_display_period <= 0)
-    {
-        ostringstream buffer;
-
-        buffer << "OpenNN Exception: GradientDescent class.\n"
-               << "void set_display_period(const type&) method.\n"
-               << "First training rate must be greater than 0.\n";
-
-        throw logic_error(buffer.str());
-    }
-
-#endif
-
-    display_period = new_display_period;
-}
-
-
-/// Returns the gradient descent training direction,
-/// which is the negative of the normalized gradient.
-/// @param gradient Performance function gradient.
-
-Tensor<type, 1> GradientDescent::calculate_training_direction(const Tensor<type, 1>& gradient) const
-{
-#ifdef __OPENNN_DEBUG__
-
-    ostringstream buffer;
-
-    if(!loss_index_pointer)
-    {
-        buffer << "OpenNN Exception: GradientDescent class.\n"
-               << "Tensor<type, 1> calculate_training_direction(const Tensor<type, 1>&) const method.\n"
-               << "Loss index pointer is nullptr.\n";
-
-        throw logic_error(buffer.str());
-    }
-
-    const NeuralNetwork* neural_network_pointer = loss_index_pointer->get_neural_network_pointer();
-
-    const Index parameters_number = neural_network_pointer->get_parameters_number();
-
-    const Index gradient_size = gradient.size();
-
-    if(gradient_size != parameters_number)
-    {
-        buffer << "OpenNN Exception: GradientDescent class.\n"
-               << "Tensor<type, 1> calculate_training_direction(const Tensor<type, 1>&) const method.\n"
-               << "Size of gradient(" << gradient_size
-               << ") is not equal to number of parameters(" << parameters_number << ").\n";
-=======
-
-    if(new_maximum_epochs_number < static_cast<type>(0.0))
-    {
-        ostringstream buffer;
-
-        buffer << "OpenNN Exception: GradientDescent class.\n"
-               << "void set_maximum_epochs_number(const type&) method.\n"
-               << "Maximum epochs number must be equal or greater than 0.\n";
->>>>>>> f4e1fcf4
-
-        throw logic_error(buffer.str());
-    }
-
-#endif
-
-<<<<<<< HEAD
-    const type gradient_norm = l2_norm(gradient);
-
-    return (static_cast<type>(-1.0)/gradient_norm)*gradient;
-}
-
-
-/// Trains a neural network with an associated loss index,
-/// according to the gradient descent method.
-/// Training occurs according to the training parameters and stopping criteria.
-/// It returns a results structure with the history and the final values of the reserved variables.
-
-OptimizationAlgorithm::Results GradientDescent::perform_training()
-{
-    Results results;
-
-#ifdef __OPENNN_DEBUG__
-
-    check();
-
-#endif
-
-    // Start training
-
-    if(display) cout << "Training with gradient descent...\n";
-
-    // Data set
-
-    DataSet* data_set_pointer = loss_index_pointer->get_data_set_pointer();
-
-    const Index training_instances_number = data_set_pointer->get_training_instances_number();
-    const Index selection_instances_number = data_set_pointer->get_selection_instances_number();
-
-    Tensor<Index, 1> training_instances_indices = data_set_pointer->get_training_instances_indices();
-    Tensor<Index, 1> selection_instances_indices = data_set_pointer->get_selection_instances_indices();
-    const Tensor<Index, 1> inputs_indices = data_set_pointer->get_input_variables_indices();
-    const Tensor<Index, 1> target_indices = data_set_pointer->get_target_variables_indices();
-
-    const bool has_selection = data_set_pointer->has_selection();
-
-    DataSet::Batch training_batch(training_instances_number, data_set_pointer);
-    DataSet::Batch selection_batch(selection_instances_number, data_set_pointer);
-
-    training_batch.fill(training_instances_indices, inputs_indices, target_indices);
-    selection_batch.fill(selection_instances_indices, inputs_indices, target_indices);
-
-    // Neural network
-
-    NeuralNetwork* neural_network_pointer = loss_index_pointer->get_neural_network_pointer();
-
-    const Index parameters_number = neural_network_pointer->get_parameters_number();
-
-    Tensor<type, 1> parameters = neural_network_pointer->get_parameters();
-    type parameters_norm = 0;
-
-    NeuralNetwork::ForwardPropagation training_forward_propagation(training_instances_number, neural_network_pointer);
-    NeuralNetwork::ForwardPropagation selection_forward_propagation(selection_instances_number, neural_network_pointer);
-
-    // Loss index
-
-    type selection_error = 0;
-    type old_selection_error = 0;
-
-    type training_error = 0;
-    type old_training_loss = 0;
-    type training_loss_decrease = -numeric_limits<type>::max();
-
-    type gradient_norm = 0;
-
-    LossIndex::BackPropagation training_back_propagation(training_instances_number, loss_index_pointer);
-    LossIndex::BackPropagation selection_back_propagation(selection_instances_number, loss_index_pointer);
-
-    // Learning rate
-
-    type learning_rate = 0;
-    type old_learning_rate = 0;
-
-    bool stop_training = false;
-
-    // Optimization algorithm
-
-    OptimizationData optimization_data(this);
-
-    Index selection_error_increases = 0;
-
-    Tensor<type, 1> parameters_increment(parameters_number);
-    type parameters_increment_norm = 0;
-
-    Tensor<type, 1> training_direction(parameters_number);
-
-    Tensor<type, 0> training_slope;
-
-    type minimum_selection_error = numeric_limits<type>::max();
-    Tensor<type, 1> minimal_selection_parameters = parameters;
-
-    results.resize_training_history(maximum_epochs_number+1);
-
-    // Main loop
-
-    time_t beginning_time, current_time;
-    time(&beginning_time);
-    type elapsed_time = 0;
-
-    for(Index epoch = 0; epoch <= maximum_epochs_number; epoch++)
-    {
-        optimization_data.epoch = epoch;
-
-        // Neural network
-=======
-    // Set maximum_epochs number
-
-    maximum_epochs_number = new_maximum_epochs_number;
-}
-
-
-/// Sets a new value for the minimum parameters increment norm stopping criterion.
-/// @param new_minimum_parameters_increment_norm Value of norm of parameters increment norm used to stop training.
-
-void GradientDescent::set_minimum_parameters_increment_norm(const type& new_minimum_parameters_increment_norm)
-{
-
-
-#ifdef __OPENNN_DEBUG__
-
-    if(new_minimum_parameters_increment_norm < static_cast<type>(0.0))
-    {
-        ostringstream buffer;
-
-        buffer << "OpenNN Exception: GradientDescent class.\n"
-               << "void new_minimum_parameters_increment_norm(const type&) method.\n"
-               << "Minimum parameters increment norm must be equal or greater than 0.\n";
-
-        throw logic_error(buffer.str());
-    }
-
-#endif
-
-    // Set error learning rate
-
-    minimum_parameters_increment_norm = new_minimum_parameters_increment_norm;
-}
->>>>>>> f4e1fcf4
-
-        parameters_norm = l2_norm(optimization_data.parameters);
-
-<<<<<<< HEAD
-        if(display && parameters_norm >= warning_parameters_norm)
-            cout << "OpenNN Warning: Parameters norm is " << parameters_norm << ".\n";
-
-        neural_network_pointer->forward_propagate(training_batch, training_forward_propagation);
-
-        // Loss index
-
-        loss_index_pointer->calculate_error(training_batch, training_forward_propagation, training_back_propagation);
-        training_error = training_back_propagation.loss;
-
-        if(has_selection)
-        {
-            neural_network_pointer->forward_propagate(selection_batch, selection_forward_propagation);
-
-            loss_index_pointer->calculate_error(selection_batch, selection_forward_propagation, selection_back_propagation);
-
-            selection_error = selection_back_propagation.loss;
-
-            if(epoch == 0)
-            {
-                minimum_selection_error = selection_error;
-            }
-            else if(selection_error > old_selection_error)
-            {
-                selection_error_increases++;
-            }
-            else if(selection_error <= minimum_selection_error)
-            {
-                minimum_selection_error = selection_error;
-                minimal_selection_parameters = parameters;
-            }
-        }
-
-        loss_index_pointer->back_propagate(training_batch, training_forward_propagation, training_back_propagation);
-
-        if(epoch != 0) training_loss_decrease = training_back_propagation.loss - old_training_loss;
-
-        gradient_norm = l2_norm(training_back_propagation.gradient);
-
-        if(gradient_norm < numeric_limits<type>::min()) throw logic_error("Gradient is zero");
-
-        if(display && gradient_norm >= warning_gradient_norm)
-            cout << "OpenNN Warning: Gradient norm is " << gradient_norm << ".\n";
-
-        // Optimization algorithm
-
-        update_epoch(training_batch, training_forward_propagation, training_back_propagation, optimization_data);
-
-        // Elapsed time
-=======
-/// Sets a new minimum loss improvement during training.
-/// @param new_minimum_loss_decrease Minimum improvement in the loss between two iterations.
-
-void GradientDescent::set_minimum_loss_decrease(const type& new_minimum_loss_decrease)
-{
-
-
-#ifdef __OPENNN_DEBUG__
-
-    if(new_minimum_loss_decrease < static_cast<type>(0.0))
-    {
-        ostringstream buffer;
-
-        buffer << "OpenNN Exception: GradientDescent class.\n"
-               << "void set_minimum_loss_decrease(const type&) method.\n"
-               << "Minimum loss improvement must be equal or greater than 0.\n";
-
-        throw logic_error(buffer.str());
-    }
-
-#endif
-
-    // Set minimum loss improvement
-
-    minimum_loss_decrease = new_minimum_loss_decrease;
-}
->>>>>>> f4e1fcf4
-
-        time(&current_time);
-        elapsed_time = static_cast<type>(difftime(current_time, beginning_time));
-
-<<<<<<< HEAD
-        // Training history loss index
-
-        if(reserve_training_error_history) results.training_error_history(epoch) = training_error;
-
-        if(reserve_selection_error_history) results.selection_error_history(epoch) = selection_error;
-
-        // Stopping Criteria
-
-        if(optimization_data.parameters_increment_norm <= minimum_parameters_increment_norm)
-        {
-            if(display)
-            {
-                cout << "Epoch " << epoch << ": Minimum parameters increment norm reached.\n";
-                cout << "Parameters increment norm: " << parameters_increment_norm << endl;
-            }
-
-            stop_training = true;
-
-            results.stopping_condition = MinimumParametersIncrementNorm;
-        }
-
-        else if(epoch != 0 && abs(training_loss_decrease) <= minimum_loss_decrease)
-        {
-            if(display)
-            {
-                cout << "Epoch " << epoch << ": Minimum loss decrease (" << minimum_loss_decrease << ") reached.\n"
-                     << "Loss decrease: " << training_loss_decrease << endl;
-            }
-
-            stop_training = true;
-
-            results.stopping_condition = MinimumLossDecrease;
-        }
-
-        else if(training_back_propagation.loss <= training_loss_goal)
-        {
-            if(display)
-            {
-                cout << "Epoch " << epoch << ": Loss goal reached.\n";
-            }
-
-            stop_training = true;
-
-            results.stopping_condition = LossGoal;
-        }
-
-        else if(selection_error_increases >= maximum_selection_error_increases && apply_early_stopping)
-        {
-            if(display)
-            {
-                cout << "Epoch " << epoch << ": Maximum selection error increases reached.\n"
-                     << "Selection error increases: " << selection_error_increases << endl;
-            }
-
-            stop_training = true;
-
-            results.stopping_condition = MaximumSelectionErrorIncreases;
-        }
-
-        else if(gradient_norm <= gradient_norm_goal)
-        {
-            if(display)
-            {
-                cout << "Epoch " << epoch << ": Gradient norm goal reached.\n";
-            }
-
-            stop_training = true;
-
-            results.stopping_condition = GradientNormGoal;
-        }
-
-        else if(epoch == maximum_epochs_number)
-        {
-            if(display)
-            {
-                cout << "Epoch " << epoch << ": Maximum number of epochs reached.\n";
-            }
-
-            stop_training = true;
-
-            results.stopping_condition = MaximumEpochsNumber;
-        }
-
-        else if(elapsed_time >= maximum_time)
-        {
-            if(display)
-            {
-                cout << "Epoch " << epoch << ": Maximum training time reached.\n";
-            }
-
-            stop_training = true;
-
-            results.stopping_condition = MaximumTime;
-        }
-
-        if(epoch != 0 && epoch % save_period == 0)
-        {
-            neural_network_pointer->save(neural_network_file_name);
-        }
-
-        if(stop_training)
-        {
-            if(display)
-            {
-                cout << "Parameters norm: " << parameters_norm << "\n"
-                     << "Training error: " << training_error << "\n"
-                     << "Gradient norm: " << gradient_norm << "\n"
-                     << loss_index_pointer->write_information()
-                     << "Training rate: " << optimization_data.learning_rate << "\n"
-                     << "Elapsed time: " << write_elapsed_time(elapsed_time) << endl;
-
-                if(has_selection) cout << "Selection error: " << selection_error << endl;
-            }
-
-            results.resize_error_history(1+epoch);
-
-            results.final_parameters = parameters;
-
-            results.final_parameters_norm = parameters_norm;
-
-            results.final_training_error = training_error;
-
-            results.final_selection_error = selection_error;
-
-            results.final_gradient_norm = gradient_norm;
-
-            results.elapsed_time = elapsed_time;
-
-            results.epochs_number = epoch;
-
-            break;
-        }
-        else if(display && epoch % display_period == 0)
-        {
-            cout << "Epoch " << epoch << ";\n"
-                 << "Parameters norm: " << parameters_norm << "\n"
-                 << "Training error: " << training_error << "\n"
-                 << "Gradient norm: " << gradient_norm << "\n"
-                 << loss_index_pointer->write_information()
-                 << "Training rate: " << optimization_data.learning_rate << "\n"
-                 << "Elapsed time: " << write_elapsed_time(elapsed_time) << endl;
-
-            if(has_selection) cout << "Selection error: " << selection_error << endl;
-        }
-
-        // Set new parameters
-
-        optimization_data.parameters += optimization_data.parameters_increment;
-
-        neural_network_pointer->set_parameters(optimization_data.parameters);
-
-        // Update stuff
-
-        old_training_loss = training_back_propagation.loss;
-        old_selection_error = selection_error;
-
-        old_learning_rate = learning_rate;
-
-        if(stop_training) break;
-    }
-
-    if(choose_best_selection)
-    {
-        parameters = minimal_selection_parameters;
-        parameters_norm = l2_norm(parameters);
-
-        neural_network_pointer->set_parameters(parameters);
-
-        selection_error = minimum_selection_error;
-    }
-
-    results.final_parameters = parameters;
-    results.final_parameters_norm = parameters_norm;
-
-    results.final_training_error = training_error;
-    results.final_selection_error = selection_error;
-
-    results.final_gradient_norm = gradient_norm;
-
-    results.elapsed_time = elapsed_time;
-
-    return results;
-}
-
-
-void GradientDescent::perform_training_void()
-{
-    perform_training();
-}
-
-
-string GradientDescent::write_optimization_algorithm_type() const
-{
-    return "GRADIENT_DESCENT";
-=======
-/// Sets a new goal value for the loss.
-/// This is used as a stopping criterion when training a neural network.
-/// @param new_loss_goal Goal value for the loss.
-
-void GradientDescent::set_loss_goal(const type& new_loss_goal)
-{
-    training_loss_goal = new_loss_goal;
-}
-
-
-/// Sets a new the goal value for the norm of the error function gradient.
-/// This is used as a stopping criterion when training a neural network.
-/// @param new_gradient_norm_goal Goal value for the norm of the error function gradient.
-
-void GradientDescent::set_gradient_norm_goal(const type& new_gradient_norm_goal)
-{
-
-
-#ifdef __OPENNN_DEBUG__
-
-    if(new_gradient_norm_goal < static_cast<type>(0.0))
-    {
-        ostringstream buffer;
-
-        buffer << "OpenNN Exception: GradientDescent class.\n"
-               << "void set_gradient_norm_goal(const type&) method.\n"
-               << "Gradient norm goal must be equal or greater than 0.\n";
-
-        throw logic_error(buffer.str());
-    }
-
-#endif
-
-    // Set gradient norm goal
-
-    gradient_norm_goal = new_gradient_norm_goal;
-}
-
-
-/// Sets a new maximum number of selection error increases.
-/// @param new_maximum_selection_error_increases Maximum number of iterations in which the selection evalutation
-/// increases.
-
-void GradientDescent::set_maximum_selection_error_increases(const Index& new_maximum_selection_error_increases)
-{
-    maximum_selection_error_increases = new_maximum_selection_error_increases;
->>>>>>> f4e1fcf4
-}
-
-
-/// Sets a new maximum training time.
-/// @param new_maximum_time Maximum training time.
-
-<<<<<<< HEAD
-Tensor<string, 2> GradientDescent::to_string_matrix() const
-{
-    /*
-        ostringstream buffer;
-
-        Tensor<string, 1> labels;
-        Tensor<string, 1> values;
-
-       // Training rate method
-
-       labels.push_back("Training rate method");
-
-       const string learning_rate_method = learning_rate_algorithm.write_learning_rate_method();
-
-       values.push_back(learning_rate_method);
-
-       // Loss tolerance
-
-       labels.push_back("Loss tolerance");
-
-       buffer.str("");
-       buffer << learning_rate_algorithm.get_loss_tolerance();
-
-       values.push_back(buffer.str());
-
-       // Minimum parameters increment norm
-
-       labels.push_back("Minimum parameters increment norm");
-
-       buffer.str("");
-       buffer << minimum_parameters_increment_norm;
-
-       values.push_back(buffer.str());
-
-       // Minimum loss decrease
-
-       labels.push_back("Minimum loss decrease");
-
-       buffer.str("");
-       buffer << minimum_loss_decrease;
-
-       values.push_back(buffer.str());
-
-       // Loss goal
-
-       labels.push_back("Loss goal");
-
-       buffer.str("");
-       buffer << training_loss_goal;
-
-       values.push_back(buffer.str());
-
-       // Gradient norm goal
-
-       labels.push_back("Gradient norm goal");
-
-       buffer.str("");
-       buffer << gradient_norm_goal;
-
-       values.push_back(buffer.str());
-
-       // Maximum selection error increases
-
-       labels.push_back("Maximum selection error increases");
-
-       buffer.str("");
-       buffer << maximum_selection_error_increases;
-
-       values.push_back(buffer.str());
-
-       // Maximum iterations number
-
-       labels.push_back("Maximum epochs number");
-
-       buffer.str("");
-       buffer << maximum_epochs_number;
-
-       values.push_back(buffer.str());
-
-       // Maximum time
-
-       labels.push_back("Maximum time");
-
-       buffer.str("");
-       buffer << maximum_time;
-
-       values.push_back(buffer.str());
-
-
-       // Reserve training error history
-
-       labels.push_back("Reserve training error history");
-
-       buffer.str("");
-
-       if(reserve_training_error_history)
-       {
-           buffer << "true";
-       }
-       else
-       {
-           buffer << "false";
-       }
-
-       values.push_back(buffer.str());
-
-       // Reserve selection error history
-
-       labels.push_back("Reserve selection error history");
-
-       buffer.str("");
-
-       if(reserve_selection_error_history)
-       {
-           buffer << "true";
-       }
-       else
-       {
-           buffer << "false";
-       }
-
-       values.push_back(buffer.str());
-
-
-       const Index rows_number = labels.size();
-       const Index columns_number = 2;
-
-       Tensor<string, 2> string_matrix(rows_number, columns_number);
-
-       string_matrix.set_column(0, labels, "name");
-       string_matrix.set_column(1, values, "value");
-
-        return string_matrix;
-    */
-    return Tensor<string, 2>();
-}
-=======
 void GradientDescent::set_maximum_time(const type& new_maximum_time)
 {
 
@@ -1632,42 +542,9 @@
 #endif
 
     // Start training
->>>>>>> f4e1fcf4
 
     if(display) cout << "Training with gradient descent...\n";
 
-<<<<<<< HEAD
-/// Serializes the training parameters, the stopping criteria and other user stuff
-/// concerning the gradient descent object.
-
-tinyxml2::XMLDocument* GradientDescent::to_XML() const
-{
-    ostringstream buffer;
-
-    tinyxml2::XMLDocument* document = new tinyxml2::XMLDocument;
-
-    // Optimization algorithm
-
-    tinyxml2::XMLElement* root_element = document->NewElement("GradientDescent");
-
-    document->InsertFirstChild(root_element);
-
-    tinyxml2::XMLElement* element = nullptr;
-    tinyxml2::XMLText* text = nullptr;
-
-    // Training rate algorithm
-    {
-        const tinyxml2::XMLDocument* learning_rate_algorithm_document = learning_rate_algorithm.to_XML();
-
-        const tinyxml2::XMLElement* inputs_element = learning_rate_algorithm_document->FirstChildElement("Inputs");
-
-        tinyxml2::XMLNode* node = inputs_element->DeepClone(document);
-
-        root_element->InsertEndChild(node);
-
-        delete learning_rate_algorithm_document;
-    }
-=======
     // Data set
 
     DataSet* data_set_pointer = loss_index_pointer->get_data_set_pointer();
@@ -1701,35 +578,9 @@
 
     NeuralNetwork::ForwardPropagation training_forward_propagation(training_samples_number, neural_network_pointer);
     NeuralNetwork::ForwardPropagation selection_forward_propagation(selection_samples_number, neural_network_pointer);
->>>>>>> f4e1fcf4
 
     // Loss index
 
-<<<<<<< HEAD
-    //   // Return minimum selection error neural network
-
-    element = document->NewElement("ReturnMinimumSelectionErrorNN");
-    root_element->LinkEndChild(element);
-
-    buffer.str("");
-    buffer << choose_best_selection;
-
-    text = document->NewText(buffer.str().c_str());
-    element->LinkEndChild(text);
-
-    // Apply early stopping
-
-    element = document->NewElement("ApplyEarlyStopping");
-    root_element->LinkEndChild(element);
-
-    buffer.str("");
-    buffer << apply_early_stopping;
-
-    text = document->NewText(buffer.str().c_str());
-    element->LinkEndChild(text);
-
-    // Warning parameters norm
-=======
     type old_selection_error = 0;
 
     type training_loss_decrease = -numeric_limits<type>::max();
@@ -1748,7 +599,6 @@
     GDOptimizationData optimization_data(this);
 
     Index selection_error_increases = 0;
->>>>>>> f4e1fcf4
 
     type parameters_increment_norm = 0;
 
@@ -1756,11 +606,7 @@
 
     Tensor<type, 1> minimal_selection_parameters;
 
-<<<<<<< HEAD
-    // Warning gradient norm
-=======
     results.resize_training_history(maximum_epochs_number+1);
->>>>>>> f4e1fcf4
 
     if(has_selection) results.resize_selection_history(maximum_epochs_number+1);
 
@@ -1770,30 +616,17 @@
     time(&beginning_time);
     type elapsed_time = 0;
 
-<<<<<<< HEAD
-    // Warning training rate
-=======
     for(Index epoch = 0; epoch <= maximum_epochs_number; epoch++)
     {
         optimization_data.epoch = epoch;
->>>>>>> f4e1fcf4
 
         // Neural network
 
-<<<<<<< HEAD
-//   buffer.str("");
-//   buffer << warning_learning_rate;
-=======
         parameters_norm = l2_norm(optimization_data.parameters);
->>>>>>> f4e1fcf4
 
         neural_network_pointer->forward_propagate(training_batch, training_forward_propagation);
 
-<<<<<<< HEAD
-    // Error parameters norm
-=======
         // Loss index
->>>>>>> f4e1fcf4
 
         loss_index_pointer->back_propagate(training_batch, training_forward_propagation, training_back_propagation);
 
@@ -1803,9 +636,6 @@
 
             loss_index_pointer->calculate_error(selection_batch, selection_forward_propagation, selection_back_propagation);
 
-<<<<<<< HEAD
-    // Error gradient norm
-=======
             if(epoch == 0)
             {
                 minimum_selection_error = selection_back_propagation.error;
@@ -1820,7 +650,6 @@
                 minimal_selection_parameters = optimization_data.parameters;
             }
         }
->>>>>>> f4e1fcf4
 
         if(epoch != 0) training_loss_decrease = training_back_propagation.loss - optimization_data.old_training_loss;
 
@@ -1828,125 +657,14 @@
 
         if(gradient_norm < numeric_limits<type>::min()) throw logic_error("Gradient is zero");
 
-<<<<<<< HEAD
-    // Error training rate
-=======
         // Optimization algorithm
->>>>>>> f4e1fcf4
 
         update_epoch(training_batch, training_forward_propagation, training_back_propagation, optimization_data);
 
-<<<<<<< HEAD
-//   buffer.str("");
-//   buffer << error_learning_rate;
-=======
         neural_network_pointer->set_parameters(optimization_data.parameters);
->>>>>>> f4e1fcf4
 
         // Elapsed time
 
-<<<<<<< HEAD
-    // Minimum parameters increment norm
-
-    element = document->NewElement("MinimumParametersIncrementNorm");
-    root_element->LinkEndChild(element);
-
-    buffer.str("");
-    buffer << minimum_parameters_increment_norm;
-
-    text = document->NewText(buffer.str().c_str());
-    element->LinkEndChild(text);
-
-    // Minimum loss decrease
-
-    element = document->NewElement("MinimumLossDecrease");
-    root_element->LinkEndChild(element);
-
-    buffer.str("");
-    buffer << minimum_loss_decrease;
-
-    text = document->NewText(buffer.str().c_str());
-    element->LinkEndChild(text);
-
-    // Loss goal
-
-    element = document->NewElement("LossGoal");
-    root_element->LinkEndChild(element);
-
-    buffer.str("");
-    buffer << training_loss_goal;
-
-    text = document->NewText(buffer.str().c_str());
-    element->LinkEndChild(text);
-
-    // Gradient norm goal
-
-    element = document->NewElement("GradientNormGoal");
-    root_element->LinkEndChild(element);
-
-    buffer.str("");
-    buffer << gradient_norm_goal;
-
-    text = document->NewText(buffer.str().c_str());
-    element->LinkEndChild(text);
-
-    // Maximum selection error increases
-
-    element = document->NewElement("MaximumSelectionErrorIncreases");
-    root_element->LinkEndChild(element);
-
-    buffer.str("");
-    buffer << maximum_selection_error_increases;
-
-    text = document->NewText(buffer.str().c_str());
-    element->LinkEndChild(text);
-
-    // Maximum iterations number
-
-    element = document->NewElement("MaximumEpochsNumber");
-    root_element->LinkEndChild(element);
-
-    buffer.str("");
-    buffer << maximum_epochs_number;
-
-    text = document->NewText(buffer.str().c_str());
-    element->LinkEndChild(text);
-
-    // Maximum time
-
-    element = document->NewElement("MaximumTime");
-    root_element->LinkEndChild(element);
-
-    buffer.str("");
-    buffer << maximum_time;
-
-    text = document->NewText(buffer.str().c_str());
-    element->LinkEndChild(text);
-
-    // Reserve training error history
-
-    element = document->NewElement("ReserveTrainingErrorHistory");
-    root_element->LinkEndChild(element);
-
-    buffer.str("");
-    buffer << reserve_training_error_history;
-
-    text = document->NewText(buffer.str().c_str());
-    element->LinkEndChild(text);
-
-    // Reserve selection error history
-
-    element = document->NewElement("ReserveSelectionErrorHistory");
-    root_element->LinkEndChild(element);
-
-    buffer.str("");
-    buffer << reserve_selection_error_history;
-
-    text = document->NewText(buffer.str().c_str());
-    element->LinkEndChild(text);
-
-    // Display period
-=======
         time(&current_time);
         elapsed_time = static_cast<type>(difftime(current_time, beginning_time));
 
@@ -2157,7 +875,6 @@
     labels_values(5,1) = std::to_string(gradient_norm_goal);
 
     // Maximum selection error increases
->>>>>>> f4e1fcf4
 
     labels_values(6,0) = "Maximum selection error increases";
 
@@ -2165,11 +882,7 @@
 
     // Maximum epochs number
 
-<<<<<<< HEAD
-    // Save period
-=======
     labels_values(7,0) = "Maximum epochs number";
->>>>>>> f4e1fcf4
 
     labels_values(7,1) = std::to_string(maximum_epochs_number);
 
@@ -2177,19 +890,12 @@
 
     labels_values(8,0) = "Maximum time";
 
-<<<<<<< HEAD
-    // Neural network file name
-=======
     labels_values(8,1) = std::to_string(maximum_time);
->>>>>>> f4e1fcf4
 
     // Reserve training error history
 
     labels_values(9,0) = "Reserve training error history";
 
-<<<<<<< HEAD
-    // Display warnings
-=======
     if(reserve_training_error_history)
     {
         labels_values(9,1) = "true";
@@ -2198,7 +904,6 @@
     {
         labels_values(9,1) = "false";
     }
->>>>>>> f4e1fcf4
 
     // Reserve selection error history
 
@@ -2213,11 +918,7 @@
         labels_values(10,1) = "false";
     }
 
-<<<<<<< HEAD
-    return document;
-=======
     return labels_values;
->>>>>>> f4e1fcf4
 }
 
 
@@ -2229,13 +930,9 @@
 {
     ostringstream buffer;
 
-<<<<<<< HEAD
-    // Training rate algorithm
-=======
     // Learning rate algorithm
 
     file_stream.OpenElement("GradientDescent");
->>>>>>> f4e1fcf4
 
     learning_rate_algorithm.write_XML(file_stream);
 
@@ -2245,20 +942,6 @@
 
     buffer.str("");
     buffer << choose_best_selection;
-<<<<<<< HEAD
-
-    file_stream.PushText(buffer.str().c_str());
-
-    file_stream.CloseElement();
-
-    // Apply early stopping
-
-    file_stream.OpenElement("ApplyEarlyStopping");
-
-    buffer.str("");
-    buffer << apply_early_stopping;
-=======
->>>>>>> f4e1fcf4
 
     file_stream.PushText(buffer.str().c_str());
 
@@ -2362,8 +1045,6 @@
     file_stream.PushText(buffer.str().c_str());
 
     file_stream.CloseElement();
-<<<<<<< HEAD
-=======
 
     // Hardware use
 
@@ -2377,7 +1058,6 @@
     file_stream.CloseElement();
 
     file_stream.CloseElement();
->>>>>>> f4e1fcf4
 }
 
 
@@ -2490,18 +1170,17 @@
         }
     }
 
-<<<<<<< HEAD
-    // Minimum parameters increment norm
-    {
-        const tinyxml2::XMLElement* element = root_element->FirstChildElement("MinimumParametersIncrementNorm");
+    // Gradient norm goal
+    {
+        const tinyxml2::XMLElement* element = root_element->FirstChildElement("GradientNormGoal");
 
         if(element)
         {
-            const type new_minimum_parameters_increment_norm = static_cast<type>(atof(element->GetText()));
+            const type new_gradient_norm_goal = static_cast<type>(atof(element->GetText()));
 
             try
             {
-                set_minimum_parameters_increment_norm(new_minimum_parameters_increment_norm);
+                set_gradient_norm_goal(new_gradient_norm_goal);
             }
             catch(const logic_error& e)
             {
@@ -2510,17 +1189,17 @@
         }
     }
 
-    // Minimum loss decrease
-    {
-        const tinyxml2::XMLElement* element = root_element->FirstChildElement("MinimumLossDecrease");
+    // Maximum selection error increases
+    {
+        const tinyxml2::XMLElement* element = root_element->FirstChildElement("MaximumSelectionErrorIncreases");
 
         if(element)
         {
-            const type new_minimum_loss_decrease = static_cast<type>(atof(element->GetText()));
+            const Index new_maximum_selection_error_increases = static_cast<Index>(atoi(element->GetText()));
 
             try
             {
-                set_minimum_loss_decrease(new_minimum_loss_decrease);
+                set_maximum_selection_error_increases(new_maximum_selection_error_increases);
             }
             catch(const logic_error& e)
             {
@@ -2529,29 +1208,36 @@
         }
     }
 
-    // Loss goal
-    {
-        const tinyxml2::XMLElement* element = root_element->FirstChildElement("LossGoal");
+    // Maximum epochs number
+    {
+        const tinyxml2::XMLElement* element = root_element->FirstChildElement("MaximumEpochsNumber");
 
         if(element)
         {
-            const type new_loss_goal = static_cast<type>(atof(element->GetText()));
+            const Index new_maximum_epochs_number = static_cast<Index>(atoi(element->GetText()));
 
             try
             {
-                set_loss_goal(new_loss_goal);
-=======
-    // Gradient norm goal
-    {
-        const tinyxml2::XMLElement* element = root_element->FirstChildElement("GradientNormGoal");
+                set_maximum_epochs_number(new_maximum_epochs_number);
+            }
+            catch(const logic_error& e)
+            {
+                cerr << e.what() << endl;
+            }
+        }
+    }
+
+    // Maximum time
+    {
+        const tinyxml2::XMLElement* element = root_element->FirstChildElement("MaximumTime");
 
         if(element)
         {
-            const type new_gradient_norm_goal = static_cast<type>(atof(element->GetText()));
+            const type new_maximum_time = static_cast<type>(atof(element->GetText()));
 
             try
             {
-                set_gradient_norm_goal(new_gradient_norm_goal);
+                set_maximum_time(new_maximum_time);
             }
             catch(const logic_error& e)
             {
@@ -2560,17 +1246,17 @@
         }
     }
 
-    // Maximum selection error increases
-    {
-        const tinyxml2::XMLElement* element = root_element->FirstChildElement("MaximumSelectionErrorIncreases");
+    // Reserve training error history
+    {
+        const tinyxml2::XMLElement* element = root_element->FirstChildElement("ReserveTrainingErrorHistory");
 
         if(element)
         {
-            const Index new_maximum_selection_error_increases = static_cast<Index>(atoi(element->GetText()));
+            const string new_reserve_training_error_history = element->GetText();
 
             try
             {
-                set_maximum_selection_error_increases(new_maximum_selection_error_increases);
+                set_reserve_training_error_history(new_reserve_training_error_history != "0");
             }
             catch(const logic_error& e)
             {
@@ -2579,17 +1265,17 @@
         }
     }
 
-    // Maximum epochs number
-    {
-        const tinyxml2::XMLElement* element = root_element->FirstChildElement("MaximumEpochsNumber");
+    // Reserve selection error history
+    {
+        const tinyxml2::XMLElement* element = root_element->FirstChildElement("ReserveSelectionErrorHistory");
 
         if(element)
         {
-            const Index new_maximum_epochs_number = static_cast<Index>(atoi(element->GetText()));
+            const string new_reserve_selection_error_history = element->GetText();
 
             try
             {
-                set_maximum_epochs_number(new_maximum_epochs_number);
+                set_reserve_selection_error_history(new_reserve_selection_error_history != "0");
             }
             catch(const logic_error& e)
             {
@@ -2598,18 +1284,17 @@
         }
     }
 
-    // Maximum time
-    {
-        const tinyxml2::XMLElement* element = root_element->FirstChildElement("MaximumTime");
+    // Hardware use
+    {
+        const tinyxml2::XMLElement* element = root_element->FirstChildElement("HardwareUse");
 
         if(element)
         {
-            const type new_maximum_time = static_cast<type>(atof(element->GetText()));
+            const string new_hardware_use = element->GetText();
 
             try
             {
-                set_maximum_time(new_maximum_time);
->>>>>>> f4e1fcf4
+                set_hardware_use(new_hardware_use);
             }
             catch(const logic_error& e)
             {
@@ -2617,145 +1302,6 @@
             }
         }
     }
-
-<<<<<<< HEAD
-    // Gradient norm goal
-    {
-        const tinyxml2::XMLElement* element = root_element->FirstChildElement("GradientNormGoal");
-
-        if(element)
-        {
-            const type new_gradient_norm_goal = static_cast<type>(atof(element->GetText()));
-
-            try
-            {
-                set_gradient_norm_goal(new_gradient_norm_goal);
-            }
-            catch(const logic_error& e)
-            {
-                cerr << e.what() << endl;
-            }
-        }
-    }
-
-    // Maximum selection error increases
-    {
-        const tinyxml2::XMLElement* element = root_element->FirstChildElement("MaximumSelectionErrorIncreases");
-
-        if(element)
-        {
-            const Index new_maximum_selection_error_increases = static_cast<Index>(atoi(element->GetText()));
-
-            try
-            {
-                set_maximum_selection_error_increases(new_maximum_selection_error_increases);
-            }
-            catch(const logic_error& e)
-            {
-                cerr << e.what() << endl;
-            }
-        }
-    }
-
-    // Maximum epochs number
-    {
-        const tinyxml2::XMLElement* element = root_element->FirstChildElement("MaximumEpochsNumber");
-
-        if(element)
-        {
-            const Index new_maximum_epochs_number = static_cast<Index>(atoi(element->GetText()));
-
-            try
-            {
-                set_maximum_epochs_number(new_maximum_epochs_number);
-            }
-            catch(const logic_error& e)
-            {
-                cerr << e.what() << endl;
-            }
-        }
-    }
-
-    // Maximum time
-    {
-        const tinyxml2::XMLElement* element = root_element->FirstChildElement("MaximumTime");
-
-        if(element)
-        {
-            const type new_maximum_time = static_cast<type>(atof(element->GetText()));
-
-            try
-            {
-                set_maximum_time(new_maximum_time);
-            }
-            catch(const logic_error& e)
-            {
-                cerr << e.what() << endl;
-            }
-        }
-    }
-
-=======
->>>>>>> f4e1fcf4
-    // Reserve training error history
-    {
-        const tinyxml2::XMLElement* element = root_element->FirstChildElement("ReserveTrainingErrorHistory");
-
-        if(element)
-        {
-            const string new_reserve_training_error_history = element->GetText();
-
-            try
-            {
-                set_reserve_training_error_history(new_reserve_training_error_history != "0");
-            }
-            catch(const logic_error& e)
-            {
-                cerr << e.what() << endl;
-            }
-        }
-    }
-
-    // Reserve selection error history
-    {
-        const tinyxml2::XMLElement* element = root_element->FirstChildElement("ReserveSelectionErrorHistory");
-
-        if(element)
-        {
-            const string new_reserve_selection_error_history = element->GetText();
-
-            try
-            {
-                set_reserve_selection_error_history(new_reserve_selection_error_history != "0");
-            }
-            catch(const logic_error& e)
-            {
-                cerr << e.what() << endl;
-            }
-        }
-    }
-<<<<<<< HEAD
-=======
-
-    // Hardware use
-    {
-        const tinyxml2::XMLElement* element = root_element->FirstChildElement("HardwareUse");
-
-        if(element)
-        {
-            const string new_hardware_use = element->GetText();
-
-            try
-            {
-                set_hardware_use(new_hardware_use);
-            }
-            catch(const logic_error& e)
-            {
-                cerr << e.what() << endl;
-            }
-        }
-    }
->>>>>>> f4e1fcf4
 }
 
 }
