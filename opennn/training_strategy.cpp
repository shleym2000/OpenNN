--- conflicted
+++ resolved
@@ -1,8 +1,4 @@
-<<<<<<< HEAD
-//   OpenNN: Open Neural Networks Library
-=======
 //   OpenNN: Open Neural Networks Library+
->>>>>>> f4e1fcf4
 //   www.opennn.net
 //
 //   T R A I N I N G   S T R A T E G Y   C L A S S
@@ -28,13 +24,10 @@
     set_loss_method(NORMALIZED_SQUARED_ERROR);
 
     set_optimization_method(QUASI_NEWTON_METHOD);
-<<<<<<< HEAD
-=======
 
     LossIndex* loss_index_pointer = get_loss_index_pointer();
 
     set_loss_index_pointer(loss_index_pointer);
->>>>>>> f4e1fcf4
 
     set_default();
 }
@@ -51,10 +44,6 @@
     neural_network_pointer = new_neural_network_pointer;
 
     set_optimization_method(QUASI_NEWTON_METHOD);
-<<<<<<< HEAD
-
-    set_loss_method(NORMALIZED_SQUARED_ERROR);
-=======
     set_loss_method(NORMALIZED_SQUARED_ERROR);
 
     set_loss_index_data_set_pointer(data_set_pointer);
@@ -62,32 +51,17 @@
 
     LossIndex* loss_index_pointer = get_loss_index_pointer();
     set_loss_index_pointer(loss_index_pointer);
->>>>>>> f4e1fcf4
 
     set_default();
 
 }
 
 
-<<<<<<< HEAD
-/// XML constructor.
-/// It creates a training strategy object not associated to any loss index object.
-/// It also loads the members of this object from a XML document.
-/// @param document Document of the TinyXML library.
-=======
 /// Destructor.
 /// This destructor deletes the loss index and optimization algorithm objects.
->>>>>>> f4e1fcf4
 
 TrainingStrategy::~TrainingStrategy()
 {
-<<<<<<< HEAD
-    set_optimization_method(QUASI_NEWTON_METHOD);
-
-    set_default();
-
-    from_XML(document);
-=======
 }
 
 
@@ -96,7 +70,6 @@
 NeuralNetwork* TrainingStrategy::get_neural_network_pointer() const
 {
     return neural_network_pointer;
->>>>>>> f4e1fcf4
 }
 
 
@@ -104,14 +77,6 @@
 
 LossIndex* TrainingStrategy::get_loss_index_pointer()
 {
-<<<<<<< HEAD
-    set_optimization_method(QUASI_NEWTON_METHOD);
-
-    set_default();
-
-    load(file_name);
-}
-=======
     switch (loss_method)
     {
     case SUM_SQUARED_ERROR:
@@ -128,17 +93,12 @@
     {
         return &normalized_squared_error;
     }
->>>>>>> f4e1fcf4
 
     case MINKOWSKI_ERROR:
     {
         return &Minkowski_error;
     }
 
-<<<<<<< HEAD
-/// Destructor.
-/// This destructor deletes the loss index and optimization algorithm objects.
-=======
     case WEIGHTED_SQUARED_ERROR:
     {
         return &weighted_squared_error;
@@ -152,7 +112,6 @@
 
     return nullptr;
 }
->>>>>>> f4e1fcf4
 
 
 /// Returns a pointer to the OptimizationAlgorithm class.
@@ -186,27 +145,17 @@
         return &quasi_Newton_method;
     }
 
-<<<<<<< HEAD
-/// Returns a pointer to the NeuralNetwork class.
-=======
     case LEVENBERG_MARQUARDT_ALGORITHM:
     {
         return &Levenberg_Marquardt_algorithm;
     }
     }
->>>>>>> f4e1fcf4
 
     return nullptr;
 }
 
 
-<<<<<<< HEAD
-/// Returns a pointer to the LossIndex class.
-
-LossIndex* TrainingStrategy::get_loss_index_pointer() const
-=======
 bool TrainingStrategy::has_neural_network() const
->>>>>>> f4e1fcf4
 {
     if(neural_network_pointer == nullptr) return false;
 
@@ -214,39 +163,6 @@
 }
 
 
-<<<<<<< HEAD
-/// Returns a pointer to the OptimizationAlgorithm class.
-
-OptimizationAlgorithm* TrainingStrategy::get_optimization_algorithm_pointer() const
-{
-    if(optimization_method == GRADIENT_DESCENT && gradient_descent_pointer != nullptr) return gradient_descent_pointer;
-    else if(optimization_method == CONJUGATE_GRADIENT && conjugate_gradient_pointer != nullptr) return conjugate_gradient_pointer;
-    else if(optimization_method == QUASI_NEWTON_METHOD && quasi_Newton_method_pointer != nullptr) return quasi_Newton_method_pointer;
-    else if(optimization_method == LEVENBERG_MARQUARDT_ALGORITHM && Levenberg_Marquardt_algorithm_pointer != nullptr) return Levenberg_Marquardt_algorithm_pointer;
-    else if(optimization_method == STOCHASTIC_GRADIENT_DESCENT && stochastic_gradient_descent_pointer != nullptr) return stochastic_gradient_descent_pointer;
-    else if(optimization_method == ADAPTIVE_MOMENT_ESTIMATION && adaptive_moment_estimation_pointer != nullptr) return adaptive_moment_estimation_pointer;
-    else return nullptr;
-}
-
-
-bool TrainingStrategy::has_neural_network() const
-{
-    if(neural_network_pointer == nullptr) return false;
-
-    return true;
-}
-
-
-bool TrainingStrategy::has_data_set() const
-{
-    if(data_set_pointer == nullptr) return false;
-
-    return true;
-}
-
-
-/// Return true if contain loss index, and false otherwise.
-=======
 bool TrainingStrategy::has_data_set() const
 {
     if(data_set_pointer == nullptr) return false;
@@ -270,33 +186,8 @@
 //        return true;
 //    }
 }
->>>>>>> f4e1fcf4
-
-bool TrainingStrategy::has_loss_index() const
-{
-    if(get_loss_index_pointer() == nullptr)
-    {
-        return false;
-    }
-    else
-    {
-        return true;
-    }
-}
-
-<<<<<<< HEAD
-
-bool TrainingStrategy::has_optimization_algorithm() const
-{
-    if(get_optimization_algorithm_pointer() == nullptr)
-    {
-        return false;
-    }
-    else
-    {
-        return true;
-    }
-=======
+
+
 bool TrainingStrategy::has_optimization_algorithm() const
 {
     return true;
@@ -309,7 +200,6 @@
 //    {
 //        return true;
 //    }
->>>>>>> f4e1fcf4
 }
 
 
@@ -318,22 +208,7 @@
 
 GradientDescent* TrainingStrategy::get_gradient_descent_pointer()
 {
-<<<<<<< HEAD
-    if(!gradient_descent_pointer)
-    {
-        ostringstream buffer;
-
-        buffer << "OpenNN Exception: TrainingStrategy class.\n"
-               << "GradientDescent* get_gradient_descent_pointer() const method.\n"
-               << "Gradient descent pointer is nullptr.\n";
-
-        throw logic_error(buffer.str());
-    }
-
-    return gradient_descent_pointer;
-=======
     return &gradient_descent;
->>>>>>> f4e1fcf4
 }
 
 
@@ -342,22 +217,7 @@
 
 ConjugateGradient* TrainingStrategy::get_conjugate_gradient_pointer()
 {
-<<<<<<< HEAD
-    if(!conjugate_gradient_pointer)
-    {
-        ostringstream buffer;
-
-        buffer << "OpenNN Exception: TrainingStrategy class.\n"
-               << "ConjugateGradient* get_conjugate_gradient_pointer() const method.\n"
-               << "Conjugate gradient pointer is nullptr.\n";
-
-        throw logic_error(buffer.str());
-    }
-
-    return conjugate_gradient_pointer;
-=======
     return &conjugate_gradient;
->>>>>>> f4e1fcf4
 }
 
 
@@ -366,22 +226,7 @@
 
 QuasiNewtonMethod* TrainingStrategy::get_quasi_Newton_method_pointer()
 {
-<<<<<<< HEAD
-    if(!quasi_Newton_method_pointer)
-    {
-        ostringstream buffer;
-
-        buffer << "OpenNN Exception: TrainingStrategy class.\n"
-               << "QuasiNetwtonMethod* get_quasi_Newton_method_pointer() const method.\n"
-               << "Quasi-Newton method pointer is nullptr.\n";
-
-        throw logic_error(buffer.str());
-    }
-
-    return quasi_Newton_method_pointer;
-=======
     return &quasi_Newton_method;
->>>>>>> f4e1fcf4
 }
 
 
@@ -390,22 +235,7 @@
 
 LevenbergMarquardtAlgorithm* TrainingStrategy::get_Levenberg_Marquardt_algorithm_pointer()
 {
-<<<<<<< HEAD
-    if(!Levenberg_Marquardt_algorithm_pointer)
-    {
-        ostringstream buffer;
-
-        buffer << "OpenNN Exception: TrainingStrategy class.\n"
-               << "LevenbergMarquardtAlgorithm* get_Levenberg_Marquardt_algorithm_pointer() const method.\n"
-               << "Levenberg-Marquardt algorithm pointer is nullptr.\n";
-
-        throw logic_error(buffer.str());
-    }
-
-    return Levenberg_Marquardt_algorithm_pointer;
-=======
     return &Levenberg_Marquardt_algorithm;
->>>>>>> f4e1fcf4
 }
 
 
@@ -414,22 +244,7 @@
 
 StochasticGradientDescent* TrainingStrategy::get_stochastic_gradient_descent_pointer()
 {
-<<<<<<< HEAD
-    if(!stochastic_gradient_descent_pointer)
-    {
-        ostringstream buffer;
-
-        buffer << "OpenNN Exception: TrainingStrategy class.\n"
-               << "StochasticGradientDescent* get_stochastic_gradient_descent_pointer() const method.\n"
-               << "stochastic gradient descent pointer is nullptr.\n";
-
-        throw logic_error(buffer.str());
-    }
-
-    return stochastic_gradient_descent_pointer;
-=======
     return &stochastic_gradient_descent;
->>>>>>> f4e1fcf4
 }
 
 
@@ -438,22 +253,7 @@
 
 AdaptiveMomentEstimation* TrainingStrategy::get_adaptive_moment_estimation_pointer()
 {
-<<<<<<< HEAD
-    if(!adaptive_moment_estimation_pointer)
-    {
-        ostringstream buffer;
-
-        buffer << "OpenNN Exception: TrainingStrategy class.\n"
-               << "AdaptiveMomentEstimation* get_adaptive_moment_estimation_pointer() const method.\n"
-               << "adaptive_moment_estimation_pointer is nullptr.\n";
-
-        throw logic_error(buffer.str());
-    }
-
-    return adaptive_moment_estimation_pointer;
-=======
     return &adaptive_moment_estimation;
->>>>>>> f4e1fcf4
 }
 
 
@@ -462,26 +262,7 @@
 
 SumSquaredError* TrainingStrategy::get_sum_squared_error_pointer()
 {
-<<<<<<< HEAD
-#ifdef __OPENNN_DEBUG__
-
-    if(!sum_squared_error_pointer)
-    {
-        ostringstream buffer;
-
-        buffer << "OpenNN Exception: TrainingStrategy class.\n"
-               << "SumSquaredError* get_sum_squared_error_pointer() const method.\n"
-               << "Pointer to sum squared error error is nullptr.\n";
-
-        throw logic_error(buffer.str());
-    }
-
-#endif
-
-    return sum_squared_error_pointer;
-=======
     return &sum_squared_error;
->>>>>>> f4e1fcf4
 }
 
 
@@ -490,26 +271,7 @@
 
 MeanSquaredError* TrainingStrategy::get_mean_squared_error_pointer()
 {
-<<<<<<< HEAD
-#ifdef __OPENNN_DEBUG__
-
-    if(!mean_squared_error_pointer)
-    {
-        ostringstream buffer;
-
-        buffer << "OpenNN Exception: TrainingStrategy class.\n"
-               << "MeanSquaredError* get_mean_squared_error_pointer() const method.\n"
-               << "Pointer to mean squared error error is nullptr.\n";
-
-        throw logic_error(buffer.str());
-    }
-
-#endif
-
-    return mean_squared_error_pointer;
-=======
     return &mean_squared_error;
->>>>>>> f4e1fcf4
 }
 
 
@@ -518,29 +280,8 @@
 
 NormalizedSquaredError* TrainingStrategy::get_normalized_squared_error_pointer()
 {
-<<<<<<< HEAD
-
-
-#ifdef __OPENNN_DEBUG__
-
-    if(!normalized_squared_error_pointer)
-    {
-        ostringstream buffer;
-
-        buffer << "OpenNN Exception: TrainingStrategy class.\n"
-               << "NormalizedSquaredError* get_normalized_squared_error_pointer() const method.\n"
-               << "Pointer to normalized squared error error is nullptr.\n";
-
-        throw logic_error(buffer.str());
-    }
-
-#endif
-
-    return normalized_squared_error_pointer;
-=======
 
     return &normalized_squared_error;
->>>>>>> f4e1fcf4
 }
 
 
@@ -551,27 +292,7 @@
 MinkowskiError* TrainingStrategy::get_Minkowski_error_pointer()
 {
 
-<<<<<<< HEAD
-
-#ifdef __OPENNN_DEBUG__
-
-    if(!Minkowski_error_pointer)
-    {
-        ostringstream buffer;
-
-        buffer << "OpenNN Exception: TrainingStrategy class.\n"
-               << "MinkowskiError* get_Minkowski_error_pointer() const method.\n"
-               << "Pointer to Minkowski error error is nullptr.\n";
-
-        throw logic_error(buffer.str());
-    }
-
-#endif
-
-    return Minkowski_error_pointer;
-=======
     return &Minkowski_error;
->>>>>>> f4e1fcf4
 }
 
 
@@ -580,28 +301,7 @@
 
 CrossEntropyError* TrainingStrategy::get_cross_entropy_error_pointer()
 {
-<<<<<<< HEAD
-
-
-#ifdef __OPENNN_DEBUG__
-
-    if(!cross_entropy_error_pointer)
-    {
-        ostringstream buffer;
-
-        buffer << "OpenNN Exception: TrainingStrategy class.\n"
-               << "CrossEntropyError* get_cross_entropy_error_pointer() const method.\n"
-               << "Pointer to cross entropy error error is nullptr.\n";
-
-        throw logic_error(buffer.str());
-    }
-
-#endif
-
-    return cross_entropy_error_pointer;
-=======
     return &cross_entropy_error;
->>>>>>> f4e1fcf4
 }
 
 
@@ -610,28 +310,6 @@
 
 WeightedSquaredError* TrainingStrategy::get_weighted_squared_error_pointer()
 {
-<<<<<<< HEAD
-
-
-#ifdef __OPENNN_DEBUG__
-
-    if(!weighted_squared_error_pointer)
-    {
-        ostringstream buffer;
-
-        buffer << "OpenNN Exception: TrainingStrategy class.\n"
-               << "WeightedSquaredError* get_weighted_squared_error_pointer() const method.\n"
-               << "Pointer to weighted squared error error is nullptr.\n";
-
-        throw logic_error(buffer.str());
-    }
-
-#endif
-
-    return weighted_squared_error_pointer;
-}
-
-=======
     return &weighted_squared_error;
 }
 
@@ -640,7 +318,6 @@
 //    return &;
 //}
 
->>>>>>> f4e1fcf4
 /// Returns the type of the main loss algorithm composing this training strategy object.
 
 const TrainingStrategy::LossMethod& TrainingStrategy::get_loss_method() const
@@ -718,19 +395,11 @@
     else
     {
         ostringstream buffer;
-<<<<<<< HEAD
 
         buffer << "OpenNN Exception: TrainingStrategy class.\n"
                << "string write_optimization_method() const method.\n"
                << "Unknown main type.\n";
 
-=======
-
-        buffer << "OpenNN Exception: TrainingStrategy class.\n"
-               << "string write_optimization_method() const method.\n"
-               << "Unknown main type.\n";
-
->>>>>>> f4e1fcf4
         throw logic_error(buffer.str());
     }
 }
@@ -768,7 +437,6 @@
     else
     {
         ostringstream buffer;
-<<<<<<< HEAD
 
         buffer << "OpenNN Exception: TrainingStrategy class.\n"
                << "string write_optimization_method_text() const method.\n"
@@ -779,18 +447,6 @@
 }
 
 
-=======
-
-        buffer << "OpenNN Exception: TrainingStrategy class.\n"
-               << "string write_optimization_method_text() const method.\n"
-               << "Unknown main type.\n";
-
-        throw logic_error(buffer.str());
-    }
-}
-
-
->>>>>>> f4e1fcf4
 /// Returns a string with the main loss method type in text format.
 
 string TrainingStrategy::write_loss_method_text() const
@@ -895,7 +551,6 @@
     }
 }
 
-<<<<<<< HEAD
 
 /// Sets the loss index method.
 /// If that object does not exists, an exception is thrown.
@@ -905,34 +560,6 @@
 {
     LossIndex::RegularizationMethod regularization_method;
 
-    if(get_loss_index_pointer() != nullptr)
-    {
-        regularization_method = get_loss_index_pointer()->get_regularization_method();
-    }
-    else
-    {
-        regularization_method = LossIndex::RegularizationMethod::L2;
-    }
-
-    loss_method = new_loss_method;
-
-    switch(loss_method)
-    {
-    case SUM_SQUARED_ERROR:
-    {
-        sum_squared_error_pointer = new SumSquaredError(neural_network_pointer, data_set_pointer);
-
-        sum_squared_error_pointer->set_regularization_method(regularization_method);
-=======
-
-/// Sets the loss index method.
-/// If that object does not exists, an exception is thrown.
-/// @param new_loss_method New method type.
-
-void TrainingStrategy::set_loss_method(const LossMethod& new_loss_method)
-{
-    LossIndex::RegularizationMethod regularization_method;
-
     loss_method = new_loss_method;
 
     set_loss_index_pointer(get_loss_index_pointer());
@@ -988,299 +615,8 @@
         throw logic_error(buffer.str());
     }
 }
->>>>>>> f4e1fcf4
-
-        set_loss_index_pointer(sum_squared_error_pointer);
-
-<<<<<<< HEAD
-    }
-    break;
-
-    case MEAN_SQUARED_ERROR:
-    {
-        mean_squared_error_pointer = new MeanSquaredError(neural_network_pointer, data_set_pointer);
-
-        mean_squared_error_pointer->set_regularization_method(regularization_method);
-
-        set_loss_index_pointer(mean_squared_error_pointer);
-    }
-    break;
-
-    case NORMALIZED_SQUARED_ERROR:
-    {
-        normalized_squared_error_pointer = new NormalizedSquaredError(neural_network_pointer, data_set_pointer);
-
-        normalized_squared_error_pointer->set_regularization_method(regularization_method);
-
-        set_loss_index_pointer(normalized_squared_error_pointer);
-    }
-    break;
-
-    case MINKOWSKI_ERROR:
-    {
-        Minkowski_error_pointer = new MinkowskiError(neural_network_pointer, data_set_pointer);
-
-        Minkowski_error_pointer->set_regularization_method(regularization_method);
-
-        set_loss_index_pointer(Minkowski_error_pointer);
-
-    }
-    break;
-
-    case WEIGHTED_SQUARED_ERROR:
-    {
-        weighted_squared_error_pointer = new WeightedSquaredError(neural_network_pointer, data_set_pointer);
-
-        weighted_squared_error_pointer->set_regularization_method(regularization_method);
-
-        set_loss_index_pointer(weighted_squared_error_pointer);
-
-    }
-    break;
-
-    case CROSS_ENTROPY_ERROR:
-    {
-
-        cross_entropy_error_pointer = new CrossEntropyError(neural_network_pointer, data_set_pointer);
-
-        cross_entropy_error_pointer->set_regularization_method(regularization_method);
-
-        set_loss_index_pointer(cross_entropy_error_pointer);
-
-    }
-    break;
-    }
-}
-
-
-/// Sets a new type of main optimization algorithm.
-/// @param new_optimization_method Type of main optimization algorithm.
-
-void TrainingStrategy::set_optimization_method(const OptimizationMethod& new_optimization_method)
-{
-    optimization_method = new_optimization_method;
-
-    LossIndex* loss_index_pointer = get_loss_index_pointer();
-
-    switch(optimization_method)
-    {
-    case GRADIENT_DESCENT:
-    {
-        gradient_descent_pointer = new GradientDescent(loss_index_pointer);
-    }
-    break;
-
-    case CONJUGATE_GRADIENT:
-    {
-        conjugate_gradient_pointer = new ConjugateGradient(loss_index_pointer);
-    }
-    break;
-
-    case QUASI_NEWTON_METHOD:
-    {
-        quasi_Newton_method_pointer = new QuasiNewtonMethod(loss_index_pointer);
-    }
-    break;
-
-    case LEVENBERG_MARQUARDT_ALGORITHM:
-    {
-        Levenberg_Marquardt_algorithm_pointer = new LevenbergMarquardtAlgorithm(loss_index_pointer);
-    }
-    break;
-
-    case STOCHASTIC_GRADIENT_DESCENT:
-    {
-        stochastic_gradient_descent_pointer= new StochasticGradientDescent(loss_index_pointer);
-    }
-    break;
-
-    case ADAPTIVE_MOMENT_ESTIMATION:
-    {
-        adaptive_moment_estimation_pointer= new AdaptiveMomentEstimation(loss_index_pointer);
-    }
-    break;
-    }
-}
-
-
-/// Sets a new main optimization algorithm from a string containing the type.
-/// @param new_optimization_method String with the type of main optimization algorithm.
-
-void TrainingStrategy::set_optimization_method(const string& new_optimization_method)
-{
-    if(new_optimization_method == "GRADIENT_DESCENT")
-    {
-        set_optimization_method(GRADIENT_DESCENT);
-    }
-    else if(new_optimization_method == "CONJUGATE_GRADIENT")
-    {
-        set_optimization_method(CONJUGATE_GRADIENT);
-    }
-    else if(new_optimization_method == "QUASI_NEWTON_METHOD")
-    {
-        set_optimization_method(QUASI_NEWTON_METHOD);
-    }
-    else if(new_optimization_method == "LEVENBERG_MARQUARDT_ALGORITHM")
-    {
-        set_optimization_method(LEVENBERG_MARQUARDT_ALGORITHM);
-    }
-    else if(new_optimization_method == "STOCHASTIC_GRADIENT_DESCENT")
-    {
-        set_optimization_method(STOCHASTIC_GRADIENT_DESCENT);
-    }
-    else if(new_optimization_method == "ADAPTIVE_MOMENT_ESTIMATION")
-    {
-        set_optimization_method(ADAPTIVE_MOMENT_ESTIMATION);
-    }
-    else
-    {
-        ostringstream buffer;
-
-        buffer << "OpenNN Exception: TrainingStrategy class.\n"
-               << "void set_optimization_method(const string&) method.\n"
-               << "Unknown main type: " << new_optimization_method << ".\n";
-
-        throw logic_error(buffer.str());
-    }
-}
-
-
-void TrainingStrategy::set_device_pointer(Device* new_device_pointer)
-{
-    get_loss_index_pointer()->set_device_pointer(new_device_pointer);
-
-    get_optimization_algorithm_pointer()->set_device_pointer(new_device_pointer);
-}
-
-
-/// Sets a pointer to a loss index object to be associated to the training strategy.
-/// @param new_loss_index_pointer Pointer to a loss index object.
-
-void TrainingStrategy::set_loss_index_pointer(LossIndex* new_loss_index_pointer)
-{
-    // Main
-
-    switch(optimization_method)
-    {
-    case GRADIENT_DESCENT:
-    {
-        gradient_descent_pointer->set_loss_index_pointer(new_loss_index_pointer);
-    }
-    break;
-
-    case CONJUGATE_GRADIENT:
-    {
-        conjugate_gradient_pointer->set_loss_index_pointer(new_loss_index_pointer);
-    }
-    break;
-
-    case QUASI_NEWTON_METHOD:
-    {
-        quasi_Newton_method_pointer->set_loss_index_pointer(new_loss_index_pointer);
-    }
-    break;
-
-    case LEVENBERG_MARQUARDT_ALGORITHM:
-    {
-        Levenberg_Marquardt_algorithm_pointer->set_loss_index_pointer(new_loss_index_pointer);
-    }
-    break;
-
-    case STOCHASTIC_GRADIENT_DESCENT:
-    {
-        stochastic_gradient_descent_pointer->set_loss_index_pointer(new_loss_index_pointer);
-    }
-    break;
-
-    case ADAPTIVE_MOMENT_ESTIMATION:
-    {
-        adaptive_moment_estimation_pointer->set_loss_index_pointer(new_loss_index_pointer);
-    }
-    break;
-    }
-
-}
-
-
-/// Sets a new display value.
-/// If it is set to true messages from this class are to be displayed on the screen;
-/// if it is set to false messages from this class are not to be displayed on the screen.
-/// @param new_display Display value.
-
-void TrainingStrategy::set_display(const bool& new_display)
-{
-    display = new_display;
-
-    switch(optimization_method)
-    {
-    case GRADIENT_DESCENT:
-    {
-        gradient_descent_pointer->set_display(display);
-    }
-    break;
-
-    case CONJUGATE_GRADIENT:
-    {
-        conjugate_gradient_pointer->set_display(display);
-    }
-    break;
-
-    case QUASI_NEWTON_METHOD:
-    {
-        quasi_Newton_method_pointer->set_display(display);
-    }
-    break;
-
-    case LEVENBERG_MARQUARDT_ALGORITHM:
-    {
-        Levenberg_Marquardt_algorithm_pointer->set_display(display);
-    }
-    break;
-
-    case STOCHASTIC_GRADIENT_DESCENT:
-    {
-        stochastic_gradient_descent_pointer->set_display(display);
-    }
-    break;
-
-    case ADAPTIVE_MOMENT_ESTIMATION:
-    {
-        adaptive_moment_estimation_pointer->set_display(display);
-    }
-    break;
-    }
-}
-
-
-/// Sets the members of the training strategy object to their default values:
-/// <ul>
-/// <li> Display: true.
-/// </ul>
-
-void TrainingStrategy::set_default()
-{
-    display = true;
-}
-
-
-/// This method deletes the optimization algorithm object which composes this training strategy object.
-
-void TrainingStrategy::destruct_optimization_algorithm()
-{
-    delete gradient_descent_pointer;
-    delete conjugate_gradient_pointer;
-    delete quasi_Newton_method_pointer;
-    delete Levenberg_Marquardt_algorithm_pointer;
-    delete stochastic_gradient_descent_pointer;
-    delete adaptive_moment_estimation_pointer;
-
-    gradient_descent_pointer = nullptr;
-    conjugate_gradient_pointer = nullptr;
-    quasi_Newton_method_pointer = nullptr;
-    Levenberg_Marquardt_algorithm_pointer = nullptr;
-    stochastic_gradient_descent_pointer = nullptr;
-    adaptive_moment_estimation_pointer = nullptr;
-=======
+
+
 void TrainingStrategy::set_thread_pool_device(ThreadPoolDevice* new_thread_pool_device)
 {
     set_loss_index_thread_pool_device(new_thread_pool_device);
@@ -1450,7 +786,6 @@
 void TrainingStrategy::set_default()
 {
     display = true;
->>>>>>> f4e1fcf4
 }
 
 
@@ -1458,11 +793,7 @@
 /// It optimizes the loss index of a neural network.
 /// This method also returns a structure with the results from training.
 
-<<<<<<< HEAD
-OptimizationAlgorithm::Results TrainingStrategy::perform_training() const
-=======
 OptimizationAlgorithm::Results TrainingStrategy::perform_training()
->>>>>>> f4e1fcf4
 {
 #ifdef __OPENNN_DEBUG__
 
@@ -1471,12 +802,13 @@
 //    check_optimization_algorithms();
 
 #endif
-<<<<<<< HEAD
 
     if(neural_network_pointer->has_long_short_term_memory_layer() || neural_network_pointer->has_recurrent_layer())
     {
+
         if(!check_forecasting())
         {
+
             ostringstream buffer;
 
             buffer << "OpenNN Exception: TrainingStrategy class.\n"
@@ -1486,44 +818,6 @@
             throw logic_error(buffer.str());
         }
     }
-
-    OptimizationAlgorithm::Results results;
-
-    // Main
-
-    switch(optimization_method)
-    {
-    case GRADIENT_DESCENT:
-    {
-        gradient_descent_pointer->set_display(display);
-
-        results = gradient_descent_pointer->perform_training();
-
-    }
-    break;
-
-    case CONJUGATE_GRADIENT:
-    {
-        conjugate_gradient_pointer->set_display(display);
-
-        results = conjugate_gradient_pointer->perform_training();
-=======
-
-    if(neural_network_pointer->has_long_short_term_memory_layer() || neural_network_pointer->has_recurrent_layer())
-    {
-
-        if(!check_forecasting())
-        {
-
-            ostringstream buffer;
-
-            buffer << "OpenNN Exception: TrainingStrategy class.\n"
-                   << "OptimizationAlgorithm::Results TrainingStrategy::perform_training() const method.\n"
-                   << "The batch size must be multiple of timesteps.\n";
-
-            throw logic_error(buffer.str());
-        }
-    }
     OptimizationAlgorithm::Results results;
     // Main
 
@@ -1543,49 +837,82 @@
         conjugate_gradient.set_display(display);
 
         results = conjugate_gradient.perform_training();
->>>>>>> f4e1fcf4
     }
     break;
 
     case QUASI_NEWTON_METHOD:
     {
-<<<<<<< HEAD
-        quasi_Newton_method_pointer->set_display(display);
-
-        results = quasi_Newton_method_pointer->perform_training();
+        quasi_Newton_method.set_display(display);
+
+        results = quasi_Newton_method.perform_training();
     }
     break;
 
     case LEVENBERG_MARQUARDT_ALGORITHM:
     {
-        Levenberg_Marquardt_algorithm_pointer->set_display(display);
-
-        results = Levenberg_Marquardt_algorithm_pointer->perform_training();
+        Levenberg_Marquardt_algorithm.set_display(display);
+
+        results = Levenberg_Marquardt_algorithm.perform_training();
     }
     break;
 
     case STOCHASTIC_GRADIENT_DESCENT:
     {
-        stochastic_gradient_descent_pointer->set_display(display);
-
-        results = stochastic_gradient_descent_pointer->perform_training();
+        stochastic_gradient_descent.set_display(display);
+
+        results = stochastic_gradient_descent.perform_training();
 
     }
     break;
 
     case ADAPTIVE_MOMENT_ESTIMATION:
     {
-        adaptive_moment_estimation_pointer->set_display(display);
-
-        results = adaptive_moment_estimation_pointer->perform_training();
+        adaptive_moment_estimation.set_display(display);
+
+        results = adaptive_moment_estimation.perform_training();
     }
     break;
     }
 
-=======
+    return results;
+}
+
+
+/// Perfom the training with the selected method.
+
+void TrainingStrategy::perform_training_void()
+{
+#ifdef __OPENNN_DEBUG__
+
+//    check_loss_index();
+
+//    check_optimization_algorithms();
+
+#endif
+
+    switch(optimization_method)
+    {
+    case GRADIENT_DESCENT:
+    {
+        gradient_descent.set_display(display);
+
+        gradient_descent.perform_training_void();
+    }
+    break;
+
+    case CONJUGATE_GRADIENT:
+    {
+        conjugate_gradient.set_display(display);
+
+        conjugate_gradient.perform_training_void();
+    }
+    break;
+
+    case QUASI_NEWTON_METHOD:
+    {
         quasi_Newton_method.set_display(display);
 
-        results = quasi_Newton_method.perform_training();
+        quasi_Newton_method.perform_training_void();
     }
     break;
 
@@ -1593,7 +920,7 @@
     {
         Levenberg_Marquardt_algorithm.set_display(display);
 
-        results = Levenberg_Marquardt_algorithm.perform_training();
+        Levenberg_Marquardt_algorithm.perform_training_void();
     }
     break;
 
@@ -1601,137 +928,16 @@
     {
         stochastic_gradient_descent.set_display(display);
 
-        results = stochastic_gradient_descent.perform_training();
-
+        stochastic_gradient_descent.perform_training_void();
     }
     break;
 
+
     case ADAPTIVE_MOMENT_ESTIMATION:
     {
         adaptive_moment_estimation.set_display(display);
 
-        results = adaptive_moment_estimation.perform_training();
-    }
-    break;
-    }
-
->>>>>>> f4e1fcf4
-    return results;
-}
-
-
-/// Perfom the training with the selected method.
-
-<<<<<<< HEAD
-void TrainingStrategy::perform_training_void() const
-=======
-void TrainingStrategy::perform_training_void()
->>>>>>> f4e1fcf4
-{
-#ifdef __OPENNN_DEBUG__
-
-//    check_loss_index();
-
-//    check_optimization_algorithms();
-
-#endif
-
-    switch(optimization_method)
-    {
-    case GRADIENT_DESCENT:
-    {
-<<<<<<< HEAD
-        gradient_descent_pointer->set_display(display);
-
-        gradient_descent_pointer->perform_training_void();
-    }
-    break;
-
-    case CONJUGATE_GRADIENT:
-    {
-        conjugate_gradient_pointer->set_display(display);
-
-        conjugate_gradient_pointer->perform_training_void();
-    }
-    break;
-
-    case QUASI_NEWTON_METHOD:
-    {
-        quasi_Newton_method_pointer->set_display(display);
-
-        quasi_Newton_method_pointer->perform_training_void();
-    }
-    break;
-
-    case LEVENBERG_MARQUARDT_ALGORITHM:
-    {
-        Levenberg_Marquardt_algorithm_pointer->set_display(display);
-
-        Levenberg_Marquardt_algorithm_pointer->perform_training_void();
-    }
-    break;
-
-    case STOCHASTIC_GRADIENT_DESCENT:
-    {
-        stochastic_gradient_descent_pointer->set_display(display);
-
-        stochastic_gradient_descent_pointer->perform_training_void();
-    }
-    break;
-=======
-        gradient_descent.set_display(display);
-
-        gradient_descent.perform_training_void();
-    }
-    break;
-
-    case CONJUGATE_GRADIENT:
-    {
-        conjugate_gradient.set_display(display);
-
-        conjugate_gradient.perform_training_void();
-    }
-    break;
-
-    case QUASI_NEWTON_METHOD:
-    {
-        quasi_Newton_method.set_display(display);
-
-        quasi_Newton_method.perform_training_void();
-    }
-    break;
-
-    case LEVENBERG_MARQUARDT_ALGORITHM:
-    {
-        Levenberg_Marquardt_algorithm.set_display(display);
-
-        Levenberg_Marquardt_algorithm.perform_training_void();
-    }
-    break;
-
-    case STOCHASTIC_GRADIENT_DESCENT:
-    {
-        stochastic_gradient_descent.set_display(display);
->>>>>>> f4e1fcf4
-
-        stochastic_gradient_descent.perform_training_void();
-    }
-    break;
-
-<<<<<<< HEAD
-    case ADAPTIVE_MOMENT_ESTIMATION:
-    {
-        adaptive_moment_estimation_pointer->set_display(display);
-
-        adaptive_moment_estimation_pointer->perform_training_void();
-=======
-
-    case ADAPTIVE_MOMENT_ESTIMATION:
-    {
-        adaptive_moment_estimation.set_display(display);
-
         adaptive_moment_estimation.perform_training_void();
->>>>>>> f4e1fcf4
     }
     break;
     }
@@ -1743,88 +949,6 @@
 
 bool TrainingStrategy::check_forecasting() const
 {
-<<<<<<< HEAD
-/*
-    const Index batch_instances_number = data_set_pointer->get_batch_instances_number();
-    Index timesteps = 0;
-
-    if(neural_network_pointer->has_recurrent_layer())
-    {
-        timesteps = neural_network_pointer->get_recurrent_layer_pointer()->get_timesteps();
-    }
-    else if(neural_network_pointer->has_long_short_term_memory_layer())
-    {
-        timesteps = neural_network_pointer->get_long_short_term_memory_layer_pointer()->get_timesteps();
-    }
-
-    if(batch_instances_number%timesteps == 0)
-    {
-        return true;
-    }
-    else
-    {
-        return false;
-    }
-*/
-    return false;
-}
-
-
-/// Returns a string representation of the training strategy.
-
-string TrainingStrategy::object_to_string() const
-{
-    ostringstream buffer;
-
-    buffer << "Training strategy\n";
-
-    // Main
-
-    buffer << "Loss method: " << write_loss_method() << "\n";
-
-    buffer << "Training method: " << write_optimization_method() << "\n";
-
-    switch(optimization_method)
-    {
-    case GRADIENT_DESCENT:
-
-        buffer << gradient_descent_pointer->object_to_string();
-
-        break;
-
-    case CONJUGATE_GRADIENT:
-
-        buffer << conjugate_gradient_pointer->object_to_string();
-
-        break;
-
-    case QUASI_NEWTON_METHOD:
-
-        buffer << quasi_Newton_method_pointer->object_to_string();
-
-        break;
-
-    case LEVENBERG_MARQUARDT_ALGORITHM:
-
-        buffer << Levenberg_Marquardt_algorithm_pointer->object_to_string();
-
-        break;
-
-    case STOCHASTIC_GRADIENT_DESCENT:
-
-        buffer << stochastic_gradient_descent_pointer->object_to_string();
-
-        break;
-
-    case ADAPTIVE_MOMENT_ESTIMATION:
-
-        buffer << adaptive_moment_estimation_pointer->object_to_string();
-
-        break;
-    }
-
-    return buffer.str();
-=======
 
     Index timesteps = 0;
 
@@ -1850,7 +974,6 @@
 //    }
 
     return true;
->>>>>>> f4e1fcf4
 }
 
 
@@ -1858,173 +981,6 @@
 
 void TrainingStrategy::print() const
 {
-<<<<<<< HEAD
-    cout << object_to_string();
-}
-
-
-/// Returns a default string representation in XML-type format of the optimization algorithm object.
-/// This containts the training operators, the training parameters, stopping criteria and other stuff.
-
-tinyxml2::XMLDocument* TrainingStrategy::to_XML() const
-{
-    ostringstream buffer;
-
-    tinyxml2::XMLDocument* document = new tinyxml2::XMLDocument;
-
-    // Training strategy
-
-    tinyxml2::XMLElement* training_strategy_element = document->NewElement("TrainingStrategy");
-
-    document->InsertFirstChild(training_strategy_element);
-
-    // Main
-
-    switch(optimization_method)
-    {
-    case GRADIENT_DESCENT:
-    {
-        tinyxml2::XMLElement* main_element = document->NewElement("Main");
-        training_strategy_element->LinkEndChild(main_element);
-
-        main_element->SetAttribute("Type", "GRADIENT_DESCENT");
-
-        const tinyxml2::XMLDocument* gradient_descent_document = gradient_descent_pointer->to_XML();
-
-        const tinyxml2::XMLElement* gradient_descent_element = gradient_descent_document->FirstChildElement("GradientDescent");
-
-        for(const tinyxml2::XMLNode* nodeFor=gradient_descent_element->FirstChild(); nodeFor; nodeFor=nodeFor->NextSibling())
-        {
-            tinyxml2::XMLNode* copy = nodeFor->DeepClone(document );
-            main_element->InsertEndChild(copy );
-        }
-
-        delete gradient_descent_document;
-    }
-    break;
-
-    case CONJUGATE_GRADIENT:
-    {
-        tinyxml2::XMLElement* main_element = document->NewElement("Main");
-        training_strategy_element->LinkEndChild(main_element);
-
-        main_element->SetAttribute("Type", "CONJUGATE_GRADIENT");
-
-        const tinyxml2::XMLDocument* conjugate_gradient_document = conjugate_gradient_pointer->to_XML();
-
-        const tinyxml2::XMLElement* conjugate_gradient_element = conjugate_gradient_document->FirstChildElement("ConjugateGradient");
-
-        for(const tinyxml2::XMLNode* nodeFor=conjugate_gradient_element->FirstChild(); nodeFor; nodeFor=nodeFor->NextSibling())
-        {
-            tinyxml2::XMLNode* copy = nodeFor->DeepClone(document );
-            main_element->InsertEndChild(copy );
-        }
-
-        delete conjugate_gradient_document;
-    }
-    break;
-
-    case QUASI_NEWTON_METHOD:
-    {
-        tinyxml2::XMLElement* main_element = document->NewElement("Main");
-        training_strategy_element->LinkEndChild(main_element);
-
-        main_element->SetAttribute("Type", "QUASI_NEWTON_METHOD");
-
-        const tinyxml2::XMLDocument* quasi_Newton_method_document = quasi_Newton_method_pointer->to_XML();
-
-        const tinyxml2::XMLElement* quasi_Newton_method_element = quasi_Newton_method_document->FirstChildElement("QuasiNewtonMethod");
-
-        for(const tinyxml2::XMLNode* nodeFor=quasi_Newton_method_element->FirstChild(); nodeFor; nodeFor=nodeFor->NextSibling())
-        {
-            tinyxml2::XMLNode* copy = nodeFor->DeepClone(document );
-            main_element->InsertEndChild(copy );
-        }
-
-        delete quasi_Newton_method_document;
-    }
-    break;
-
-    case LEVENBERG_MARQUARDT_ALGORITHM:
-    {
-        tinyxml2::XMLElement* main_element = document->NewElement("Main");
-        training_strategy_element->LinkEndChild(main_element);
-
-        main_element->SetAttribute("Type", "LEVENBERG_MARQUARDT_ALGORITHM");
-
-        const tinyxml2::XMLDocument* Levenberg_Marquardt_algorithm_document = Levenberg_Marquardt_algorithm_pointer->to_XML();
-
-        const tinyxml2::XMLElement* Levenberg_Marquardt_algorithm_element = Levenberg_Marquardt_algorithm_document->FirstChildElement("LevenbergMarquardtAlgorithm");
-
-        for(const tinyxml2::XMLNode* nodeFor=Levenberg_Marquardt_algorithm_element->FirstChild(); nodeFor; nodeFor=nodeFor->NextSibling())
-        {
-            tinyxml2::XMLNode* copy = nodeFor->DeepClone(document );
-            main_element->InsertEndChild(copy );
-        }
-
-        delete Levenberg_Marquardt_algorithm_document;
-    }
-    break;
-
-    case STOCHASTIC_GRADIENT_DESCENT:
-    {
-        tinyxml2::XMLElement* main_element = document->NewElement("Main");
-        training_strategy_element->LinkEndChild(main_element);
-
-        main_element->SetAttribute("Type", "STOCHASTIC_GRADIENT_DESCENT");
-
-        const tinyxml2::XMLDocument* stochastic_gradient_descent_document = stochastic_gradient_descent_pointer->to_XML();
-
-        const tinyxml2::XMLElement* stochastic_gradient_descent_element = stochastic_gradient_descent_document->FirstChildElement("StochasticGradientDescent");
-
-        for(const tinyxml2::XMLNode* nodeFor = stochastic_gradient_descent_element->FirstChild(); nodeFor; nodeFor=nodeFor->NextSibling())
-        {
-            tinyxml2::XMLNode* copy = nodeFor->DeepClone(document );
-            main_element->InsertEndChild(copy );
-        }
-
-        delete stochastic_gradient_descent_document;
-    }
-    break;
-
-    case ADAPTIVE_MOMENT_ESTIMATION:
-    {
-        tinyxml2::XMLElement* main_element = document->NewElement("Main");
-        training_strategy_element->LinkEndChild(main_element);
-
-        main_element->SetAttribute("Type", "ADAPTIVE_MOMENT_ESTIMATION");
-
-        const tinyxml2::XMLDocument* adaptive_moment_estimation_document = adaptive_moment_estimation_pointer->to_XML();
-
-        const tinyxml2::XMLElement* adaptive_moment_estimation_element = adaptive_moment_estimation_document->FirstChildElement("AdaptiveMomentEstimation");
-
-        for(const tinyxml2::XMLNode* nodeFor = adaptive_moment_estimation_element->FirstChild(); nodeFor; nodeFor=nodeFor->NextSibling())
-        {
-            tinyxml2::XMLNode* copy = nodeFor->DeepClone(document );
-            main_element->InsertEndChild(copy );
-        }
-
-        delete adaptive_moment_estimation_document;
-    }
-
-    break;
-    }
-
-    // Display
-//   {
-//      element = document->NewElement("Display");
-//      training_strategy_element->LinkEndChild(element);
-
-//      buffer.str("");
-//      buffer << display;
-
-//      text = document->NewText(buffer.str().c_str());
-//      element->LinkEndChild(text);
-//   }
-
-    return document;
-=======
->>>>>>> f4e1fcf4
 }
 
 
@@ -2037,146 +993,6 @@
 
     // Loss index
 
-<<<<<<< HEAD
-    switch(loss_method)
-    {
-    case SUM_SQUARED_ERROR:
-    {
-        file_stream.OpenElement("LossIndex");
-
-        sum_squared_error_pointer->write_XML(file_stream);
-
-        file_stream.CloseElement();
-    }
-    break;
-
-    case MEAN_SQUARED_ERROR:
-    {
-        file_stream.OpenElement("LossIndex");
-
-        mean_squared_error_pointer->write_XML(file_stream);
-
-        file_stream.CloseElement();
-    }
-    break;
-
-    case NORMALIZED_SQUARED_ERROR:
-    {
-        file_stream.OpenElement("LossIndex");
-
-        normalized_squared_error_pointer->write_XML(file_stream);
-
-        file_stream.CloseElement();
-    }
-    break;
-
-    case MINKOWSKI_ERROR:
-    {
-        file_stream.OpenElement("LossIndex");
-
-        Minkowski_error_pointer->write_XML(file_stream);
-
-        file_stream.CloseElement();
-    }
-    break;
-
-    case CROSS_ENTROPY_ERROR:
-    {
-        file_stream.OpenElement("LossIndex");
-
-        cross_entropy_error_pointer->write_XML(file_stream);
-
-        file_stream.CloseElement();
-    }
-    break;
-
-    case WEIGHTED_SQUARED_ERROR:
-    {
-        file_stream.OpenElement("LossIndex");
-
-        weighted_squared_error_pointer->write_XML(file_stream);
-
-        file_stream.CloseElement();
-    }
-    }
-
-    switch(optimization_method)
-    {
-    case GRADIENT_DESCENT:
-    {
-        file_stream.OpenElement("Main");
-
-        file_stream.PushAttribute("Type", "GRADIENT_DESCENT");
-
-        gradient_descent_pointer->write_XML(file_stream);
-
-        file_stream.CloseElement();
-    }
-    break;
-
-    case CONJUGATE_GRADIENT:
-    {
-        file_stream.OpenElement("Main");
-
-        file_stream.PushAttribute("Type", "CONJUGATE_GRADIENT");
-
-        conjugate_gradient_pointer->write_XML(file_stream);
-
-        file_stream.CloseElement();
-    }
-    break;
-
-    case QUASI_NEWTON_METHOD:
-    {
-        file_stream.OpenElement("Main");
-
-        file_stream.PushAttribute("Type", "QUASI_NEWTON_METHOD");
-
-        quasi_Newton_method_pointer->write_XML(file_stream);
-
-        file_stream.CloseElement();
-    }
-    break;
-
-    case LEVENBERG_MARQUARDT_ALGORITHM:
-    {
-        file_stream.OpenElement("Main");
-
-        file_stream.PushAttribute("Type", "LEVENBERG_MARQUARDT_ALGORITHM");
-
-        Levenberg_Marquardt_algorithm_pointer->write_XML(file_stream);
-
-        file_stream.CloseElement();
-    }
-    break;
-
-    case STOCHASTIC_GRADIENT_DESCENT:
-    {
-        file_stream.OpenElement("Main");
-
-        file_stream.PushAttribute("Type", "STOCHASTIC_GRADIENT_DESCENT");
-
-        stochastic_gradient_descent_pointer->write_XML(file_stream);
-
-        file_stream.CloseElement();
-    }
-    break;
-
-
-    case ADAPTIVE_MOMENT_ESTIMATION:
-    {
-        file_stream.OpenElement("Main");
-
-        file_stream.PushAttribute("Type", "ADAPTIVE_MOMENT_ESTIMATION");
-
-        stochastic_gradient_descent_pointer->write_XML(file_stream);
-
-        file_stream.CloseElement();
-    }
-    break;
-
-    }
-=======
     file_stream.OpenElement("LossIndex");
 
     // Loss method
@@ -2214,7 +1030,6 @@
     file_stream.CloseElement();
 
     // Close TrainingStrategy
->>>>>>> f4e1fcf4
 
     file_stream.CloseElement();
 }
@@ -2230,96 +1045,6 @@
     if(!root_element)
     {
         ostringstream buffer;
-<<<<<<< HEAD
-
-        buffer << "OpenNN Exception: TrainingStrategy class.\n"
-               << "void from_XML(const tinyxml2::XMLDocument&) method.\n"
-               << "Training strategy element is nullptr.\n";
-
-        throw logic_error(buffer.str());
-    }
-
-    // Loss index
-    {
-        sum_squared_error_pointer = nullptr;
-        mean_squared_error_pointer = nullptr;
-        normalized_squared_error_pointer = nullptr;
-        Minkowski_error_pointer = nullptr;
-        cross_entropy_error_pointer = nullptr;
-        weighted_squared_error_pointer = nullptr;
-
-        const tinyxml2::XMLElement* element = root_element->FirstChildElement("LossIndex");
-
-        if(element)
-        {
-            const tinyxml2::XMLElement* error_element = element->FirstChildElement("Error");
-
-            const string new_loss_method = error_element->Attribute("Type");
-
-            set_loss_method(new_loss_method);
-
-            switch(loss_method)
-            {
-            case SUM_SQUARED_ERROR:
-            {
-                tinyxml2::XMLDocument new_document;
-
-                tinyxml2::XMLElement* sum_squared_error_element = new_document.NewElement("SumSquaredError");
-
-                for(const tinyxml2::XMLNode* nodeFor=element->FirstChild(); nodeFor; nodeFor=nodeFor->NextSibling())
-                {
-                    tinyxml2::XMLNode* copy = nodeFor->DeepClone(&new_document );
-                    sum_squared_error_element->InsertEndChild(copy );
-                }
-
-                new_document.InsertEndChild(sum_squared_error_element);
-
-                sum_squared_error_pointer->from_XML(new_document);
-            }
-            break;
-
-            case MEAN_SQUARED_ERROR:
-            {
-                tinyxml2::XMLDocument new_document;
-
-                tinyxml2::XMLElement* mean_squared_error_element = new_document.NewElement("MeanSquaredError");
-
-                for(const tinyxml2::XMLNode* nodeFor=element->FirstChild(); nodeFor; nodeFor=nodeFor->NextSibling())
-                {
-                    tinyxml2::XMLNode* copy = nodeFor->DeepClone(&new_document );
-                    mean_squared_error_element->InsertEndChild(copy );
-                }
-
-                new_document.InsertEndChild(mean_squared_error_element);
-
-                mean_squared_error_pointer->from_XML(new_document);
-            }
-            break;
-
-            case NORMALIZED_SQUARED_ERROR:
-            {
-                tinyxml2::XMLDocument new_document;
-
-                tinyxml2::XMLElement* normalized_squared_error_element = new_document.NewElement("NormalizedSquaredError");
-
-                for(const tinyxml2::XMLNode* nodeFor=element->FirstChild(); nodeFor; nodeFor=nodeFor->NextSibling())
-                {
-                    tinyxml2::XMLNode* copy = nodeFor->DeepClone(&new_document );
-                    normalized_squared_error_element->InsertEndChild(copy );
-                }
-
-                new_document.InsertEndChild(normalized_squared_error_element);
-
-                normalized_squared_error_pointer->from_XML(new_document);
-            }
-            break;
-
-            case MINKOWSKI_ERROR:
-            {
-                tinyxml2::XMLDocument new_document;
-
-                tinyxml2::XMLElement* Minkowski_error_element = new_document.NewElement("MinkowskiError");
-=======
 
         buffer << "OpenNN Exception: TrainingStrategy class.\n"
                << "void from_XML(const tinyxml2::XMLDocument&) method.\n"
@@ -2388,150 +1113,10 @@
                 /*tinyxml2::XMLDocument new_document;
 
                 tinyxml2::XMLElement* normalized_squared_error_element_copy = new_document.NewElement("NormalizedSquaredError");
->>>>>>> f4e1fcf4
 
                 for(const tinyxml2::XMLNode* nodeFor=element->FirstChild(); nodeFor; nodeFor=nodeFor->NextSibling())
                 {
                     tinyxml2::XMLNode* copy = nodeFor->DeepClone(&new_document );
-<<<<<<< HEAD
-                    Minkowski_error_element->InsertEndChild(copy );
-                }
-
-                new_document.InsertEndChild(Minkowski_error_element);
-
-                Minkowski_error_pointer->from_XML(new_document);
-            }
-            break;
-
-            case CROSS_ENTROPY_ERROR:
-            {
-                tinyxml2::XMLDocument new_document;
-
-                tinyxml2::XMLElement* cross_entropy_error_element = new_document.NewElement("CrossEntropyError");
-
-                for(const tinyxml2::XMLNode* nodeFor=element->FirstChild(); nodeFor; nodeFor=nodeFor->NextSibling())
-                {
-                    tinyxml2::XMLNode* copy = nodeFor->DeepClone(&new_document );
-                    cross_entropy_error_element->InsertEndChild(copy );
-                }
-
-                new_document.InsertEndChild(cross_entropy_error_element);
-
-                cross_entropy_error_pointer->from_XML(new_document);
-            }
-            break;
-
-            case WEIGHTED_SQUARED_ERROR:
-            {
-                tinyxml2::XMLDocument new_document;
-
-                tinyxml2::XMLElement* weighted_squared_error_element = new_document.NewElement("WeightedSquaredError");
-
-                for(const tinyxml2::XMLNode* nodeFor=element->FirstChild(); nodeFor; nodeFor=nodeFor->NextSibling())
-                {
-                    tinyxml2::XMLNode* copy = nodeFor->DeepClone(&new_document );
-                    weighted_squared_error_element->InsertEndChild(copy );
-                }
-
-                new_document.InsertEndChild(weighted_squared_error_element);
-
-                weighted_squared_error_pointer->from_XML(new_document);
-            }
-            }
-        }
-
-    }
-
-    // Main
-    {
-        const tinyxml2::XMLElement* element = root_element->FirstChildElement("Main");
-
-        if(element)
-        {
-            const string new_optimization_method = element->Attribute("Type");
-
-            set_optimization_method(new_optimization_method);
-
-            switch(optimization_method)
-            {
-            case GRADIENT_DESCENT:
-            {
-                tinyxml2::XMLDocument new_document;
-
-                tinyxml2::XMLElement* gradient_descent_element = new_document.NewElement("GradientDescent");
-
-                for(const tinyxml2::XMLNode* nodeFor=element->FirstChild(); nodeFor; nodeFor=nodeFor->NextSibling())
-                {
-                    tinyxml2::XMLNode* copy = nodeFor->DeepClone(&new_document );
-                    gradient_descent_element->InsertEndChild(copy );
-                }
-
-                new_document.InsertEndChild(gradient_descent_element);
-
-                gradient_descent_pointer->from_XML(new_document);
-            }
-            break;
-
-            case CONJUGATE_GRADIENT:
-            {
-                tinyxml2::XMLDocument new_document;
-
-                tinyxml2::XMLElement* conjugate_gradient_element = new_document.NewElement("ConjugateGradient");
-
-                for(const tinyxml2::XMLNode* nodeFor=element->FirstChild(); nodeFor; nodeFor=nodeFor->NextSibling())
-                {
-                    tinyxml2::XMLNode* copy = nodeFor->DeepClone(&new_document );
-                    conjugate_gradient_element->InsertEndChild(copy );
-                }
-
-                new_document.InsertEndChild(conjugate_gradient_element);
-
-                conjugate_gradient_pointer->from_XML(new_document);
-            }
-            break;
-
-            case QUASI_NEWTON_METHOD:
-            {
-                tinyxml2::XMLDocument new_document;
-
-                tinyxml2::XMLElement* quasi_newton_method_element = new_document.NewElement("QuasiNewtonMethod");
-
-                for(const tinyxml2::XMLNode* nodeFor=element->FirstChild(); nodeFor; nodeFor=nodeFor->NextSibling())
-                {
-                    tinyxml2::XMLNode* copy = nodeFor->DeepClone(&new_document );
-                    quasi_newton_method_element->InsertEndChild(copy );
-                }
-
-                new_document.InsertEndChild(quasi_newton_method_element);
-
-                quasi_Newton_method_pointer->from_XML(new_document);
-            }
-            break;
-
-            case LEVENBERG_MARQUARDT_ALGORITHM:
-            {
-                tinyxml2::XMLDocument new_document;
-
-                tinyxml2::XMLElement* levenberg_marquardt_algorithm_element = new_document.NewElement("LevenbergMarquardtAlgorithm");
-
-                for(const tinyxml2::XMLNode* nodeFor=element->FirstChild(); nodeFor; nodeFor=nodeFor->NextSibling())
-                {
-                    tinyxml2::XMLNode* copy = nodeFor->DeepClone(&new_document );
-                    levenberg_marquardt_algorithm_element->InsertEndChild(copy );
-                }
-
-                new_document.InsertEndChild(levenberg_marquardt_algorithm_element);
-
-                Levenberg_Marquardt_algorithm_pointer->from_XML(new_document);
-            }
-            break;
-
-            case STOCHASTIC_GRADIENT_DESCENT:
-            {
-                tinyxml2::XMLDocument new_document;
-
-                tinyxml2::XMLElement* stochastic_gradient_descent_element = new_document.NewElement("StochasticGradientDescent");
-=======
                     normalized_squared_error_element_copy->InsertEndChild(copy );
                 }
 
@@ -2652,62 +1237,10 @@
                 tinyxml2::XMLDocument new_document;
 
                 tinyxml2::XMLElement* gradient_descent_element_copy = new_document.NewElement("GradientDescent");
->>>>>>> f4e1fcf4
 
                 for(const tinyxml2::XMLNode* nodeFor=element->FirstChild(); nodeFor; nodeFor=nodeFor->NextSibling())
                 {
                     tinyxml2::XMLNode* copy = nodeFor->DeepClone(&new_document );
-<<<<<<< HEAD
-                    stochastic_gradient_descent_element->InsertEndChild(copy );
-                }
-
-                new_document.InsertEndChild(stochastic_gradient_descent_element);
-
-                stochastic_gradient_descent_pointer->from_XML(new_document);
-            }
-            break;
-
-            case ADAPTIVE_MOMENT_ESTIMATION:
-            {
-                tinyxml2::XMLDocument new_document;
-
-                tinyxml2::XMLElement* adaptive_moment_estimation_element = new_document.NewElement("AdaptiveMomentEstimation");
-
-                for(const tinyxml2::XMLNode* nodeFor=element->FirstChild(); nodeFor; nodeFor=nodeFor->NextSibling())
-                {
-                    tinyxml2::XMLNode* copy = nodeFor->DeepClone(&new_document );
-                    adaptive_moment_estimation_element->InsertEndChild(copy );
-                }
-
-                new_document.InsertEndChild(adaptive_moment_estimation_element);
-
-                adaptive_moment_estimation_pointer->from_XML(new_document);
-            }
-            break;
-
-            }
-        }
-    }
-
-    // Display
-    {
-        const tinyxml2::XMLElement* element = root_element->FirstChildElement("Display");
-
-        if(element)
-        {
-            const string new_display = element->GetText();
-
-            try
-            {
-                set_display(new_display != "0");
-            }
-            catch(const logic_error& e)
-            {
-                cerr << e.what() << endl;
-            }
-        }
-    }
-=======
                     gradient_descent_element_copy->InsertEndChild(copy );
                 }
 
@@ -2738,25 +1271,11 @@
 
                 conjugate_gradient.from_XML(new_document);
             }
->>>>>>> f4e1fcf4
 
             cout << "CG" << endl;
 
             // Quasi-Newton method
 
-<<<<<<< HEAD
-/// Saves to a XML-type file the members of the optimization algorithm object.
-/// @param file_name Name of optimization algorithm XML-type file.
-
-void TrainingStrategy::save(const string& file_name) const
-{
-    tinyxml2::XMLDocument* document = to_XML();
-
-    document->SaveFile(file_name.c_str());
-
-    delete document;
-}
-=======
             const tinyxml2::XMLElement* quasi_Newton_method_element = element->FirstChildElement("QuasiNewtonMethod");
 
             if(quasi_Newton_method_element)
@@ -2772,17 +1291,10 @@
                 }
 
                 quasi_Newton_document.InsertEndChild(quasi_newton_method_element_copy);
->>>>>>> f4e1fcf4
 
                 quasi_Newton_method.from_XML(quasi_Newton_document);
             }
 
-<<<<<<< HEAD
-/// Loads a gradient descent object from a XML-type file.
-/// Please mind about the file format, wich is specified in the User's Guide.
-/// @param file_name Name of optimization algorithm XML-type file.
-
-=======
             cout << "QN" << endl;
 
             // Levenberg Marquardt
@@ -2895,7 +1407,6 @@
 /// Please mind about the file format, wich is specified in the User's Guide.
 /// @param file_name Name of optimization algorithm XML-type file.
 
->>>>>>> f4e1fcf4
 void TrainingStrategy::load(const string& file_name)
 {
     set_default();
