//   OpenNN: Open Neural Networks Library
//   www.opennn.net
//
//   G E N E T I C   A L G O R I T H M   C L A S S   H E A D E R
//
//   Artificial Intelligence Techniques SL
//   artelnics@artelnics.com

#ifndef GENETICALGORITHM_H
#define GENETICALGORITHM_H

// System includes

#include <iostream>
#include <fstream>
#include <algorithm>
#include <functional>
#include <limits>
#include <cmath>
#include <ctime>

// OpenNN includes

#include "training_strategy.h"
#include "inputs_selection.h"
<<<<<<< HEAD
#include "tinyxml2.h"
=======
>>>>>>> f4e1fcf4
#include "config.h"

namespace OpenNN
{

/// This concrete class represents a genetic algorithm, inspired by the process of natural selection[1] such as mutation,
/// crossover and selection.

///
/// This algorithm are commonly used in optimization and search problems. if the dataset has many inputs,
/// but we do not know how they affect the target,
/// then this algorithm provides the best possible combination of variables to optimize the problem.
///
/// \cite 1 Neural Designer "Genetic Algorithms for Feature Selection."
/// \ref https://www.neuraldesigner.com/blog/genetic_algorithms_for_feature_selection

class GeneticAlgorithm : public InputsSelection
{
public:

    // Constructors

    explicit GeneticAlgorithm();

    explicit GeneticAlgorithm(TrainingStrategy*);

<<<<<<< HEAD
    explicit GeneticAlgorithm(const tinyxml2::XMLDocument&);

    explicit GeneticAlgorithm(const string&);

=======
>>>>>>> f4e1fcf4
    // Destructor

    virtual ~GeneticAlgorithm();

    // Enumerations

    /// Enumeration of available methods for the initialization of the population.

    enum InitializationMethod{Random, Weigthed};

    /// Enumeration of available methods for the crossover of the population.

    enum CrossoverMethod{OnePoint, TwoPoint, Uniform};

    /// Enumeration of available methods for the fitness assignement of the population.

    enum FitnessAssignment{ObjectiveBased, RankBased};

    // Structures

    /// This structure contains the training results for the genetic algorithm method.    

    struct GeneticAlgorithmResults : public InputsSelection::Results
    {
        /// Default constructor.

        explicit GeneticAlgorithmResults() : InputsSelection::Results()
        {
        }

        /// Destructor.

        virtual ~GeneticAlgorithmResults()
        {
        }

<<<<<<< HEAD
        string object_to_string() const;

        inline void resize_history(const Index& new_size)
        {
            generation_optimum_loss_history.resize(new_size);
            generation_minimum_selection_history.resize(new_size);
            generation_mean_history.resize(new_size);
            generation_standard_deviation_history.resize(new_size);
        }

        /// Values of the minimum loss in each generation.

        Tensor<type, 1> generation_optimum_loss_history;

        /// Values of the minimum selection error in each generation.

        Tensor<type, 1> generation_minimum_selection_history;

        /// Mean of the selection error in each generation.

        Tensor<type, 1> generation_mean_history;

        /// Standard deviation of the selection error in each generation.

        Tensor<type, 1> generation_standard_deviation_history;
=======
        

        inline void resize_history(const Index& new_size)
        {
            generation_optimum_training_error_history.resize(new_size);
            generation_minimum_selection_error_history.resize(new_size);
            generation_selection_error_mean_history.resize(new_size);
            generation_selection_error_standard_deviation_history.resize(new_size);
        }

        /// Values of the minimum training error in each generation.

        Tensor<type, 1> generation_optimum_training_error_history;

        /// Values of the minimum selection error in each generation.

        Tensor<type, 1> generation_minimum_selection_error_history;

        /// Mean of the selection error in each generation.

        Tensor<type, 1> generation_selection_error_mean_history;

        /// Standard deviation of the selection error in each generation.

        Tensor<type, 1> generation_selection_error_standard_deviation_history;
>>>>>>> f4e1fcf4
    };

    // Get methods

    const Tensor<bool, 2>& get_population() const;

    const Tensor<type, 2>& get_loss() const;

    const Tensor<type, 1>& get_fitness() const;

    const InitializationMethod& get_initialization_method() const;

    const CrossoverMethod& get_crossover_method() const;

    const FitnessAssignment& get_fitness_assignment_method() const;

    const Index& get_population_size() const;

    const type& get_mutation_rate() const;

    const Index& get_elitism_size() const;

    const Index& get_crossover_first_point() const;

    const Index& get_crossover_second_point() const;

    const type& get_selective_pressure() const;

    const type& get_incest_prevention_distance() const;

    const bool& get_reserve_generation_mean() const;

    const bool& get_reserve_generation_standard_deviation() const;

    const bool& get_reserve_generation_minimum_selection() const;

    const bool& get_reserve_generation_optimum_loss() const;

    string write_initialization_method() const;

    string write_crossover_method() const;

    string write_fitness_assignment_method() const;

    // Set methods

    void set_default();

    void set_population(const Tensor<bool, 2>&);

    void set_loss(const Tensor<type, 2>&);

    void set_fitness(const Tensor<type, 1>&);

    void set_inicialization_method(const InitializationMethod&);
    void set_fitness_assignment_method(const FitnessAssignment&);
    void set_crossover_method(const CrossoverMethod&);

    void set_inicialization_method(const string&);
    void set_fitness_assignment_method(const string&);
    void set_crossover_method(const string&);

    void set_population_size(const Index&);

    void set_mutation_rate(const type&);

    void set_elitism_size(const Index&);

    void set_crossover_first_point(const Index&);

    void set_crossover_second_point(const Index&);

    void set_selective_pressure(const type&);

    void set_incest_prevention_distance(const type&);

    void set_reserve_generation_mean(const bool&);

    void set_reserve_generation_standard_deviation(const bool&);

    void set_reserve_generation_minimum_selection(const bool&);

    void set_reserve_generation_optimum_loss(const bool&);

    // GENETIC METHODS

    // Population methods

    void initialize_population();

    void initialize_random_population();

    void initialize_weighted_population();

    void evaluate_population();

    void calculate_fitness();

    void calculate_objetive_fitness();

    void calculate_rank_fitness();

    void evolve_population();

    // Selection methods

    void perform_selection();

    // Crossover methods

    void perform_crossover();

    void perform_1point_crossover();

    void perform_2point_crossover();

    void perform_uniform_crossover();

    // Mutation methods

    void perform_mutation();

    // Inputs selection methods

    Index get_optimal_individual_index() const;

    GeneticAlgorithmResults* perform_inputs_selection();

    // Utilities

    type euclidean_distance(const Tensor<type, 1>&, const Tensor<type, 1>&);

<<<<<<< HEAD
    static vector<bool> tensor_to_vector(const Tensor<bool, 1>& tensor)
    {
        const size_t size = static_cast<size_t>(tensor.dimension(0));

        vector<bool> new_vector(static_cast<size_t>(size));

        for(size_t i = 0; i < size; i++)
        {
            new_vector[i] = tensor(static_cast<Index>(i));
        }

        return new_vector;
    }
=======
    vector<bool> tensor_to_vector(const Tensor<bool, 1>& tensor);
>>>>>>> f4e1fcf4

    bool contains(const vector<vector<bool>>&, const vector<bool>&) const;

    // Serialization methods

    Tensor<string, 2> to_string_matrix() const;

<<<<<<< HEAD
    tinyxml2::XMLDocument* to_XML() const;
=======
    
>>>>>>> f4e1fcf4
    void from_XML(const tinyxml2::XMLDocument&);

    void write_XML(tinyxml2::XMLPrinter&) const;
    

    void save(const string&) const;
    void load(const string&);

private:

    // Population stuff

    /// Population matrix.

    Tensor<bool, 2> population;

    /// Performance of population.

    Tensor<type, 2> loss;

    /// Fitness of population.

    Tensor<type, 1> fitness;

    // Training operators

    /// Initialization method used in the algorithm.

    InitializationMethod initialization_method;

    /// Crossover method used in the algorithm.

    CrossoverMethod crossover_method;

    /// Fitness assignment method used in the algorithm.

    FitnessAssignment fitness_assignment_method;

    /// Initial uses of the variables in the data set.

    Tensor<DataSet::VariableUse, 1> original_uses;

    /// Size of the population.

    Index population_size;

    /// Incest prevention distance
    /// Distance between two individuals to prevent the crossover.

    type incest_prevention_distance;

    /// Mutation rate.
    /// The mutation rate value must be between 0 and 1.
    /// This is a parameter of the mutation operator.

    type mutation_rate;

    /// Elitism size.
    /// It represents the number of individuals which will always be selected for recombination.
    /// This is a parameter of the selection operator.

    Index elitism_size;

    /// First point used in the OnePoint and TwoPoint crossover method.
    /// If it is 0 the algorithm selects a random point for each pair of offsprings.

    Index crossover_first_point;

    /// Second point used in the TwoPoint crossover method.
    /// If it is 0 the algorithm selects a random point for each pair of offsprings.

    Index crossover_second_point;

    /// Linear ranking allows values for the selective pressure greater than 0.
    /// This is a parameter of the fitness assignment operator.

    type selective_pressure;

    // Inputs selection results

    /// True if the mean of selection error are to be reserved in each generation.

    bool reserve_generation_mean;

    /// True if the standard deviation of selection error are to be reserved in each generation.

    bool reserve_generation_standard_deviation;

    /// True if the minimum of selection error are to be reserved in each generation.

    bool reserve_generation_minimum_selection;

    /// True if the optimum of loss are to be reserved in each generation.

    bool reserve_generation_optimum_loss;

};

}

#endif<|MERGE_RESOLUTION|>--- conflicted
+++ resolved
@@ -23,10 +23,6 @@
 
 #include "training_strategy.h"
 #include "inputs_selection.h"
-<<<<<<< HEAD
-#include "tinyxml2.h"
-=======
->>>>>>> f4e1fcf4
 #include "config.h"
 
 namespace OpenNN
@@ -53,13 +49,6 @@
 
     explicit GeneticAlgorithm(TrainingStrategy*);
 
-<<<<<<< HEAD
-    explicit GeneticAlgorithm(const tinyxml2::XMLDocument&);
-
-    explicit GeneticAlgorithm(const string&);
-
-=======
->>>>>>> f4e1fcf4
     // Destructor
 
     virtual ~GeneticAlgorithm();
@@ -96,33 +85,6 @@
         {
         }
 
-<<<<<<< HEAD
-        string object_to_string() const;
-
-        inline void resize_history(const Index& new_size)
-        {
-            generation_optimum_loss_history.resize(new_size);
-            generation_minimum_selection_history.resize(new_size);
-            generation_mean_history.resize(new_size);
-            generation_standard_deviation_history.resize(new_size);
-        }
-
-        /// Values of the minimum loss in each generation.
-
-        Tensor<type, 1> generation_optimum_loss_history;
-
-        /// Values of the minimum selection error in each generation.
-
-        Tensor<type, 1> generation_minimum_selection_history;
-
-        /// Mean of the selection error in each generation.
-
-        Tensor<type, 1> generation_mean_history;
-
-        /// Standard deviation of the selection error in each generation.
-
-        Tensor<type, 1> generation_standard_deviation_history;
-=======
         
 
         inline void resize_history(const Index& new_size)
@@ -148,7 +110,6 @@
         /// Standard deviation of the selection error in each generation.
 
         Tensor<type, 1> generation_selection_error_standard_deviation_history;
->>>>>>> f4e1fcf4
     };
 
     // Get methods
@@ -281,23 +242,7 @@
 
     type euclidean_distance(const Tensor<type, 1>&, const Tensor<type, 1>&);
 
-<<<<<<< HEAD
-    static vector<bool> tensor_to_vector(const Tensor<bool, 1>& tensor)
-    {
-        const size_t size = static_cast<size_t>(tensor.dimension(0));
-
-        vector<bool> new_vector(static_cast<size_t>(size));
-
-        for(size_t i = 0; i < size; i++)
-        {
-            new_vector[i] = tensor(static_cast<Index>(i));
-        }
-
-        return new_vector;
-    }
-=======
     vector<bool> tensor_to_vector(const Tensor<bool, 1>& tensor);
->>>>>>> f4e1fcf4
 
     bool contains(const vector<vector<bool>>&, const vector<bool>&) const;
 
@@ -305,11 +250,7 @@
 
     Tensor<string, 2> to_string_matrix() const;
 
-<<<<<<< HEAD
-    tinyxml2::XMLDocument* to_XML() const;
-=======
     
->>>>>>> f4e1fcf4
     void from_XML(const tinyxml2::XMLDocument&);
 
     void write_XML(tinyxml2::XMLPrinter&) const;
