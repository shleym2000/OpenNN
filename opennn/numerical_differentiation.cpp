//   OpenNN: Open Neural Networks Library
//   www.opennn.net
//
//   N U M E R I C A L   D I F F E R E N T I A T I O N   C L A S S
//
//   Artificial Intelligence Techniques SL
//   artelnics@artelnics.com

#include "numerical_differentiation.h"

namespace OpenNN
{

/// Default constructor.
/// It creates a numerical differentiation object with the default members.

NumericalDifferentiation::NumericalDifferentiation()
{
    set_default();
<<<<<<< HEAD
}


/// Copy constructor.

NumericalDifferentiation::NumericalDifferentiation(const NumericalDifferentiation& other_numerical_differentiation)
{
    set(other_numerical_differentiation);
=======
>>>>>>> f4e1fcf4
}


/// Destructor.

NumericalDifferentiation::~NumericalDifferentiation()
{

}


/// Returns the method used for numerical differentiation(forward differences or central differences).

const NumericalDifferentiation::NumericalDifferentiationMethod& NumericalDifferentiation::get_numerical_differentiation_method() const
{
    return numerical_differentiation_method ;
}


/// Returns a string with the name of the method to be used for numerical differentiation.

string NumericalDifferentiation::write_numerical_differentiation_method() const
{
    switch(numerical_differentiation_method)
    {
    case ForwardDifferences:
    {
        return "ForwardDifferences";
    }

    case CentralDifferences:
    {
        return "CentralDifferences";
    }
    }

    return string();
}


/// Returns the number of precision digits required for the derivatives.

const Index& NumericalDifferentiation::get_precision_digits() const
{
    return precision_digits;
}


/// Returns the flag used by this class for displaying or not displaying warnings.

const bool& NumericalDifferentiation::get_display() const
{
    return display;
}


/// Sets the members of this object to be equal to those of another object.
/// @param other_numerical_differentiation Numerical differentiation object to be copied.

void NumericalDifferentiation::set(const NumericalDifferentiation& other_numerical_differentiation)
{
    numerical_differentiation_method = other_numerical_differentiation.numerical_differentiation_method;

    precision_digits = other_numerical_differentiation.precision_digits;

    display = other_numerical_differentiation.display;

}


/// Sets the method to be used for numerical differentiation(forward differences or central differences).
/// @param new_numerical_differentiation_method New numerical differentiation method.

void NumericalDifferentiation::set_numerical_differentiation_method
(const NumericalDifferentiation::NumericalDifferentiationMethod& new_numerical_differentiation_method)
{
    numerical_differentiation_method = new_numerical_differentiation_method;
}


/// Sets the method to be used for the numerical differentiation.
/// The argument is a string with the name of the numerical differentiation method.
/// @param new_numerical_differentiation_method Numerical differentiation method name string.

void NumericalDifferentiation:: set_numerical_differentiation_method(const string& new_numerical_differentiation_method)
{
    if(new_numerical_differentiation_method == "ForwardDifferences")
    {
        numerical_differentiation_method = ForwardDifferences;
    }
    else if(new_numerical_differentiation_method == "CentralDifferences")
    {
        numerical_differentiation_method = CentralDifferences;
    }
    else
    {
        ostringstream buffer;

        buffer << "OpenNN Exception: NumericalDifferentiation class.\n"
               << "void set_numerical_differentiation_method(const string&) method.\n"
               << "Unknown numerical differentiation method: " << new_numerical_differentiation_method << ".\n";

        throw logic_error(buffer.str());
    }
}


/// Sets a new flag for displaying warnings from this class or not.
/// @param new_display Display flag.

void NumericalDifferentiation::set_display(const bool& new_display)
{
    display = new_display;
}


/// Sets a new number of precision digits required for the derivatives.
/// @param new_precision_digits Number of precision digits.

void NumericalDifferentiation::set_precision_digits(const Index& new_precision_digits)
{
    precision_digits = new_precision_digits;
}


/// Sets default values for the members of this object:
/// <ul>
/// <li> Numerical differentiation method: Central differences.
/// <li> Precision digits: 6.
/// <li> Display: true.
/// </ul>

void NumericalDifferentiation::set_default()
{
    numerical_differentiation_method = CentralDifferences;
<<<<<<< HEAD

    precision_digits = 6;

    display = true;
}


type NumericalDifferentiation::calculate_eta() const
{
    return pow(static_cast<type>(10.0), static_cast<type>(-1.0*precision_digits));
}


/// Calculates a proper step size for computing the derivatives, as a function of the inputs point value.
/// @param x Input value.

=======

    precision_digits = 6;

    display = true;
}


type NumericalDifferentiation::calculate_eta() const
{
    return pow(static_cast<type>(10.0), static_cast<type>(-1.0*precision_digits));
}


/// Calculates a proper step size for computing the derivatives, as a function of the inputs point value.
/// @param x Input value.

>>>>>>> f4e1fcf4
type NumericalDifferentiation::calculate_h(const type& x) const
{
    const type eta = calculate_eta();

    return sqrt(eta)*(static_cast<type>(1.0) + abs(x));
}


/// Calculates a vector of step sizes for computing the derivatives, as a function of a vector of inputs.
/// @param x Input vector.

Tensor<type, 1> NumericalDifferentiation::calculate_h(const Tensor<type, 1>& x) const
{
    const type eta = calculate_eta();

    const Index n = x.size();

    Tensor<type, 1> h(n);

    for(Index i = 0; i < n; i++)
    {
<<<<<<< HEAD
        h(i) = sqrt(eta)*(static_cast<type>(1.0) + abs(x(i)));
=======
        h(i) = sqrt(eta)*(1 + abs(x(i)));
>>>>>>> f4e1fcf4
    }

    return h;
}


/// Calculates a tensor of step sizes for computing the derivatives, as a function of a vector of inputs.
/// @param x Input tensor.

Tensor<type, 2> NumericalDifferentiation::calculate_h(const Tensor<type, 2>& x) const
{
    const type eta = calculate_eta();
<<<<<<< HEAD

    const Index n = x.size();

    const auto& dimensions = x.dimensions();

    Tensor<type, 2> h(dimensions);

    Tensor<type, 2> y = x.abs();

    for(Index i = 0; i < n; i++)
    {
        h(i) = sqrt(eta)*(1 + y(i));
    }

    return h;
}


Tensor<type, 1> NumericalDifferentiation::calculate_backward_differences_derivatives(const Tensor<type, 1>& x,
        const Tensor<type, 1>& y) const
{
#ifdef __OPENNN_DEBUG__

    const Index x_size = x.size();
    const Index y_size = y.size();

    if(x_size != y_size)
    {
        ostringstream buffer;

        buffer << "OpenNN Exception: NumericalDifferentiation class.\n"
               << "Tensor<type, 1> calculate_backward_differences_derivatives(const Tensor<type, 1>&, const Tensor<type, 1>&) const method.\n"
               << "Size of independent variable must be equal to size of dependent variable.\n";

        throw logic_error(buffer.str());
    }

#endif

    const Index size = x.size();

    Tensor<type, 1> derivatives(size);
    derivatives[0] = 0;

    for(Index i = 1; i < size; i++)
    {
        const type numerator = y(i) - y[i-1];
        const type denominator = x(i) - x[i-1];

        if(abs(denominator) < numeric_limits<float>::min())
        {
            derivatives(i) = numerator/denominator;
        }
        else
        {
            ostringstream buffer;

            buffer << "OpenNN Exception: NumericalDifferentiation class.\n"
                   << "Tensor<type, 1> calculate_backward_differences_derivatives(const Tensor<type, 1>&, const Tensor<type, 1>&) const method.\n"
                   << "Denominator is equal to 0.\n";
=======

    const Index n = x.size();

    const auto& dimensions = x.dimensions();

    Tensor<type, 2> h(dimensions);

    Tensor<type, 2> y = x.abs();

    for(Index i = 0; i < n; i++)
    {
        h(i) = sqrt(eta)*(1 + y(i));
    }

    return h;
}


Tensor<type, 4> NumericalDifferentiation::calculate_h(const Tensor<type, 4>& x) const
{
    const type eta = calculate_eta();

    const Index n = x.size();

    const auto& dimensions = x.dimensions();

    Tensor<type, 4> h(dimensions);
>>>>>>> f4e1fcf4

    Tensor<type, 4> y = x.abs();

    for(Index i = 0; i < n; i++)
    {
        h(i) = sqrt(eta)*(1 + y(i));
    }

    return h;
}


<<<<<<< HEAD
/// Serializes this numerical differentiation object into a XML document->

tinyxml2::XMLDocument* NumericalDifferentiation::to_XML() const
{
    tinyxml2::XMLDocument* document = new tinyxml2::XMLDocument;

    tinyxml2::XMLElement* element = nullptr;
    tinyxml2::XMLText* text = nullptr;

    ostringstream buffer;

    // Numerical differentiation

    tinyxml2::XMLElement* root_element = document->NewElement("NumericalDifferentiation");

    document->InsertFirstChild(root_element);

    // Numerical differentiation method

    element = document->NewElement("NumericalDifferentiationMethod");
    root_element->LinkEndChild(element);

    text = document->NewText(write_numerical_differentiation_method().c_str());
    element->LinkEndChild(text);

    // Precision digits

    element = document->NewElement("PrecisionDigits");
    root_element->LinkEndChild(element);

    buffer.str("");
    buffer << precision_digits;

    text = document->NewText(buffer.str().c_str());
    element->LinkEndChild(text);

    // Display

    element = document->NewElement("Display");
    root_element->LinkEndChild(element);

    buffer.str("");
    buffer << display;

    text = document->NewText(buffer.str().c_str());
    element->LinkEndChild(text);

    return document;
=======
Tensor<type, 1> NumericalDifferentiation::calculate_backward_differences_derivatives(const Tensor<type, 1>& x,
        const Tensor<type, 1>& y) const
{
#ifdef __OPENNN_DEBUG__

    const Index x_size = x.size();
    const Index y_size = y.size();

    if(x_size != y_size)
    {
        ostringstream buffer;

        buffer << "OpenNN Exception: NumericalDifferentiation class.\n"
               << "Tensor<type, 1> calculate_backward_differences_derivatives(const Tensor<type, 1>&, const Tensor<type, 1>&) const method.\n"
               << "Size of independent variable must be equal to size of dependent variable.\n";

        throw logic_error(buffer.str());
    }

#endif

    const Index size = x.size();

    Tensor<type, 1> derivatives(size);
    derivatives[0] = 0;

    for(Index i = 1; i < size; i++)
    {
        const type numerator = y(i) - y[i-1];
        const type denominator = x(i) - x[i-1];

        if(abs(denominator) > numeric_limits<float>::min())
        {
            derivatives(i) = numerator/denominator;
        }
        else
        {
            ostringstream buffer;

            buffer << "OpenNN Exception: NumericalDifferentiation class.\n"
                   << "Tensor<type, 1> calculate_backward_differences_derivatives(const Tensor<type, 1>&, const Tensor<type, 1>&) const method.\n"
                   << "Denominator is equal to 0.\n";

            throw logic_error(buffer.str());
        }
    }

    return derivatives;
>>>>>>> f4e1fcf4
}


/// Serializes the numerical differentiation object into a XML document of the TinyXML library without keep the DOM tree in memory.
/// See the OpenNN manual for more information about the format of this document.

void NumericalDifferentiation::write_XML(tinyxml2::XMLPrinter&) const
{

}


/// Deserializes the object from a XML document.
/// @param document TinyXML document with the member data.

void NumericalDifferentiation::from_XML(const tinyxml2::XMLDocument& document)
{
    const tinyxml2::XMLElement* root_element = document.FirstChildElement("NumericalDifferentiation");

    if(!root_element)
    {
        ostringstream buffer;

        buffer << "OpenNN Exception: NumericalDifferentiation class.\n"
               << "void from_XML(const tinyxml2::XMLDocument&) method.\n"
               << "Numerical differentiation element is nullptr.\n";

        throw logic_error(buffer.str());
    }

    // Numerical differentiation method
    {
        const tinyxml2::XMLElement* element = root_element->FirstChildElement("NumericalDifferentiationMethod");

        if(element)
        {
            const string new_numerical_differentiation_method = element->GetText();

            try
            {
                set_numerical_differentiation_method(new_numerical_differentiation_method);
            }
            catch(const logic_error& e)
            {
                cerr << e.what() << endl;
            }
        }
    }

    // Precision digits
    {
        const tinyxml2::XMLElement* element = root_element->FirstChildElement("PrecisionDigits");

        if(element)
        {
            const Index new_precision_digits = static_cast<Index>(atoi(element->GetText()));

            try
            {
                set_precision_digits(new_precision_digits);
            }
            catch(const logic_error& e)
            {
                cerr << e.what() << endl;
            }
        }
    }


    // Display
    {
        const tinyxml2::XMLElement* element = root_element->FirstChildElement("Display");

        if(element)
        {
            const string new_display = element->GetText();

            try
            {
                set_display(new_display != "0");
            }
            catch(const logic_error& e)
            {
                cerr << e.what() << endl;
            }
        }
    }
}

}

// OpenNN: Open Neural Networks Library.
// Copyright(C) 2005-2020 Artificial Intelligence Techniques, SL.
//
// This library is free software; you can redistribute it and/or
// modify it under the terms of the GNU Lesser General Public
// License as published by the Free Software Foundation; either
// version 2.1 of the License, or any later version.
//
// This library is distributed in the hope that it will be useful,
// but WITHOUT ANY WARRANTY; without even the implied warranty of
// MERCHANTABILITY or FITNESS FOR A PARTICULAR PURPOSE.  See the GNU
// Lesser General Public License for more details.

// You should have received a copy of the GNU Lesser General Public
// License along with this library; if not, write to the Free Software
// Foundation, Inc., 51 Franklin St, Fifth Floor, Boston, MA  02110-1301  USA<|MERGE_RESOLUTION|>--- conflicted
+++ resolved
@@ -17,17 +17,6 @@
 NumericalDifferentiation::NumericalDifferentiation()
 {
     set_default();
-<<<<<<< HEAD
-}
-
-
-/// Copy constructor.
-
-NumericalDifferentiation::NumericalDifferentiation(const NumericalDifferentiation& other_numerical_differentiation)
-{
-    set(other_numerical_differentiation);
-=======
->>>>>>> f4e1fcf4
 }
 
 
@@ -163,7 +152,6 @@
 void NumericalDifferentiation::set_default()
 {
     numerical_differentiation_method = CentralDifferences;
-<<<<<<< HEAD
 
     precision_digits = 6;
 
@@ -180,24 +168,6 @@
 /// Calculates a proper step size for computing the derivatives, as a function of the inputs point value.
 /// @param x Input value.
 
-=======
-
-    precision_digits = 6;
-
-    display = true;
-}
-
-
-type NumericalDifferentiation::calculate_eta() const
-{
-    return pow(static_cast<type>(10.0), static_cast<type>(-1.0*precision_digits));
-}
-
-
-/// Calculates a proper step size for computing the derivatives, as a function of the inputs point value.
-/// @param x Input value.
-
->>>>>>> f4e1fcf4
 type NumericalDifferentiation::calculate_h(const type& x) const
 {
     const type eta = calculate_eta();
@@ -219,11 +189,7 @@
 
     for(Index i = 0; i < n; i++)
     {
-<<<<<<< HEAD
-        h(i) = sqrt(eta)*(static_cast<type>(1.0) + abs(x(i)));
-=======
         h(i) = sqrt(eta)*(1 + abs(x(i)));
->>>>>>> f4e1fcf4
     }
 
     return h;
@@ -236,7 +202,6 @@
 Tensor<type, 2> NumericalDifferentiation::calculate_h(const Tensor<type, 2>& x) const
 {
     const type eta = calculate_eta();
-<<<<<<< HEAD
 
     const Index n = x.size();
 
@@ -245,6 +210,27 @@
     Tensor<type, 2> h(dimensions);
 
     Tensor<type, 2> y = x.abs();
+
+    for(Index i = 0; i < n; i++)
+    {
+        h(i) = sqrt(eta)*(1 + y(i));
+    }
+
+    return h;
+}
+
+
+Tensor<type, 4> NumericalDifferentiation::calculate_h(const Tensor<type, 4>& x) const
+{
+    const type eta = calculate_eta();
+
+    const Index n = x.size();
+
+    const auto& dimensions = x.dimensions();
+
+    Tensor<type, 4> h(dimensions);
+
+    Tensor<type, 4> y = x.abs();
 
     for(Index i = 0; i < n; i++)
     {
@@ -286,7 +272,7 @@
         const type numerator = y(i) - y[i-1];
         const type denominator = x(i) - x[i-1];
 
-        if(abs(denominator) < numeric_limits<float>::min())
+        if(abs(denominator) > numeric_limits<float>::min())
         {
             derivatives(i) = numerator/denominator;
         }
@@ -297,146 +283,12 @@
             buffer << "OpenNN Exception: NumericalDifferentiation class.\n"
                    << "Tensor<type, 1> calculate_backward_differences_derivatives(const Tensor<type, 1>&, const Tensor<type, 1>&) const method.\n"
                    << "Denominator is equal to 0.\n";
-=======
-
-    const Index n = x.size();
-
-    const auto& dimensions = x.dimensions();
-
-    Tensor<type, 2> h(dimensions);
-
-    Tensor<type, 2> y = x.abs();
-
-    for(Index i = 0; i < n; i++)
-    {
-        h(i) = sqrt(eta)*(1 + y(i));
-    }
-
-    return h;
-}
-
-
-Tensor<type, 4> NumericalDifferentiation::calculate_h(const Tensor<type, 4>& x) const
-{
-    const type eta = calculate_eta();
-
-    const Index n = x.size();
-
-    const auto& dimensions = x.dimensions();
-
-    Tensor<type, 4> h(dimensions);
->>>>>>> f4e1fcf4
-
-    Tensor<type, 4> y = x.abs();
-
-    for(Index i = 0; i < n; i++)
-    {
-        h(i) = sqrt(eta)*(1 + y(i));
-    }
-
-    return h;
-}
-
-
-<<<<<<< HEAD
-/// Serializes this numerical differentiation object into a XML document->
-
-tinyxml2::XMLDocument* NumericalDifferentiation::to_XML() const
-{
-    tinyxml2::XMLDocument* document = new tinyxml2::XMLDocument;
-
-    tinyxml2::XMLElement* element = nullptr;
-    tinyxml2::XMLText* text = nullptr;
-
-    ostringstream buffer;
-
-    // Numerical differentiation
-
-    tinyxml2::XMLElement* root_element = document->NewElement("NumericalDifferentiation");
-
-    document->InsertFirstChild(root_element);
-
-    // Numerical differentiation method
-
-    element = document->NewElement("NumericalDifferentiationMethod");
-    root_element->LinkEndChild(element);
-
-    text = document->NewText(write_numerical_differentiation_method().c_str());
-    element->LinkEndChild(text);
-
-    // Precision digits
-
-    element = document->NewElement("PrecisionDigits");
-    root_element->LinkEndChild(element);
-
-    buffer.str("");
-    buffer << precision_digits;
-
-    text = document->NewText(buffer.str().c_str());
-    element->LinkEndChild(text);
-
-    // Display
-
-    element = document->NewElement("Display");
-    root_element->LinkEndChild(element);
-
-    buffer.str("");
-    buffer << display;
-
-    text = document->NewText(buffer.str().c_str());
-    element->LinkEndChild(text);
-
-    return document;
-=======
-Tensor<type, 1> NumericalDifferentiation::calculate_backward_differences_derivatives(const Tensor<type, 1>& x,
-        const Tensor<type, 1>& y) const
-{
-#ifdef __OPENNN_DEBUG__
-
-    const Index x_size = x.size();
-    const Index y_size = y.size();
-
-    if(x_size != y_size)
-    {
-        ostringstream buffer;
-
-        buffer << "OpenNN Exception: NumericalDifferentiation class.\n"
-               << "Tensor<type, 1> calculate_backward_differences_derivatives(const Tensor<type, 1>&, const Tensor<type, 1>&) const method.\n"
-               << "Size of independent variable must be equal to size of dependent variable.\n";
-
-        throw logic_error(buffer.str());
-    }
-
-#endif
-
-    const Index size = x.size();
-
-    Tensor<type, 1> derivatives(size);
-    derivatives[0] = 0;
-
-    for(Index i = 1; i < size; i++)
-    {
-        const type numerator = y(i) - y[i-1];
-        const type denominator = x(i) - x[i-1];
-
-        if(abs(denominator) > numeric_limits<float>::min())
-        {
-            derivatives(i) = numerator/denominator;
-        }
-        else
-        {
-            ostringstream buffer;
-
-            buffer << "OpenNN Exception: NumericalDifferentiation class.\n"
-                   << "Tensor<type, 1> calculate_backward_differences_derivatives(const Tensor<type, 1>&, const Tensor<type, 1>&) const method.\n"
-                   << "Denominator is equal to 0.\n";
 
             throw logic_error(buffer.str());
         }
     }
 
     return derivatives;
->>>>>>> f4e1fcf4
 }
 
 
