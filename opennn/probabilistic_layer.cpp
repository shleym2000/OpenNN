//   OpenNN: Open Neural Networks Library
//   www.opennn.net
//
//   P R O B A B I L I S T I C   L A Y E R   C L A S S
//
//   Artificial Intelligence Techniques SL
//   artelnics@artelnics.com

#include "probabilistic_layer.h"

namespace OpenNN
{

/// Default constructor.
/// It creates a probabilistic layer object with zero probabilistic neurons.
/// It does not has Synaptic weights or Biases

ProbabilisticLayer::ProbabilisticLayer()
{
    set();
}


/// Probabilistic neurons number constructor.
/// It creates a probabilistic layer with a given size.
/// @param new_neurons_number Number of neurons in the layer.

ProbabilisticLayer::ProbabilisticLayer(const Index& new_inputs_number, const Index& new_neurons_number)
{
    set(new_inputs_number, new_neurons_number);
<<<<<<< HEAD

    if(new_neurons_number > 1)
    {
        activation_function = Softmax;
    }
}


/// Copy constructor.
/// It creates a copy of an existing probabilistic layer object.
/// @param other_probabilistic_layer Probabilistic layer to be copied.
=======
>>>>>>> f4e1fcf4

    if(new_neurons_number > 1)
    {
        activation_function = Softmax;
    }
}


/// Destructor.
/// This destructor does not delete any pointer.

ProbabilisticLayer::~ProbabilisticLayer()
{
}


<<<<<<< HEAD
Tensor<Index, 1> ProbabilisticLayer::get_input_variables_dimensions() const
{
    const Index inputs_number = get_inputs_number();

    return Tensor<Index, 1>(inputs_number);
}


Index ProbabilisticLayer::get_inputs_number() const
{
    return synaptic_weights.dimension(0);
}


=======
Index ProbabilisticLayer::get_inputs_number() const
{
    return synaptic_weights.dimension(0);
}


>>>>>>> f4e1fcf4
Index ProbabilisticLayer::get_neurons_number() const
{
    return biases.size();
}


Index ProbabilisticLayer::get_biases_number() const
{
    return biases.size();
}


Index ProbabilisticLayer::get_synaptic_weights_number() const
{
    return synaptic_weights.size();
}


/// Returns the decision threshold.

const type& ProbabilisticLayer::get_decision_threshold() const
{
    return decision_threshold;
}


/// Returns the method to be used for interpreting the outputs as probabilistic values.
/// The methods available for that are Binary, Probability, Competitive and Softmax.

const ProbabilisticLayer::ActivationFunction& ProbabilisticLayer::get_activation_function() const
{
    return activation_function;
}


/// Returns a string with the probabilistic method for the outputs
///("Competitive", "Softmax" or "NoProbabilistic").

string ProbabilisticLayer::write_activation_function() const
{
    if(activation_function == Binary)
<<<<<<< HEAD
    {
        return "Binary";
    }
    else if(activation_function == Logistic)
    {
        return "Logistic";
    }
    else if(activation_function == Competitive)
    {
        return "Competitive";
    }
    else if(activation_function == Softmax)
    {
=======
    {
        return "Binary";
    }
    else if(activation_function == Logistic)
    {
        return "Logistic";
    }
    else if(activation_function == Competitive)
    {
        return "Competitive";
    }
    else if(activation_function == Softmax)
    {
>>>>>>> f4e1fcf4
        return "Softmax";
    }
    else
    {
        ostringstream buffer;

        buffer << "OpenNN Exception: ProbabilisticLayer class.\n"
               << "string write_activation_function() const method.\n"
               << "Unknown probabilistic method.\n";

        throw logic_error(buffer.str());
    }
}


/// Returns a string with the probabilistic method for the outputs to be included in some text
///("competitive", "softmax" or "no probabilistic").

string ProbabilisticLayer::write_activation_function_text() const
{
    if(activation_function == Binary)
    {
        return "binary";
    }
    else if(activation_function == Logistic)
    {
        return "logistic";
    }
    else if(activation_function == Competitive)
    {
        return "competitive";
    }
    else if(activation_function == Softmax)
    {
        return "softmax";
    }
    else
    {
        ostringstream buffer;

        buffer << "OpenNN Exception: ProbabilisticLayer class.\n"
               << "string write_activation_function_text() const method.\n"
               << "Unknown probabilistic method.\n";

        throw logic_error(buffer.str());
    }
}


/// Returns true if messages from this class are to be displayed on the screen, or false if messages
/// from this class are not to be displayed on the screen.

const bool& ProbabilisticLayer::get_display() const
{
    return display;
<<<<<<< HEAD
}


/// Returns the biases of the layer.
=======
}


/// Returns the biases of the layer.

const Tensor<type, 2>& ProbabilisticLayer::get_biases() const
{
    return biases;
}


/// Returns the synaptic weights of the layer.

const Tensor<type, 2>& ProbabilisticLayer::get_synaptic_weights() const
{
    return synaptic_weights;
}


/// Returns the biases from a given vector of paramters for the layer.
/// @param parameters Parameters of the layer.

Tensor<type, 2> ProbabilisticLayer::get_biases(Tensor<type, 1>& parameters) const
{
    const Index neurons_number = get_neurons_number();
/*
    Tensor<type, 2> bias_tensor(1, biases_number);

    Index index = parameters.size()-1;

    for(Index i = 0; i < biases_number; i++)
    {
        bias_tensor(0, i) = parameters(index);

        index--;
    }
    */
    const TensorMap < Tensor<type, 2> > bias_tensor(parameters.data(),  1, neurons_number);

    return bias_tensor;
}


/// Returns the synaptic weights from a given vector of paramters for the layer.
/// @param parameters Parameters of the layer.

Tensor<type, 2> ProbabilisticLayer::get_synaptic_weights(Tensor<type, 1>& parameters) const
{
    const Index inputs_number = get_inputs_number();
    const Index neurons_number = get_neurons_number();
    const Index biases_number = get_biases_number();
/*
    const Index synaptic_weights_number = synaptic_weights.size();

    Tensor<type, 2> synaptic_weights_tensor(inputs_number, neurons_number);

    for(Index i = 0; i < synaptic_weights_number; i++)
    {
        synaptic_weights_tensor(i) = parameters(i);
    }
*/
    const TensorMap< Tensor<type, 2> > synaptic_weights_tensor(parameters.data()+biases_number, inputs_number, neurons_number);

    return  synaptic_weights_tensor;
}


/// Returns the number of parameters(biases and synaptic weights) of the layer.

Index ProbabilisticLayer::get_parameters_number() const
{
    return biases.size() + synaptic_weights.size();
}


/// Returns a single vector with all the layer parameters.
/// The format is a vector of real values.
/// The size is the number of parameters in the layer.

Tensor<type, 1> ProbabilisticLayer::get_parameters() const
{

//    Eigen::array<Index, 1> one_dim_weight{{synaptic_weights.dimension(0)*synaptic_weights.dimension(1)}};

//    Eigen::array<Index, 1> one_dim_bias{{biases.dimension(0)*biases.dimension(1)}};

//    Tensor<type, 1> synaptic_weights_vector = synaptic_weights.reshape(one_dim_weight);

//    Tensor<type, 1> biases_vector = biases.reshape(one_dim_bias);

    Tensor<type, 1> parameters(synaptic_weights.size() + biases.size());
/*
    for(Index i = 0; i < biases_vector.size(); i++)
    {
        fill_n(parameters.data()+i, 1, biases_vector(i));
    }

    for(Index i = 0; i < synaptic_weights_vector.size(); i++)
    {
        fill_n(parameters.data()+ biases_vector.size() +i, 1, synaptic_weights_vector(i));
    }
*/
    for(Index i = 0; i < biases.size(); i++)
    {
        fill_n(parameters.data()+i, 1, biases(i));
    }

    for(Index i = 0; i < synaptic_weights.size(); i++)
    {
        fill_n(parameters.data()+ biases.size() +i, 1, synaptic_weights(i));
    }

    return parameters;

}


/// Sets a probabilistic layer with zero probabilistic neurons.
/// It also sets the rest of members to their default values.
>>>>>>> f4e1fcf4

const Tensor<type, 2>& ProbabilisticLayer::get_biases() const
{
<<<<<<< HEAD
    return biases;
}


/// Returns the synaptic weights of the layer.

const Tensor<type, 2>& ProbabilisticLayer::get_synaptic_weights() const
{
    return synaptic_weights;
}


/// Returns the biases from a given vector of paramters for the layer.
/// @param parameters Parameters of the layer.

Tensor<type, 2> ProbabilisticLayer::get_biases(Tensor<type, 1>& parameters) const
{
    const Index neurons_number = get_neurons_number();
/*
    Tensor<type, 2> bias_tensor(1, biases_number);

    Index index = parameters.size()-1;

    for(Index i = 0; i < biases_number; i++)
=======
    biases.resize(0, 0);

    synaptic_weights.resize(0,0);

    set_default();
}


/// Resizes the size of the probabilistic layer.
/// It also sets the rest of class members to their default values.
/// @param new_neurons_number New size for the probabilistic layer.

void ProbabilisticLayer::set(const Index& new_inputs_number, const Index& new_neurons_number)
{
    biases.resize(1, new_neurons_number);

    biases.setRandom<Eigen::internal::NormalRandomGenerator<type>>();

    synaptic_weights.resize(new_inputs_number, new_neurons_number);

    synaptic_weights.setRandom<Eigen::internal::NormalRandomGenerator<type>>();

    set_default();
}


/// Sets this object to be equal to another object of the same class.
/// @param other_probabilistic_layer Probabilistic layer object to be copied.

void ProbabilisticLayer::set(const ProbabilisticLayer& other_probabilistic_layer)
{
    set_default();

    activation_function = other_probabilistic_layer.activation_function;

    decision_threshold = other_probabilistic_layer.decision_threshold;

    display = other_probabilistic_layer.display;
}


void ProbabilisticLayer::set_inputs_number(const Index& new_inputs_number)
{
    const Index neurons_number = get_neurons_number();

    biases.resize(1, neurons_number);

    synaptic_weights.resize(new_inputs_number, neurons_number);
}


void ProbabilisticLayer::set_neurons_number(const Index& new_neurons_number)
{
    const Index inputs_number = get_inputs_number();

    biases.resize(1, new_neurons_number);

    synaptic_weights.resize(inputs_number, new_neurons_number);
}


void ProbabilisticLayer::set_biases(const Tensor<type, 2>& new_biases)
{
    biases = new_biases;
}


void ProbabilisticLayer::set_synaptic_weights(const Tensor<type, 2>& new_synaptic_weights)
{
    synaptic_weights = new_synaptic_weights;
}


void ProbabilisticLayer::set_parameters(const Tensor<type, 1>& new_parameters, const Index& index)
{/*
    const Index neurons_number = get_neurons_number();
    const Index inputs_number = get_inputs_number();

    const Index parameters_number = get_parameters_number();

#ifdef __OPENNN_DEBUG__

    const Index new_parameters_size = new_parameters.size();

    if(new_parameters_size != parameters_number)
    {
        ostringstream buffer;

        buffer << "OpenNN Exception: ProbabilisticLayer class.\n"
               << "void set_parameters(const Tensor<type, 1>&) method.\n"
               << "Size of new parameters ("
               << new_parameters_size << ") must be equal to number of parameters ("
               << parameters_number << ").\n";

        throw logic_error(buffer.str());
    }

#endif
*/
    const Index biases_number = biases.size();
    const Index synaptic_weights_number = synaptic_weights.size();

    memcpy(biases.data(), new_parameters.data() + index, static_cast<size_t>(biases_number)*sizeof(type));
    memcpy(synaptic_weights.data(), new_parameters.data() + biases_number + index, static_cast<size_t>(synaptic_weights_number)*sizeof(type));
}


/// Sets a new threshold value for discriminating between two classes.
/// @param new_decision_threshold New discriminating value. It must be comprised between 0 and 1.

void ProbabilisticLayer::set_decision_threshold(const type& new_decision_threshold)
{
#ifdef __OPENNN_DEBUG__

    if(new_decision_threshold <= 0)
>>>>>>> f4e1fcf4
    {
        bias_tensor(0, i) = parameters(index);

<<<<<<< HEAD
        index--;
=======
        buffer << "OpenNN Exception: ProbabilisticLayer class.\n"
               << "void set_decision_threshold(const type&) method.\n"
               << "Decision threshold(" << decision_threshold << ") must be greater than zero.\n";

        throw logic_error(buffer.str());
>>>>>>> f4e1fcf4
    }
    */
    const TensorMap < Tensor<type, 2> > bias_tensor(parameters.data(),  1, neurons_number);

<<<<<<< HEAD
    return bias_tensor;
}


/// Returns the synaptic weights from a given vector of paramters for the layer.
/// @param parameters Parameters of the layer.
=======
        buffer << "OpenNN Exception: ProbabilisticLayer class.\n"
               << "void set_decision_threshold(const type&) method.\n"
               << "Decision threshold(" << decision_threshold << ") must be less than one.\n";

        throw logic_error(buffer.str());
    }

#endif

    decision_threshold = new_decision_threshold;
}


/// Sets the members to their default values:
/// <ul>
/// <li> Probabilistic method: Softmax.
/// <li> Display: True.
/// </ul>
>>>>>>> f4e1fcf4

Tensor<type, 2> ProbabilisticLayer::get_synaptic_weights(Tensor<type, 1>& parameters) const
{
<<<<<<< HEAD
    const Index inputs_number = get_inputs_number();
    const Index neurons_number = get_neurons_number();
    const Index biases_number = get_biases_number();
/*
    const Index synaptic_weights_number = synaptic_weights.size();

    Tensor<type, 2> synaptic_weights_tensor(inputs_number, neurons_number);

    for(Index i = 0; i < synaptic_weights_number; i++)
    {
        synaptic_weights_tensor(i) = parameters(i);
    }
*/
    const TensorMap< Tensor<type, 2> > synaptic_weights_tensor(parameters.data()+biases_number, inputs_number, neurons_number);
=======
    layer_name = "probabilistic_layer";

    layer_type = Probabilistic;

    const Index neurons_number = get_neurons_number();

    if(neurons_number == 1)
    {
        activation_function = Logistic;
    }
    else
    {
        activation_function = Softmax;
    }

    decision_threshold = 0.5;

    display = true;
}


/// Sets the chosen method for probabilistic postprocessing.
/// Current probabilistic methods include Binary, Probability, Competitive and Softmax.
/// @param new_activation_function Method for interpreting the outputs as probabilistic values.

void ProbabilisticLayer::set_activation_function(const ActivationFunction& new_activation_function)
{
#ifdef __OPENNN_DEBUG__

    const Index neurons_number = get_neurons_number();

    if(neurons_number == 1 && new_activation_function == Competitive)
    {
        ostringstream buffer;

        buffer << "OpenNN Exception: ProbabilisticLayer class.\n"
               << "void set_activation_function(const ActivationFunction&) method.\n"
               << "Activation function cannot be Competitive when the number of neurons is 1.\n";

        throw logic_error(buffer.str());
    }

    if(neurons_number == 1 && new_activation_function == Softmax)
    {
        ostringstream buffer;

        buffer << "OpenNN Exception: ProbabilisticLayer class.\n"
               << "void set_activation_function(const ActivationFunction&) method.\n"
               << "Activation function cannot be Softmax when the number of neurons is 1.\n";

        throw logic_error(buffer.str());
    }

    if(neurons_number != 1 && new_activation_function == Binary)
    {
        ostringstream buffer;

        buffer << "OpenNN Exception: ProbabilisticLayer class.\n"
               << "void set_activation_function(const ActivationFunction&) method.\n"
               << "Activation function cannot be Binary when the number of neurons is greater than 1.\n";

        throw logic_error(buffer.str());
    }

    if(neurons_number != 1 && new_activation_function == Logistic)
    {
        ostringstream buffer;

        buffer << "OpenNN Exception: ProbabilisticLayer class.\n"
               << "void set_activation_function(const ActivationFunction&) method.\n"
               << "Activation function cannot be Logistic when the number of neurons is greater than 1.\n";

        throw logic_error(buffer.str());
    }

#endif

    activation_function = new_activation_function;
}


/// Sets a new method for probabilistic processing from a string with the name.
/// Current probabilistic methods include Competitive and Softmax.
/// @param new_activation_function Method for interpreting the outputs as probabilistic values.

void ProbabilisticLayer::set_activation_function(const string& new_activation_function)
{
    if(new_activation_function == "Binary")
    {
        set_activation_function(Binary);
    }
    else if(new_activation_function == "Logistic")
    {
        set_activation_function(Logistic);
    }
    else if(new_activation_function == "Competitive")
    {
        set_activation_function(Competitive);
    }
    else if(new_activation_function == "Softmax")
    {
        set_activation_function(Softmax);
    }
    else
    {
        ostringstream buffer;

        buffer << "OpenNN Exception: ProbabilisticLayer class.\n"
               << "void set_activation_function(const string&) method.\n"
               << "Unknown probabilistic method: " << new_activation_function << ".\n";
>>>>>>> f4e1fcf4

    return  synaptic_weights_tensor;
}


<<<<<<< HEAD
/// Returns the number of parameters(biases and synaptic weights) of the layer.

Index ProbabilisticLayer::get_parameters_number() const
=======
/// Sets a new display value.
/// If it is set to true messages from this class are to be displayed on the screen;
/// if it is set to false messages from this class are not to be displayed on the screen.
/// @param new_display Display value.

void ProbabilisticLayer::set_display(const bool& new_display)
>>>>>>> f4e1fcf4
{
    return biases.size() + synaptic_weights.size();
}


<<<<<<< HEAD
/// Returns a single vector with all the layer parameters.
/// The format is a vector of real values.
/// The size is the number of parameters in the layer.

Tensor<type, 1> ProbabilisticLayer::get_parameters() const
{

//    Eigen::array<Index, 1> one_dim_weight{{synaptic_weights.dimension(0)*synaptic_weights.dimension(1)}};

//    Eigen::array<Index, 1> one_dim_bias{{biases.dimension(0)*biases.dimension(1)}};

//    Tensor<type, 1> synaptic_weights_vector = synaptic_weights.reshape(one_dim_weight);

//    Tensor<type, 1> biases_vector = biases.reshape(one_dim_bias);

    Tensor<type, 1> parameters(synaptic_weights.size() + biases.size());
/*
    for(Index i = 0; i < biases_vector.size(); i++)
    {
        fill_n(parameters.data()+i, 1, biases_vector(i));
    }

    for(Index i = 0; i < synaptic_weights_vector.size(); i++)
    {
        fill_n(parameters.data()+ biases_vector.size() +i, 1, synaptic_weights_vector(i));
    }
*/
    for(Index i = 0; i < biases.size(); i++)
    {
        fill_n(parameters.data()+i, 1, biases(i));
    }

    for(Index i = 0; i < synaptic_weights.size(); i++)
    {
        fill_n(parameters.data()+ biases.size() +i, 1, synaptic_weights(i));
    }

    return parameters;

}


/// Sets a probabilistic layer with zero probabilistic neurons.
/// It also sets the rest of members to their default values.

void ProbabilisticLayer::set()
{
    biases.resize(0, 0);

    synaptic_weights.resize(0,0);

    set_default();
}
=======
/// Initializes the biases of all the neurons in the probabilistic layer with a given value.
/// @param value Biases initialization value.

void ProbabilisticLayer::set_biases_constant(const type& value)
{
    biases.setConstant(value);
}


/// Initializes the synaptic weights of all the neurons in the probabilistic layer with a given value.
/// @param value Synaptic weights initialization value.

void ProbabilisticLayer::set_synaptic_weights_constant(const type& value)
{
    synaptic_weights.setConstant(value);
}


void ProbabilisticLayer::set_synaptic_weights_constant_Glorot(const type& minimum, const type& maximum)
{
    synaptic_weights.setRandom<Eigen::internal::NormalRandomGenerator<type>>();
}


/// Initializes all the biases and synaptic weights in the neural newtork with a given value.
/// @param value Parameters initialization value.

void ProbabilisticLayer::set_parameters_constant(const type& value)
{
    biases.setConstant(value);

    synaptic_weights.setConstant(value);
}


/// Initializes all the biases and synaptic weights in the neural newtork at random with values comprised
/// between -1 and +1.

void ProbabilisticLayer::set_parameters_random()
{
    biases.setRandom<Eigen::internal::NormalRandomGenerator<type>>();

    synaptic_weights.setRandom<Eigen::internal::NormalRandomGenerator<type>>();
}


void ProbabilisticLayer::insert_parameters(const Tensor<type, 1>& parameters, const Index& )
{
    const Index biases_number = get_biases_number();
    const Index synaptic_weights_number = get_synaptic_weights_number();

    memcpy(biases.data() , parameters.data(), static_cast<size_t>(biases_number)*sizeof(type));
    memcpy(synaptic_weights.data(), parameters.data() + biases_number, static_cast<size_t>(synaptic_weights_number)*sizeof(type));
}


void ProbabilisticLayer::calculate_combinations(const Tensor<type, 2>& inputs,
                            const Tensor<type, 2>& biases,
                            const Tensor<type, 2>& synaptic_weights,
                            Tensor<type, 2>& combinations_2d) const
{
    const Index batch_samples_number = inputs.dimension(0);
    const Index biases_number = get_neurons_number();

    for(Index i = 0; i < biases_number; i++)
    {
        fill_n(combinations_2d.data()+i*batch_samples_number, batch_samples_number, biases(i));
    }

    combinations_2d.device(*thread_pool_device) += inputs.contract(synaptic_weights, A_B);

}


// Activations

void ProbabilisticLayer::calculate_activations(const Tensor<type, 2>& combinations_2d, Tensor<type, 2>& activations_2d) const
{
     #ifdef __OPENNN_DEBUG__

     const Index dimensions_number = combinations_2d.rank();

     if(dimensions_number != 2)
     {
        ostringstream buffer;

        buffer << "OpenNN Exception: ProbabilisticLayer class.\n"
               << "void calculate_activations(const Tensor<type, 2>&, Tensor<type, 2>&) const method.\n"
               << "Dimensions of combinations_2d (" << dimensions_number << ") must be 2.\n";

        throw logic_error(buffer.str());
     }

     const Index neurons_number = get_neurons_number();

     const Index combinations_columns_number = combinations_2d.dimension(1);

     if(combinations_columns_number != neurons_number)
     {
        ostringstream buffer;

        buffer << "OpenNN Exception: ProbabilisticLayer class.\n"
               << "void calculate_activations(const Tensor<type, 2>&, Tensor<type, 2>&) const method.\n"
               << "Number of combinations_2d columns (" << combinations_columns_number << ") must be equal to number of neurons (" << neurons_number << ").\n";

        throw logic_error(buffer.str());
     }

     #endif

     switch(activation_function)
     {
         case Binary: binary(combinations_2d, activations_2d); return;

         case Logistic: logistic(combinations_2d, activations_2d); return;

         case Competitive: competitive(combinations_2d, activations_2d); return;

         case Softmax: softmax(combinations_2d, activations_2d); return;
     }

     ostringstream buffer;
>>>>>>> f4e1fcf4

     buffer << "OpenNN Exception: ProbabilisticLayer class.\n"
            << "void calculate_activations(const Tensor<type, 2>&, Tensor<type, 2>&) const method.\n"
            << "Unknown probabilistic method.\n";

<<<<<<< HEAD
/// Resizes the size of the probabilistic layer.
/// It also sets the rest of class members to their default values.
/// @param new_neurons_number New size for the probabilistic layer.

void ProbabilisticLayer::set(const Index& new_inputs_number, const Index& new_neurons_number)
{
    biases.resize(1, new_neurons_number);

    biases.setRandom();

    synaptic_weights.resize(new_inputs_number, new_neurons_number);

    synaptic_weights.setRandom();

    set_default();
}


/// Sets this object to be equal to another object of the same class.
/// @param other_probabilistic_layer Probabilistic layer object to be copied.

void ProbabilisticLayer::set(const ProbabilisticLayer& other_probabilistic_layer)
{
    set_default();

    activation_function = other_probabilistic_layer.activation_function;

    decision_threshold = other_probabilistic_layer.decision_threshold;

    display = other_probabilistic_layer.display;
}


void ProbabilisticLayer::set_inputs_number(const Index& new_inputs_number)
{
    const Index neurons_number = get_neurons_number();

    biases.resize(1, neurons_number);

    synaptic_weights.resize(new_inputs_number, neurons_number);
}
=======
     throw logic_error(buffer.str());
}

void ProbabilisticLayer::calculate_activations_derivatives(const Tensor<type, 2>& combinations_2d,
                                       Tensor<type, 2>& activations,
                                       Tensor<type, 3>& activations_derivatives) const
{
     #ifdef __OPENNN_DEBUG__

     const Index neurons_number = get_neurons_number();

     const Index combinations_columns_number = combinations_2d.dimension(1);

     if(combinations_columns_number != neurons_number)
     {
        ostringstream buffer;

        buffer << "OpenNN Exception: ProbabilisticLayer class.\n"
               << "void calculate_activations_derivatives(const Tensor<type, 2>&, Tensor<type, 2>&) const method.\n"
               << "Number of combinations_2d columns (" << combinations_columns_number
               << ") must be equal to number of neurons (" << neurons_number << ").\n";

        throw logic_error(buffer.str());
     }

     #endif

     switch(activation_function)
     {
         case Logistic: logistic_derivatives(combinations_2d, activations, activations_derivatives); return;

         case Softmax: softmax_derivatives(combinations_2d, activations, activations_derivatives); return;

         default: return;
    }
}

/// This method processes the input to the probabilistic layer in order to obtain a set of outputs which
/// can be interpreted as probabilities.
/// This posprocessing is performed according to the probabilistic method to be used.
/// @param inputs Set of inputs to the probabilistic layer.

Tensor<type, 2> ProbabilisticLayer::calculate_outputs(const Tensor<type, 2>& inputs)
{
    const Index batch_size = inputs.dimension(0);
    const Index outputs_number = get_neurons_number();

    Tensor<type, 2> outputs(batch_size, outputs_number);

    calculate_combinations(inputs, biases, synaptic_weights, outputs);

    calculate_activations(outputs, outputs);

    return outputs;
}


void ProbabilisticLayer::forward_propagate(const Tensor<type, 2>& inputs, ForwardPropagation& forward_propagation) const
{
    calculate_combinations(inputs, biases, synaptic_weights, forward_propagation.combinations_2d);

    calculate_activations_derivatives(forward_propagation.combinations_2d,
                                      forward_propagation.activations_2d,
                                      forward_propagation.activations_derivatives_3d);
}


void ProbabilisticLayer::forward_propagate(const Tensor<type, 2>& inputs,
                                   Tensor<type, 1> potential_parameters,
                                   ForwardPropagation& forward_propagation) const
   {
    const Index neurons_number = get_neurons_number();
    const Index inputs_number = get_inputs_number();

#ifdef __OPENNN_DEBUG__

    if(inputs_number != inputs.dimension(1))
    {
        ostringstream buffer;

        buffer << "OpenNN Exception: ProbabilisticLayer class.\n"
               << "void forward_propagate(const Tensor<type, 2>&, Tensor<type, 1>&, ForwardPropagation&) method.\n"
               << "Number of inputs columns (" << inputs.dimension(1) << ") must be equal to number of inputs ("
               << inputs_number << ").\n";

        throw logic_error(buffer.str());
    }

#endif

    const TensorMap<Tensor<type, 2>> potential_biases(potential_parameters.data(), neurons_number, 1);

    const TensorMap<Tensor<type, 2>> potential_synaptic_weights(potential_parameters.data()+neurons_number,
                                                                inputs_number, neurons_number);

    calculate_combinations(inputs, potential_biases, potential_synaptic_weights, forward_propagation.combinations_2d);

    calculate_activations_derivatives(forward_propagation.combinations_2d,
                                      forward_propagation.activations_2d,
                                      forward_propagation.activations_derivatives_3d);
}




void ProbabilisticLayer::calculate_output_delta(ForwardPropagation& forward_propagation,
                            const Tensor<type, 2>& output_gradient,
                            Tensor<type, 2>& output_delta) const
{
    const Index neurons_number = get_neurons_number();
    const Index batch_samples_number = forward_propagation.activations_derivatives_3d.dimension(0);

    if(neurons_number == 1)
    {
        TensorMap< Tensor<type, 2> > activations_derivatives(forward_propagation.activations_derivatives_3d.data(), batch_samples_number, neurons_number);

        output_delta.device(*thread_pool_device) = activations_derivatives*output_gradient;

        return;
    }
    else
    {
        const Index outputs_number = output_gradient.dimension(1); // outputs_number = neurons_number and activations.dimension(1)

        if(outputs_number != neurons_number)
        {
            ostringstream buffer;

            buffer << "OpenNN Exception: ProbabilisticLayer class.\n"
                   << "void calculate_output_delta(ForwardPropagation& ,const Tensor<type, 2>& ,Tensor<type, 2>& ) const.\n"
                   << "Number of columns in output gradient (" << outputs_number << ") must be equal to number of neurons in probabilistic layer (" << neurons_number << ").\n";

            throw logic_error(buffer.str());
        }

        if(forward_propagation.activations_derivatives_3d.dimension(1) != neurons_number)
        {
            ostringstream buffer;

            buffer << "OpenNN Exception: ProbabilisticLayer class.\n"
                   << "void calculate_output_delta(ForwardPropagation& ,const Tensor<type, 2>& ,Tensor<type, 2>& ) const.\n"
                   << "Dimension 1 of activations derivatives 3d (" << outputs_number << ") must be equal to number of neurons in probabilistic layer (" << neurons_number << ").\n";

            throw logic_error(buffer.str());
        }

        if(forward_propagation.activations_derivatives_3d.dimension(2) != neurons_number)
        {
            ostringstream buffer;

            buffer << "OpenNN Exception: ProbabilisticLayer class.\n"
                   << "void calculate_output_delta(ForwardPropagation& ,const Tensor<type, 2>& ,Tensor<type, 2>& ) const.\n"
                   << "Dimension 2 of activations derivatives 3d (" << outputs_number << ") must be equal to number of neurons in probabilistic layer (" << neurons_number << ").\n";

            throw logic_error(buffer.str());
        }

        Tensor<type, 1> output_gradient_row(neurons_number);
        Tensor<type, 1> output_delta_row(neurons_number);

        Index index = 0;
        Index step = neurons_number*neurons_number;
>>>>>>> f4e1fcf4

        for(Index i = 0; i < batch_samples_number; i++)
        {
            output_gradient_row = output_gradient.chip(i,0);

<<<<<<< HEAD
void ProbabilisticLayer::set_neurons_number(const Index& new_neurons_number)
{
    const Index inputs_number = get_inputs_number();

    biases.resize(1, new_neurons_number);

    synaptic_weights.resize(inputs_number, new_neurons_number);
}


void ProbabilisticLayer::set_biases(const Tensor<type, 2>& new_biases)
{
    biases = new_biases;
}


void ProbabilisticLayer::set_synaptic_weights(const Tensor<type, 2>& new_synaptic_weights)
{
    synaptic_weights = new_synaptic_weights;
}


void ProbabilisticLayer::set_parameters(const Tensor<type, 1>& new_parameters, const Index& index)
{/*
    const Index neurons_number = get_neurons_number();
    const Index inputs_number = get_inputs_number();

    const Index parameters_number = get_parameters_number();

#ifdef __OPENNN_DEBUG__
=======
            TensorMap< Tensor<type, 2> > activations_derivatives_matrix(forward_propagation.activations_derivatives_3d.data()+index,
                                                                        neurons_number, neurons_number);

            output_delta_row.device(*thread_pool_device) = output_gradient_row.contract(activations_derivatives_matrix, AT_B);

            for(Index j = 0; j < neurons_number; j++)
            {
                output_delta(i,j) = output_delta_row(j);
            }


            index += step;
        }

        return;
    }
}


// Gradient methods

void ProbabilisticLayer::calculate_error_gradient(const Tensor<type, 2>& inputs,
                              const Layer::ForwardPropagation&,
                              Layer::BackPropagation& back_propagation) const
{
    back_propagation.biases_derivatives.device(*thread_pool_device) = back_propagation.delta.sum(Eigen::array<Index, 1>({0}));

    back_propagation.synaptic_weights_derivatives.device(*thread_pool_device) = inputs.contract(back_propagation.delta, AT_B);
}


void ProbabilisticLayer::insert_gradient(const BackPropagation& back_propagation, const Index& index, Tensor<type, 1>& gradient) const
{
    const Index biases_number = get_biases_number();
    const Index synaptic_weights_number = get_synaptic_weights_number();

    memcpy(gradient.data() + index,
           back_propagation.biases_derivatives.data(),
           static_cast<size_t>(biases_number)*sizeof(type));

    memcpy(gradient.data() + index + biases_number,
           back_propagation.synaptic_weights_derivatives.data(),
           static_cast<size_t>(synaptic_weights_number)*sizeof(type));
}
>>>>>>> f4e1fcf4

    const Index new_parameters_size = new_parameters.size();

<<<<<<< HEAD
    if(new_parameters_size != parameters_number)
    {
        ostringstream buffer;

        buffer << "OpenNN Exception: ProbabilisticLayer class.\n"
               << "void set_parameters(const Tensor<type, 1>&) method.\n"
               << "Size of new parameters ("
               << new_parameters_size << ") must be equal to number of parameters ("
               << parameters_number << ").\n";

        throw logic_error(buffer.str());
    }

#endif
*/
    const Index biases_number = biases.size();
    const Index synaptic_weights_number = synaptic_weights.size();

    memcpy(biases.data(), new_parameters.data() + index, static_cast<size_t>(biases_number)*sizeof(type));
    memcpy(synaptic_weights.data(), new_parameters.data() + biases_number + index, static_cast<size_t>(synaptic_weights_number)*sizeof(type));
}


/// Sets a new threshold value for discriminating between two classes.
/// @param new_decision_threshold New discriminating value. It must be comprised between 0 and 1.

void ProbabilisticLayer::set_decision_threshold(const type& new_decision_threshold)
{
#ifdef __OPENNN_DEBUG__

    if(new_decision_threshold <= 0)
    {
        ostringstream buffer;

        buffer << "OpenNN Exception: ProbabilisticLayer class.\n"
               << "void set_decision_threshold(const type&) method.\n"
               << "Decision threshold(" << decision_threshold << ") must be greater than zero.\n";

        throw logic_error(buffer.str());
    }
    else if(new_decision_threshold >= 1)
    {
        ostringstream buffer;

        buffer << "OpenNN Exception: ProbabilisticLayer class.\n"
               << "void set_decision_threshold(const type&) method.\n"
               << "Decision threshold(" << decision_threshold << ") must be less than one.\n";

        throw logic_error(buffer.str());
    }

#endif

    decision_threshold = new_decision_threshold;
}
=======

/// Serializes the probabilistic layer object into a XML document of the TinyXML library without keep the DOM tree in memory.
/// See the OpenNN manual for more information about the format of this document.

void ProbabilisticLayer::write_XML(tinyxml2::XMLPrinter& file_stream) const
{
    ostringstream buffer;

    // Probabilistic layer

    file_stream.OpenElement("ProbabilisticLayer");

    // Inputs number

    file_stream.OpenElement("InputsNumber");

    buffer.str("");
    buffer << get_inputs_number();

    file_stream.PushText(buffer.str().c_str());

    file_stream.CloseElement();

    // Neurons number

    file_stream.OpenElement("NeuronsNumber");

    buffer.str("");
    buffer << get_neurons_number();

    file_stream.PushText(buffer.str().c_str());
>>>>>>> f4e1fcf4

    file_stream.CloseElement();

<<<<<<< HEAD
/// Sets the members to their default values:
/// <ul>
/// <li> Probabilistic method: Softmax.
/// <li> Display: True.
/// </ul>

void ProbabilisticLayer::set_default()
{
    layer_type = Probabilistic;

    const Index neurons_number = get_neurons_number();

    if(neurons_number == 1)
    {
        activation_function = Logistic;
    }
    else
    {
        activation_function = Softmax;
    }

    decision_threshold = 0.5;

    display = true;
}


/// Sets the chosen method for probabilistic postprocessing.
/// Current probabilistic methods include Binary, Probability, Competitive and Softmax.
/// @param new_activation_function Method for interpreting the outputs as probabilistic values.

void ProbabilisticLayer::set_activation_function(const ActivationFunction& new_activation_function)
{
#ifdef __OPENNN_DEBUG__

    const Index neurons_number = get_neurons_number();

    if(neurons_number == 1 && new_activation_function == Competitive)
    {
        ostringstream buffer;

        buffer << "OpenNN Exception: ProbabilisticLayer class.\n"
               << "void set_activation_function(const ActivationFunction&) method.\n"
               << "Activation function cannot be Competitive when the number of neurons is 1.\n";

        throw logic_error(buffer.str());
    }

    if(neurons_number == 1 && new_activation_function == Softmax)
    {
        ostringstream buffer;

        buffer << "OpenNN Exception: ProbabilisticLayer class.\n"
               << "void set_activation_function(const ActivationFunction&) method.\n"
               << "Activation function cannot be Softmax when the number of neurons is 1.\n";

        throw logic_error(buffer.str());
    }

    if(neurons_number != 1 && new_activation_function == Binary)
    {
        ostringstream buffer;

        buffer << "OpenNN Exception: ProbabilisticLayer class.\n"
               << "void set_activation_function(const ActivationFunction&) method.\n"
               << "Activation function cannot be Binary when the number of neurons is greater than 1.\n";
=======
    // Activation function

    file_stream.OpenElement("ActivationFunction");

    file_stream.PushText(write_activation_function().c_str());

    file_stream.CloseElement();

    // Parameters

    file_stream.OpenElement("Parameters");

    buffer.str("");

    const Tensor<type, 1> parameters = get_parameters();
    const Index parameters_size = parameters.size();

    for(Index i = 0; i < parameters_size; i++)
    {
        buffer << parameters(i);

        if(i != (parameters_size-1)) buffer << " ";
    }

    file_stream.PushText(buffer.str().c_str());

    file_stream.CloseElement();

    // Decision threshold

    file_stream.OpenElement("DecisionThreshold");

    buffer.str("");
    buffer << decision_threshold;

    file_stream.PushText(buffer.str().c_str());

    file_stream.CloseElement();

    // Probabilistic layer (end tag)

    file_stream.CloseElement();
}
>>>>>>> f4e1fcf4

        throw logic_error(buffer.str());
    }

<<<<<<< HEAD
    if(neurons_number != 1 && new_activation_function == Logistic)
    {
        ostringstream buffer;

        buffer << "OpenNN Exception: ProbabilisticLayer class.\n"
               << "void set_activation_function(const ActivationFunction&) method.\n"
               << "Activation function cannot be Logistic when the number of neurons is greater than 1.\n";

        throw logic_error(buffer.str());
    }

#endif

    activation_function = new_activation_function;
}
=======
/// Deserializes a TinyXML document into this probabilistic layer object.
/// @param document XML document containing the member data.

void ProbabilisticLayer::from_XML(const tinyxml2::XMLDocument& document)
{
    ostringstream buffer;

    // Probabilistic layer

    const tinyxml2::XMLElement* probabilistic_layer_element = document.FirstChildElement("ProbabilisticLayer");

    if(!probabilistic_layer_element)
    {
        buffer << "OpenNN Exception: ProbabilisticLayer class.\n"
               << "void from_XML(const tinyxml2::XMLDocument&) method.\n"
               << "Probabilistic layer element is nullptr.\n";
>>>>>>> f4e1fcf4

        throw logic_error(buffer.str());
    }

<<<<<<< HEAD
/// Sets a new method for probabilistic processing from a string with the name.
/// Current probabilistic methods include Competitive and Softmax.
/// @param new_activation_function Method for interpreting the outputs as probabilistic values.

void ProbabilisticLayer::set_activation_function(const string& new_activation_function)
{
    if(new_activation_function == "Binary")
    {
        set_activation_function(Binary);
    }
    else if(new_activation_function == "Logistic")
    {
        set_activation_function(Logistic);
    }
    else if(new_activation_function == "Competitive")
    {
        set_activation_function(Competitive);
    }
    else if(new_activation_function == "Softmax")
    {
        set_activation_function(Softmax);
    }
    else
    {
        ostringstream buffer;

        buffer << "OpenNN Exception: ProbabilisticLayer class.\n"
               << "void set_activation_function(const string&) method.\n"
               << "Unknown probabilistic method: " << new_activation_function << ".\n";

        throw logic_error(buffer.str());
    }
}
=======
    // Inputs number

    const tinyxml2::XMLElement* inputs_number_element = probabilistic_layer_element->FirstChildElement("InputsNumber");

    if(!inputs_number_element)
    {
        buffer << "OpenNN Exception: ProbabilisticLayer class.\n"
               << "void from_XML(const tinyxml2::XMLDocument&) method.\n"
               << "Inputs number element is nullptr.\n" /* << inputs_number_element->GetText()*/;
>>>>>>> f4e1fcf4

        throw logic_error(buffer.str());
    }

<<<<<<< HEAD
/// Sets a new display value.
/// If it is set to true messages from this class are to be displayed on the screen;
/// if it is set to false messages from this class are not to be displayed on the screen.
/// @param new_display Display value.

void ProbabilisticLayer::set_display(const bool& new_display)
{
    display = new_display;
}


/// Initializes the biases of all the neurons in the probabilistic layer with a given value.
/// @param value Biases initialization value.

void ProbabilisticLayer::set_biases_constant(const type& value)
{
    biases.setConstant(value);
}
=======
    Index new_inputs_number;

    if(inputs_number_element->GetText())
    {
        new_inputs_number = static_cast<Index>(stoi(inputs_number_element->GetText()));
    }

    // Neurons number

    const tinyxml2::XMLElement* neurons_number_element = probabilistic_layer_element->FirstChildElement("NeuronsNumber");

    if(!inputs_number_element)
    {
        buffer << "OpenNN Exception: ProbabilisticLayer class.\n"
               << "void from_XML(const tinyxml2::XMLDocument&) method.\n"
               << "Neurons number element is nullptr.\n";

        throw logic_error(buffer.str());
    }

    Index new_neurons_number;
>>>>>>> f4e1fcf4

    if(neurons_number_element->GetText())
    {
        new_neurons_number = static_cast<Index>(stoi(neurons_number_element->GetText()));
    }

<<<<<<< HEAD
/// Initializes the synaptic weights of all the neurons in the probabilistic layer with a given value.
/// @param value Synaptic weights initialization value.

void ProbabilisticLayer::set_synaptic_weights_constant(const type& value)
{
    synaptic_weights.setConstant(value);
}


void ProbabilisticLayer::set_synaptic_weights_constant_Glorot(const type& minimum, const type& maximum)
{
    synaptic_weights.setRandom();
}


/// Initializes all the biases and synaptic weights in the neural newtork with a given value.
/// @param value Parameters initialization value.

void ProbabilisticLayer::set_parameters_constant(const type& value)
{
    biases.setConstant(value);

    synaptic_weights.setConstant(value);
}
=======
    set(new_inputs_number, new_neurons_number);

    // Activation function

    const tinyxml2::XMLElement* activation_function_element = probabilistic_layer_element->FirstChildElement("ActivationFunction");

    if(!activation_function_element)
    {
        buffer << "OpenNN Exception: ProbabilisticLayer class.\n"
               << "void from_XML(const tinyxml2::XMLDocument&) method.\n"
               << "Activation function element is nullptr.\n";

        throw logic_error(buffer.str());
    }

    if(activation_function_element->GetText())
    {
        set_activation_function(activation_function_element->GetText());
    }

    // Parameters
>>>>>>> f4e1fcf4

    const tinyxml2::XMLElement* parameters_element = probabilistic_layer_element->FirstChildElement("Parameters");

<<<<<<< HEAD
/// Initializes all the biases and synaptic weights in the neural newtork at random with values comprised
/// between -1 and +1.

void ProbabilisticLayer::set_parameters_random()
{
    biases.setRandom();

    synaptic_weights.setRandom();
}
=======
    if(!parameters_element)
    {
        buffer << "OpenNN Exception: ProbabilisticLayer class.\n"
               << "void from_XML(const tinyxml2::XMLDocument&) method.\n"
               << "Parameters element is nullptr.\n";

        throw logic_error(buffer.str());
    }
>>>>>>> f4e1fcf4

    if(parameters_element->GetText())
    {
        const string parameters_string = parameters_element->GetText();

<<<<<<< HEAD
/// This method processes the input to the probabilistic layer in order to obtain a set of outputs which
/// can be interpreted as probabilities.
/// This posprocessing is performed according to the probabilistic method to be used.
/// @param inputs Set of inputs to the probabilistic layer.

Tensor<type, 2> ProbabilisticLayer::calculate_outputs(const Tensor<type, 2>& inputs)
{
    const Index batch_size = inputs.dimension(0);
    const Index outputs_number = get_neurons_number();

    Tensor<type, 2> outputs(batch_size, outputs_number);

    calculate_combinations(inputs, biases, synaptic_weights, outputs);

    calculate_activations(outputs, outputs);

    return outputs;
}
=======
        set_parameters(to_type_vector(parameters_string, ' '));
    }

    // Decision threshold

    const tinyxml2::XMLElement* decision_threshold_element = probabilistic_layer_element->FirstChildElement("DecisionThreshold");

    if(!decision_threshold_element)
    {
        buffer << "OpenNN Exception: ProbabilisticLayer class.\n"
               << "void from_XML(const tinyxml2::XMLDocument&) method.\n"
               << "Decision threshold element is nullptr.\n";

        throw logic_error(buffer.str());
    }

    if(decision_threshold_element->GetText())
    {
        set_decision_threshold(static_cast<type>(atof(decision_threshold_element->GetText())));
    }
>>>>>>> f4e1fcf4

    // Display

<<<<<<< HEAD
/// This method processes the input to the probabilistic layer for a given set of parameters in order to obtain a set of outputs which
/// can be interpreted as probabilities.
/// This posprocessing is performed according to the probabilistic method to be used.
/// @param inputs Set of inputs to the probabilistic layer
/// @param parameters Set of parameters of the probabilistic layer

Tensor<type, 2> ProbabilisticLayer::calculate_outputs(const Tensor<type, 2>& inputs, const Tensor<type, 1>& parameters)
{
//    const Tensor<type, 2> biases = get_biases(parameters);

//    const Tensor<type, 2> synaptic_weights = get_synaptic_weights(parameters);

//    return calculate_outputs(inputs, biases, synaptic_weights);

    return Tensor<type, 2>();
}


/// Returns a string representation of the current probabilistic layer object.
=======
    const tinyxml2::XMLElement* display_element = probabilistic_layer_element->FirstChildElement("Display");

    if(display_element)
    {
        const string new_display_string = display_element->GetText();

        try
        {
            set_display(new_display_string != "0");
        }
        catch(const logic_error& e)
        {
            cerr << e.what() << endl;
        }
    }
}


/// Returns a string with the expression of the binary probabilistic outputs function.
/// @param inputs_names Names of inputs to the probabilistic layer.
/// @param outputs_names Names of outputs to the probabilistic layer.
>>>>>>> f4e1fcf4

string ProbabilisticLayer::write_binary_expression(const Tensor<string, 1>& inputs_names, const Tensor<string, 1>& outputs_names) const
{
    ostringstream buffer;

<<<<<<< HEAD
    buffer << "Probabilistic layer\n"
           << "Activation function: " << write_activation_function() << "\n";

=======
    buffer.str("");

    for(Index j = 0; j < outputs_names.size(); j++)
    {
        buffer << outputs_names(j) << " = binary(" << inputs_names(j) << ");\n";
    }
>>>>>>> f4e1fcf4
    return buffer.str();
}


<<<<<<< HEAD
/// Serializes the probabilistic layer object into a XML document of the TinyXML library.
/// See the OpenNN manual for more information about the format of this element.
=======
/// Returns a string with the expression of the probability outputs function.
/// @param inputs_names Names of inputs to the probabilistic layer.
/// @param outputs_names Names of outputs to the probabilistic layer.
>>>>>>> f4e1fcf4

string ProbabilisticLayer::write_logistic_expression(const Tensor<string, 1>& inputs_names,
        const Tensor<string, 1>& outputs_names) const
{
    ostringstream buffer;

    for(Index j = 0; j < outputs_names.size(); j++)
    {
        buffer << outputs_names(j) << " = logistic(" << inputs_names(j) << ");\n";
    }
    return buffer.str();
}


/// Returns a string with the expression of the competitive probabilistic outputs function.
/// @param inputs_names Names of inputs to the probabilistic layer.
/// @param outputs_names Names of outputs to the probabilistic layer.

string ProbabilisticLayer::write_competitive_expression(const Tensor<string, 1>& inputs_names, const Tensor<string, 1>& outputs_names) const
{
    ostringstream buffer;

<<<<<<< HEAD
    // Activation function
    {
        element = document->NewElement("ActivationFunction");
        root_element->LinkEndChild(element);

        text = document->NewText(write_activation_function().c_str());
        element->LinkEndChild(text);
    }
=======
    for(Index j = 0; j < outputs_names.size(); j++)
    {
        buffer << outputs_names(j) << " = competitive(" << inputs_names(j) << ");\n";
    }
    return buffer.str();
}

>>>>>>> f4e1fcf4

/// Returns a string with the expression of the softmax probabilistic outputs function.
/// @param inputs_names Names of inputs to the probabilistic layer.
/// @param outputs_names Names of outputs to the probabilistic layer.

string ProbabilisticLayer::write_softmax_expression(const Tensor<string, 1>& inputs_names, const Tensor<string, 1>& outputs_names) const
{
    ostringstream buffer;

    for(Index j = 0; j < outputs_names.size(); j++)
    {
        buffer << outputs_names(j) << " = softmax(" << inputs_names(j) << ");\n";
    }

<<<<<<< HEAD
    // Display
    //   {
    //      element = document->NewElement("Display");
    //      root_element->LinkEndChild(element);

    //      buffer.str("");
    //      buffer << display;

    //      text = document->NewText(buffer.str().c_str());
    //      element->LinkEndChild(text);
    //   }

    return document;
}


/// Serializes the probabilistic layer object into a XML document of the TinyXML library without keep the DOM tree in memory.
/// See the OpenNN manual for more information about the format of this document.
=======
    return buffer.str();
}


/// Returns a string with the expression of the no probabilistic outputs function.
/// @param inputs_names Names of inputs to the probabilistic layer.
/// @param outputs_names Names of outputs to the probabilistic layer.
>>>>>>> f4e1fcf4

string ProbabilisticLayer::write_no_probabilistic_expression(const Tensor<string, 1>& inputs_names,
        const Tensor<string, 1>& outputs_names) const
{
    ostringstream buffer;

<<<<<<< HEAD
    // Probabilistic layer

    file_stream.OpenElement("ProbabilisticLayer");

    // Inputs number

    file_stream.OpenElement("InputsNumber");

    buffer.str("");
    buffer << get_inputs_number();
=======
    for(Index j = 0; j < outputs_names.size(); j++)
    {
        buffer << outputs_names(j) << " = (" << inputs_names(j) << ");\n";
    }
    return buffer.str();
}


/// Returns a string with the expression of the probabilistic outputs function,
/// depending on the probabilistic method to be used.
/// @param inputs_names Names of inputs to the probabilistic layer.
/// @param outputs_names Names of outputs to the probabilistic layer.

string ProbabilisticLayer::write_expression(const Tensor<string, 1>& inputs_names, const Tensor<string, 1>& outputs_names) const
{
    switch(activation_function)
    {
    case Binary:
        return write_binary_expression(inputs_names, outputs_names);
>>>>>>> f4e1fcf4

    case Logistic:
        return write_logistic_expression(inputs_names, outputs_names);

    case Competitive:
        return write_competitive_expression(inputs_names, outputs_names);

<<<<<<< HEAD
    // Neurons number

    file_stream.OpenElement("NeuronsNumber");

    buffer.str("");
    buffer << get_neurons_number();

    file_stream.PushText(buffer.str().c_str());
=======
    case Softmax:
        return write_softmax_expression(inputs_names, outputs_names);
    }// end switch

    // Default

    ostringstream buffer;
>>>>>>> f4e1fcf4

    buffer << "OpenNN Exception: ProbabilisticLayer class.\n"
           << "string write_expression(const Tensor<string, 1>&, const Tensor<string, 1>&) const method.\n"
           << "Unknown probabilistic method.\n";

<<<<<<< HEAD
    // Activation function

    file_stream.OpenElement("ActivationFunction");

    file_stream.PushText(write_activation_function().c_str());

    file_stream.CloseElement();

    // Parameters

    file_stream.OpenElement("Parameters");

    buffer.str("");

    const Tensor<type, 1> parameters = get_parameters();
    const Index parameters_size = parameters.size();

    for(Index i = 0; i < parameters_size; i++)
    {
        buffer << parameters(i);

        if(i != (parameters_size-1)) buffer << " ";
    }

    file_stream.PushText(buffer.str().c_str());

    file_stream.CloseElement();

    // Decision threshold
=======
    throw logic_error(buffer.str());
}
>>>>>>> f4e1fcf4


string ProbabilisticLayer::write_combinations_c() const
{
    ostringstream buffer;

    const Index inputs_number = get_inputs_number();
    const Index neurons_number = get_neurons_number();

    buffer << "\tvector<float> combinations(" << neurons_number << ");\n" << endl;

<<<<<<< HEAD
    // Probabilistic layer (end tag)
=======
    for(Index i = 0; i < neurons_number; i++)
    {
        buffer << "\tcombinations[" << i << "] = " << biases(i);
>>>>>>> f4e1fcf4

        for(Index j = 0; j < inputs_number; j++)
        {
             buffer << " +" << synaptic_weights(j, i) << "*inputs[" << j << "]";
        }

        buffer << ";" << endl;
    }

<<<<<<< HEAD
/// Deserializes a TinyXML document into this probabilistic layer object.
/// @param document XML document containing the member data.
=======
    return buffer.str();
}

>>>>>>> f4e1fcf4

string ProbabilisticLayer::write_activations_c() const
{
    ostringstream buffer;

<<<<<<< HEAD
    // Probabilistic layer

    const tinyxml2::XMLElement* probabilistic_layer_element = document.FirstChildElement("ProbabilisticLayer");

    if(!probabilistic_layer_element)
    {
        buffer << "OpenNN Exception: ProbabilisticLayer class.\n"
               << "void from_XML(const tinyxml2::XMLDocument&) method.\n"
               << "Probabilistic layer element is nullptr.\n";
=======
    const Index neurons_number = get_neurons_number();
>>>>>>> f4e1fcf4

    buffer << "\n\tvector<float> activations(" << neurons_number << ");\n" << endl;

<<<<<<< HEAD
    // Inputs number

    const tinyxml2::XMLElement* inputs_number_element = probabilistic_layer_element->FirstChildElement("InputsNumber");

    if(!inputs_number_element)
    {
        buffer << "OpenNN Exception: ProbabilisticLayer class.\n"
               << "void from_XML(const tinyxml2::XMLDocument&) method.\n"
               << "Inputs number element is nullptr.\n" << inputs_number_element->GetText();

        throw logic_error(buffer.str());
    }

    Index new_inputs_number;

    if(inputs_number_element->GetText())
    {
        new_inputs_number = static_cast<Index>(stoi(inputs_number_element->GetText()));
    }

    // Neurons number

    const tinyxml2::XMLElement* neurons_number_element = probabilistic_layer_element->FirstChildElement("NeuronsNumber");

    if(!inputs_number_element)
    {
        buffer << "OpenNN Exception: ProbabilisticLayer class.\n"
               << "void from_XML(const tinyxml2::XMLDocument&) method.\n"
               << "Neurons number element is nullptr.\n";

        throw logic_error(buffer.str());
    }

    Index new_neurons_number;

    if(neurons_number_element->GetText())
    {
        new_neurons_number = static_cast<Index>(stoi(neurons_number_element->GetText()));
    }

    set(new_inputs_number, new_neurons_number);

    // Activation function

    const tinyxml2::XMLElement* activation_function_element = probabilistic_layer_element->FirstChildElement("ActivationFunction");

    if(!activation_function_element)
    {
        buffer << "OpenNN Exception: ProbabilisticLayer class.\n"
               << "void from_XML(const tinyxml2::XMLDocument&) method.\n"
               << "Activation function element is nullptr.\n";

        throw logic_error(buffer.str());
    }

    if(activation_function_element->GetText())
    {
        set_activation_function(activation_function_element->GetText());
    }

    // Parameters

    const tinyxml2::XMLElement* parameters_element = probabilistic_layer_element->FirstChildElement("Parameters");

    if(!parameters_element)
    {
        buffer << "OpenNN Exception: ProbabilisticLayer class.\n"
               << "void from_XML(const tinyxml2::XMLDocument&) method.\n"
               << "Parameters element is nullptr.\n";

        throw logic_error(buffer.str());
    }

    if(parameters_element->GetText())
    {
        const string parameters_string = parameters_element->GetText();

        set_parameters(to_type_vector(parameters_string, ' '));
    }

    // Decision threshold

    const tinyxml2::XMLElement* decision_threshold_element = probabilistic_layer_element->FirstChildElement("DecisionThreshold");

    if(!decision_threshold_element)
    {
        buffer << "OpenNN Exception: ProbabilisticLayer class.\n"
               << "void from_XML(const tinyxml2::XMLDocument&) method.\n"
               << "Decision threshold element is nullptr.\n";

        throw logic_error(buffer.str());
    }

    if(decision_threshold_element->GetText())
    {
        set_decision_threshold(static_cast<type>(atof(decision_threshold_element->GetText())));
    }

    // Display

    const tinyxml2::XMLElement* display_element = probabilistic_layer_element->FirstChildElement("Display");

    if(display_element)
    {
        const string new_display_string = display_element->GetText();

        try
        {
            set_display(new_display_string != "0");
        }
        catch(const logic_error& e)
        {
            cerr << e.what() << endl;
=======
    for(Index i = 0; i < neurons_number; i++)
    {
        switch(activation_function)
        {
        case Binary:
            buffer << "\tactivations[" << i << "] = combinations[" << i << "] < 0.5 ? 0.0 : 1.0;\n";
            break;

        case Logistic:
            buffer << "\tactivations[" << i << "] = 1.0/(1.0 + exp(-combinations[" << i << "]));\n";
            break;

        case Competitive:
            ///@todo
            break;

        case Softmax:

            if(i == 0)
            {
                buffer << "\tfloat sum = 0;\n" << endl;

                buffer << "\tsum = ";

                for(Index i = 0; i < neurons_number; i++)
                {
                    buffer << "exp(combinations[" << i << "])";

                    if(i != neurons_number-1) buffer << " + ";
                }

                buffer << ";\n" << endl;

                for(Index i = 0; i < neurons_number; i++)
                {
                    buffer << "\tactivations[" << i << "] = exp(combinations[" << i << "])/sum;\n";
                }

            }
            break;
        }
    }

    return buffer.str();
}


string ProbabilisticLayer::write_combinations_python() const
{
    ostringstream buffer;

    const Index inputs_number = get_inputs_number();
    const Index neurons_number = get_neurons_number();

    buffer << "\tcombinations = [None] * "<<neurons_number<<"\n" << endl;

    for(Index i = 0; i < neurons_number; i++)
    {
        buffer << "\tcombinations[" << i << "] = " << biases(i);

        for(Index j = 0; j < inputs_number; j++)
        {
             buffer << " +" << synaptic_weights(j, i) << "*inputs[" << j << "]";
>>>>>>> f4e1fcf4
        }

        buffer << " " << endl;
    }

<<<<<<< HEAD
=======
    buffer << "\t" << endl;

    return buffer.str();
}
>>>>>>> f4e1fcf4


<<<<<<< HEAD
string ProbabilisticLayer::write_binary_expression(const Tensor<string, 1>& inputs_names, const Tensor<string, 1>& outputs_names) const
=======
string ProbabilisticLayer::write_activations_python() const
>>>>>>> f4e1fcf4
{
    ostringstream buffer;

    const Index neurons_number = get_neurons_number();

<<<<<<< HEAD
    // buffer << outputs_names.vector_to_string(',') << " = binary(" << inputs_names.vector_to_string(',') << ");\n";

    return buffer.str();
}
=======
    buffer << "\tactivations = [None] * "<<neurons_number<<"\n" << endl;
>>>>>>> f4e1fcf4

    for(Index i = 0; i < neurons_number; i++)
    {
        switch(activation_function)
        {
        case Binary:
            buffer << "\tactivations[" << i << "] = 0.0 if combinations[" << i << "] < 0.5 else 1.0\n";
            break;

<<<<<<< HEAD
/// Returns a string with the expression of the probability outputs function.
/// @param inputs_names Names of inputs to the probabilistic layer.
/// @param outputs_names Names of outputs to the probabilistic layer.

string ProbabilisticLayer::write_probability_expression(const Tensor<string, 1>& inputs_names,
        const Tensor<string, 1>& outputs_names) const
{
    ostringstream buffer;
    /*
        buffer << outputs_names.vector_to_string(',') << " = probability(" << inputs_names.vector_to_string(',') << ");\n";
    */
    return buffer.str();
}
=======
        case Logistic:
            buffer << "\tactivations[" << i << "] = 1.0/(1.0 + np.exp(-combinations[" << i << "]));\n";
            break;

        case Competitive:

            if(i == 0)
            {
                buffer << "\tfor i, value in enumerate(combinations):"<<endl;

                buffer <<"\t\tif(max(combinations) == value):"<<endl;

                buffer <<"\t\t\tactivations[i] = 1"<<endl;
>>>>>>> f4e1fcf4

                buffer <<"\t\telse:"<<endl;

<<<<<<< HEAD
/// Returns a string with the expression of the competitive probabilistic outputs function.
/// @param inputs_names Names of inputs to the probabilistic layer.
/// @param outputs_names Names of outputs to the probabilistic layer.

string ProbabilisticLayer::write_competitive_expression(const Tensor<string, 1>& inputs_names, const Tensor<string, 1>& outputs_names) const
{
    ostringstream buffer;
    /*
        buffer << outputs_names.vector_to_string(',') << " = competitive(" << inputs_names.vector_to_string(',') << ");\n";
    */
    return buffer.str();
}
=======
                buffer <<"\t\t\tactivations[i] = 0"<<endl;
            }

            break;

        case Softmax:

            if(i == 0)
            {
                buffer << "\tsum_ = 0;\n" << endl;

                buffer << "\tsum_ = ";

                for(Index i = 0; i < neurons_number; i++)
                {
                    buffer << "np.exp(combinations[" << i << "])";
>>>>>>> f4e1fcf4

                    if(i != neurons_number-1) buffer << " + ";
                }

<<<<<<< HEAD
/// Returns a string with the expression of the softmax probabilistic outputs function.
/// @param inputs_names Names of inputs to the probabilistic layer.
/// @param outputs_names Names of outputs to the probabilistic layer.

string ProbabilisticLayer::write_softmax_expression(const Tensor<string, 1>& inputs_names, const Tensor<string, 1>& outputs_names) const
{
    ostringstream buffer;
    /*
        buffer << outputs_names.vector_to_string(',') << " = softmax(" << inputs_names.vector_to_string(',') << ");\n";
    */
    return buffer.str();
}
=======
                buffer << ";\n" << endl;

                for(Index i = 0; i < neurons_number; i++)
                {
                    buffer << "\tactivations[" << i << "] = np.exp(combinations[" << i << "])/sum_;\n";
                }

            }
            break;


>>>>>>> f4e1fcf4

        }
    }

<<<<<<< HEAD
/// Returns a string with the expression of the no probabilistic outputs function.
/// @param inputs_names Names of inputs to the probabilistic layer.
/// @param outputs_names Names of outputs to the probabilistic layer.

string ProbabilisticLayer::write_no_probabilistic_expression(const Tensor<string, 1>& inputs_names,
        const Tensor<string, 1>& outputs_names) const
{
    ostringstream buffer;
    /*
        buffer << outputs_names.vector_to_string(',') << " = (" << inputs_names.vector_to_string(',') << ");\n";
    */
    return buffer.str();
}
=======
    return buffer.str();
}


string ProbabilisticLayer::write_expression_c() const
{
    const Index inputs_number = get_inputs_number();
    const Index neurons_number = get_neurons_number();

    ostringstream buffer;

    buffer << "vector<float> " << layer_name << "(const vector<float>& inputs)\n{" << endl;
>>>>>>> f4e1fcf4

    buffer << write_combinations_c();

<<<<<<< HEAD
/// Returns a string with the expression of the probabilistic outputs function,
/// depending on the probabilistic method to be used.
/// @param inputs_names Names of inputs to the probabilistic layer.
/// @param outputs_names Names of outputs to the probabilistic layer.

string ProbabilisticLayer::write_expression(const Tensor<string, 1>& inputs_names, const Tensor<string, 1>& outputs_names) const
{
    switch(activation_function)
    {
    case Binary:
        return write_binary_expression(inputs_names, outputs_names);

    case Logistic:
        return write_probability_expression(inputs_names, outputs_names);

    case Competitive:
        return write_competitive_expression(inputs_names, outputs_names);

    case Softmax:
        return write_softmax_expression(inputs_names, outputs_names);
    }// end switch
=======
    buffer << write_activations_c();

    buffer << "\n\treturn activations;\n}" << endl;

    return buffer.str();
}


string ProbabilisticLayer::write_expression_python() const
{
    ostringstream buffer;

    buffer << "def " << layer_name << "(inputs):\n" << endl;

    buffer << write_combinations_python();

    buffer << write_activations_python();

    buffer << "\n\treturn activations;\n" << endl;
>>>>>>> f4e1fcf4

    return buffer.str();
}


<<<<<<< HEAD
    buffer << "OpenNN Exception: ProbabilisticLayer class.\n"
           << "string write_expression(const Tensor<string, 1>&, const Tensor<string, 1>&) const method.\n"
           << "Unknown probabilistic method.\n";

    throw logic_error(buffer.str());
}
=======


>>>>>>> f4e1fcf4

}

// OpenNN: Open Neural Networks Library.
// Copyright(C) 2005-2020 Artificial Intelligence Techniques, SL.
//
// This library is free software; you can redistribute it and/or
// modify it under the terms of the GNU Lesser General Public
// License as published by the Free Software Foundation; either
// version 2.1 of the License, or any later version.
//
// This library is distributed in the hope that it will be useful,
// but WITHOUT ANY WARRANTY; without even the implied warranty of
// MERCHANTABILITY or FITNESS FOR A PARTICULAR PURPOSE.  See the GNU
// Lesser General Public License for more details.

// You should have received a copy of the GNU Lesser General Public
// License along with this library; if not, write to the Free Software
// Foundation, Inc., 51 Franklin St, Fifth Floor, Boston, MA  02110-1301  USA<|MERGE_RESOLUTION|>--- conflicted
+++ resolved
@@ -28,20 +28,6 @@
 ProbabilisticLayer::ProbabilisticLayer(const Index& new_inputs_number, const Index& new_neurons_number)
 {
     set(new_inputs_number, new_neurons_number);
-<<<<<<< HEAD
-
-    if(new_neurons_number > 1)
-    {
-        activation_function = Softmax;
-    }
-}
-
-
-/// Copy constructor.
-/// It creates a copy of an existing probabilistic layer object.
-/// @param other_probabilistic_layer Probabilistic layer to be copied.
-=======
->>>>>>> f4e1fcf4
 
     if(new_neurons_number > 1)
     {
@@ -58,29 +44,12 @@
 }
 
 
-<<<<<<< HEAD
-Tensor<Index, 1> ProbabilisticLayer::get_input_variables_dimensions() const
-{
-    const Index inputs_number = get_inputs_number();
-
-    return Tensor<Index, 1>(inputs_number);
-}
-
-
 Index ProbabilisticLayer::get_inputs_number() const
 {
     return synaptic_weights.dimension(0);
 }
 
 
-=======
-Index ProbabilisticLayer::get_inputs_number() const
-{
-    return synaptic_weights.dimension(0);
-}
-
-
->>>>>>> f4e1fcf4
 Index ProbabilisticLayer::get_neurons_number() const
 {
     return biases.size();
@@ -122,7 +91,6 @@
 string ProbabilisticLayer::write_activation_function() const
 {
     if(activation_function == Binary)
-<<<<<<< HEAD
     {
         return "Binary";
     }
@@ -136,21 +104,6 @@
     }
     else if(activation_function == Softmax)
     {
-=======
-    {
-        return "Binary";
-    }
-    else if(activation_function == Logistic)
-    {
-        return "Logistic";
-    }
-    else if(activation_function == Competitive)
-    {
-        return "Competitive";
-    }
-    else if(activation_function == Softmax)
-    {
->>>>>>> f4e1fcf4
         return "Softmax";
     }
     else
@@ -206,12 +159,6 @@
 const bool& ProbabilisticLayer::get_display() const
 {
     return display;
-<<<<<<< HEAD
-}
-
-
-/// Returns the biases of the layer.
-=======
 }
 
 
@@ -331,36 +278,9 @@
 
 /// Sets a probabilistic layer with zero probabilistic neurons.
 /// It also sets the rest of members to their default values.
->>>>>>> f4e1fcf4
-
-const Tensor<type, 2>& ProbabilisticLayer::get_biases() const
-{
-<<<<<<< HEAD
-    return biases;
-}
-
-
-/// Returns the synaptic weights of the layer.
-
-const Tensor<type, 2>& ProbabilisticLayer::get_synaptic_weights() const
-{
-    return synaptic_weights;
-}
-
-
-/// Returns the biases from a given vector of paramters for the layer.
-/// @param parameters Parameters of the layer.
-
-Tensor<type, 2> ProbabilisticLayer::get_biases(Tensor<type, 1>& parameters) const
-{
-    const Index neurons_number = get_neurons_number();
-/*
-    Tensor<type, 2> bias_tensor(1, biases_number);
-
-    Index index = parameters.size()-1;
-
-    for(Index i = 0; i < biases_number; i++)
-=======
+
+void ProbabilisticLayer::set()
+{
     biases.resize(0, 0);
 
     synaptic_weights.resize(0,0);
@@ -476,31 +396,19 @@
 #ifdef __OPENNN_DEBUG__
 
     if(new_decision_threshold <= 0)
->>>>>>> f4e1fcf4
-    {
-        bias_tensor(0, i) = parameters(index);
-
-<<<<<<< HEAD
-        index--;
-=======
+    {
+        ostringstream buffer;
+
         buffer << "OpenNN Exception: ProbabilisticLayer class.\n"
                << "void set_decision_threshold(const type&) method.\n"
                << "Decision threshold(" << decision_threshold << ") must be greater than zero.\n";
 
         throw logic_error(buffer.str());
->>>>>>> f4e1fcf4
-    }
-    */
-    const TensorMap < Tensor<type, 2> > bias_tensor(parameters.data(),  1, neurons_number);
-
-<<<<<<< HEAD
-    return bias_tensor;
-}
-
-
-/// Returns the synaptic weights from a given vector of paramters for the layer.
-/// @param parameters Parameters of the layer.
-=======
+    }
+    else if(new_decision_threshold >= 1)
+    {
+        ostringstream buffer;
+
         buffer << "OpenNN Exception: ProbabilisticLayer class.\n"
                << "void set_decision_threshold(const type&) method.\n"
                << "Decision threshold(" << decision_threshold << ") must be less than one.\n";
@@ -519,26 +427,9 @@
 /// <li> Probabilistic method: Softmax.
 /// <li> Display: True.
 /// </ul>
->>>>>>> f4e1fcf4
-
-Tensor<type, 2> ProbabilisticLayer::get_synaptic_weights(Tensor<type, 1>& parameters) const
-{
-<<<<<<< HEAD
-    const Index inputs_number = get_inputs_number();
-    const Index neurons_number = get_neurons_number();
-    const Index biases_number = get_biases_number();
-/*
-    const Index synaptic_weights_number = synaptic_weights.size();
-
-    Tensor<type, 2> synaptic_weights_tensor(inputs_number, neurons_number);
-
-    for(Index i = 0; i < synaptic_weights_number; i++)
-    {
-        synaptic_weights_tensor(i) = parameters(i);
-    }
-*/
-    const TensorMap< Tensor<type, 2> > synaptic_weights_tensor(parameters.data()+biases_number, inputs_number, neurons_number);
-=======
+
+void ProbabilisticLayer::set_default()
+{
     layer_name = "probabilistic_layer";
 
     layer_type = Probabilistic;
@@ -649,84 +540,23 @@
         buffer << "OpenNN Exception: ProbabilisticLayer class.\n"
                << "void set_activation_function(const string&) method.\n"
                << "Unknown probabilistic method: " << new_activation_function << ".\n";
->>>>>>> f4e1fcf4
-
-    return  synaptic_weights_tensor;
-}
-
-
-<<<<<<< HEAD
-/// Returns the number of parameters(biases and synaptic weights) of the layer.
-
-Index ProbabilisticLayer::get_parameters_number() const
-=======
+
+        throw logic_error(buffer.str());
+    }
+}
+
+
 /// Sets a new display value.
 /// If it is set to true messages from this class are to be displayed on the screen;
 /// if it is set to false messages from this class are not to be displayed on the screen.
 /// @param new_display Display value.
 
 void ProbabilisticLayer::set_display(const bool& new_display)
->>>>>>> f4e1fcf4
-{
-    return biases.size() + synaptic_weights.size();
-}
-
-
-<<<<<<< HEAD
-/// Returns a single vector with all the layer parameters.
-/// The format is a vector of real values.
-/// The size is the number of parameters in the layer.
-
-Tensor<type, 1> ProbabilisticLayer::get_parameters() const
-{
-
-//    Eigen::array<Index, 1> one_dim_weight{{synaptic_weights.dimension(0)*synaptic_weights.dimension(1)}};
-
-//    Eigen::array<Index, 1> one_dim_bias{{biases.dimension(0)*biases.dimension(1)}};
-
-//    Tensor<type, 1> synaptic_weights_vector = synaptic_weights.reshape(one_dim_weight);
-
-//    Tensor<type, 1> biases_vector = biases.reshape(one_dim_bias);
-
-    Tensor<type, 1> parameters(synaptic_weights.size() + biases.size());
-/*
-    for(Index i = 0; i < biases_vector.size(); i++)
-    {
-        fill_n(parameters.data()+i, 1, biases_vector(i));
-    }
-
-    for(Index i = 0; i < synaptic_weights_vector.size(); i++)
-    {
-        fill_n(parameters.data()+ biases_vector.size() +i, 1, synaptic_weights_vector(i));
-    }
-*/
-    for(Index i = 0; i < biases.size(); i++)
-    {
-        fill_n(parameters.data()+i, 1, biases(i));
-    }
-
-    for(Index i = 0; i < synaptic_weights.size(); i++)
-    {
-        fill_n(parameters.data()+ biases.size() +i, 1, synaptic_weights(i));
-    }
-
-    return parameters;
-
-}
-
-
-/// Sets a probabilistic layer with zero probabilistic neurons.
-/// It also sets the rest of members to their default values.
-
-void ProbabilisticLayer::set()
-{
-    biases.resize(0, 0);
-
-    synaptic_weights.resize(0,0);
-
-    set_default();
-}
-=======
+{
+    display = new_display;
+}
+
+
 /// Initializes the biases of all the neurons in the probabilistic layer with a given value.
 /// @param value Biases initialization value.
 
@@ -849,55 +679,11 @@
      }
 
      ostringstream buffer;
->>>>>>> f4e1fcf4
 
      buffer << "OpenNN Exception: ProbabilisticLayer class.\n"
             << "void calculate_activations(const Tensor<type, 2>&, Tensor<type, 2>&) const method.\n"
             << "Unknown probabilistic method.\n";
 
-<<<<<<< HEAD
-/// Resizes the size of the probabilistic layer.
-/// It also sets the rest of class members to their default values.
-/// @param new_neurons_number New size for the probabilistic layer.
-
-void ProbabilisticLayer::set(const Index& new_inputs_number, const Index& new_neurons_number)
-{
-    biases.resize(1, new_neurons_number);
-
-    biases.setRandom();
-
-    synaptic_weights.resize(new_inputs_number, new_neurons_number);
-
-    synaptic_weights.setRandom();
-
-    set_default();
-}
-
-
-/// Sets this object to be equal to another object of the same class.
-/// @param other_probabilistic_layer Probabilistic layer object to be copied.
-
-void ProbabilisticLayer::set(const ProbabilisticLayer& other_probabilistic_layer)
-{
-    set_default();
-
-    activation_function = other_probabilistic_layer.activation_function;
-
-    decision_threshold = other_probabilistic_layer.decision_threshold;
-
-    display = other_probabilistic_layer.display;
-}
-
-
-void ProbabilisticLayer::set_inputs_number(const Index& new_inputs_number)
-{
-    const Index neurons_number = get_neurons_number();
-
-    biases.resize(1, neurons_number);
-
-    synaptic_weights.resize(new_inputs_number, neurons_number);
-}
-=======
      throw logic_error(buffer.str());
 }
 
@@ -1060,44 +846,11 @@
 
         Index index = 0;
         Index step = neurons_number*neurons_number;
->>>>>>> f4e1fcf4
 
         for(Index i = 0; i < batch_samples_number; i++)
         {
             output_gradient_row = output_gradient.chip(i,0);
 
-<<<<<<< HEAD
-void ProbabilisticLayer::set_neurons_number(const Index& new_neurons_number)
-{
-    const Index inputs_number = get_inputs_number();
-
-    biases.resize(1, new_neurons_number);
-
-    synaptic_weights.resize(inputs_number, new_neurons_number);
-}
-
-
-void ProbabilisticLayer::set_biases(const Tensor<type, 2>& new_biases)
-{
-    biases = new_biases;
-}
-
-
-void ProbabilisticLayer::set_synaptic_weights(const Tensor<type, 2>& new_synaptic_weights)
-{
-    synaptic_weights = new_synaptic_weights;
-}
-
-
-void ProbabilisticLayer::set_parameters(const Tensor<type, 1>& new_parameters, const Index& index)
-{/*
-    const Index neurons_number = get_neurons_number();
-    const Index inputs_number = get_inputs_number();
-
-    const Index parameters_number = get_parameters_number();
-
-#ifdef __OPENNN_DEBUG__
-=======
             TensorMap< Tensor<type, 2> > activations_derivatives_matrix(forward_propagation.activations_derivatives_3d.data()+index,
                                                                         neurons_number, neurons_number);
 
@@ -1142,67 +895,8 @@
            back_propagation.synaptic_weights_derivatives.data(),
            static_cast<size_t>(synaptic_weights_number)*sizeof(type));
 }
->>>>>>> f4e1fcf4
-
-    const Index new_parameters_size = new_parameters.size();
-
-<<<<<<< HEAD
-    if(new_parameters_size != parameters_number)
-    {
-        ostringstream buffer;
-
-        buffer << "OpenNN Exception: ProbabilisticLayer class.\n"
-               << "void set_parameters(const Tensor<type, 1>&) method.\n"
-               << "Size of new parameters ("
-               << new_parameters_size << ") must be equal to number of parameters ("
-               << parameters_number << ").\n";
-
-        throw logic_error(buffer.str());
-    }
-
-#endif
-*/
-    const Index biases_number = biases.size();
-    const Index synaptic_weights_number = synaptic_weights.size();
-
-    memcpy(biases.data(), new_parameters.data() + index, static_cast<size_t>(biases_number)*sizeof(type));
-    memcpy(synaptic_weights.data(), new_parameters.data() + biases_number + index, static_cast<size_t>(synaptic_weights_number)*sizeof(type));
-}
-
-
-/// Sets a new threshold value for discriminating between two classes.
-/// @param new_decision_threshold New discriminating value. It must be comprised between 0 and 1.
-
-void ProbabilisticLayer::set_decision_threshold(const type& new_decision_threshold)
-{
-#ifdef __OPENNN_DEBUG__
-
-    if(new_decision_threshold <= 0)
-    {
-        ostringstream buffer;
-
-        buffer << "OpenNN Exception: ProbabilisticLayer class.\n"
-               << "void set_decision_threshold(const type&) method.\n"
-               << "Decision threshold(" << decision_threshold << ") must be greater than zero.\n";
-
-        throw logic_error(buffer.str());
-    }
-    else if(new_decision_threshold >= 1)
-    {
-        ostringstream buffer;
-
-        buffer << "OpenNN Exception: ProbabilisticLayer class.\n"
-               << "void set_decision_threshold(const type&) method.\n"
-               << "Decision threshold(" << decision_threshold << ") must be less than one.\n";
-
-        throw logic_error(buffer.str());
-    }
-
-#endif
-
-    decision_threshold = new_decision_threshold;
-}
-=======
+
+
 
 /// Serializes the probabilistic layer object into a XML document of the TinyXML library without keep the DOM tree in memory.
 /// See the OpenNN manual for more information about the format of this document.
@@ -1234,78 +928,9 @@
     buffer << get_neurons_number();
 
     file_stream.PushText(buffer.str().c_str());
->>>>>>> f4e1fcf4
 
     file_stream.CloseElement();
 
-<<<<<<< HEAD
-/// Sets the members to their default values:
-/// <ul>
-/// <li> Probabilistic method: Softmax.
-/// <li> Display: True.
-/// </ul>
-
-void ProbabilisticLayer::set_default()
-{
-    layer_type = Probabilistic;
-
-    const Index neurons_number = get_neurons_number();
-
-    if(neurons_number == 1)
-    {
-        activation_function = Logistic;
-    }
-    else
-    {
-        activation_function = Softmax;
-    }
-
-    decision_threshold = 0.5;
-
-    display = true;
-}
-
-
-/// Sets the chosen method for probabilistic postprocessing.
-/// Current probabilistic methods include Binary, Probability, Competitive and Softmax.
-/// @param new_activation_function Method for interpreting the outputs as probabilistic values.
-
-void ProbabilisticLayer::set_activation_function(const ActivationFunction& new_activation_function)
-{
-#ifdef __OPENNN_DEBUG__
-
-    const Index neurons_number = get_neurons_number();
-
-    if(neurons_number == 1 && new_activation_function == Competitive)
-    {
-        ostringstream buffer;
-
-        buffer << "OpenNN Exception: ProbabilisticLayer class.\n"
-               << "void set_activation_function(const ActivationFunction&) method.\n"
-               << "Activation function cannot be Competitive when the number of neurons is 1.\n";
-
-        throw logic_error(buffer.str());
-    }
-
-    if(neurons_number == 1 && new_activation_function == Softmax)
-    {
-        ostringstream buffer;
-
-        buffer << "OpenNN Exception: ProbabilisticLayer class.\n"
-               << "void set_activation_function(const ActivationFunction&) method.\n"
-               << "Activation function cannot be Softmax when the number of neurons is 1.\n";
-
-        throw logic_error(buffer.str());
-    }
-
-    if(neurons_number != 1 && new_activation_function == Binary)
-    {
-        ostringstream buffer;
-
-        buffer << "OpenNN Exception: ProbabilisticLayer class.\n"
-               << "void set_activation_function(const ActivationFunction&) method.\n"
-               << "Activation function cannot be Binary when the number of neurons is greater than 1.\n";
-=======
     // Activation function
 
     file_stream.OpenElement("ActivationFunction");
@@ -1349,28 +974,8 @@
 
     file_stream.CloseElement();
 }
->>>>>>> f4e1fcf4
-
-        throw logic_error(buffer.str());
-    }
-
-<<<<<<< HEAD
-    if(neurons_number != 1 && new_activation_function == Logistic)
-    {
-        ostringstream buffer;
-
-        buffer << "OpenNN Exception: ProbabilisticLayer class.\n"
-               << "void set_activation_function(const ActivationFunction&) method.\n"
-               << "Activation function cannot be Logistic when the number of neurons is greater than 1.\n";
-
-        throw logic_error(buffer.str());
-    }
-
-#endif
-
-    activation_function = new_activation_function;
-}
-=======
+
+
 /// Deserializes a TinyXML document into this probabilistic layer object.
 /// @param document XML document containing the member data.
 
@@ -1387,46 +992,10 @@
         buffer << "OpenNN Exception: ProbabilisticLayer class.\n"
                << "void from_XML(const tinyxml2::XMLDocument&) method.\n"
                << "Probabilistic layer element is nullptr.\n";
->>>>>>> f4e1fcf4
-
-        throw logic_error(buffer.str());
-    }
-
-<<<<<<< HEAD
-/// Sets a new method for probabilistic processing from a string with the name.
-/// Current probabilistic methods include Competitive and Softmax.
-/// @param new_activation_function Method for interpreting the outputs as probabilistic values.
-
-void ProbabilisticLayer::set_activation_function(const string& new_activation_function)
-{
-    if(new_activation_function == "Binary")
-    {
-        set_activation_function(Binary);
-    }
-    else if(new_activation_function == "Logistic")
-    {
-        set_activation_function(Logistic);
-    }
-    else if(new_activation_function == "Competitive")
-    {
-        set_activation_function(Competitive);
-    }
-    else if(new_activation_function == "Softmax")
-    {
-        set_activation_function(Softmax);
-    }
-    else
-    {
-        ostringstream buffer;
-
-        buffer << "OpenNN Exception: ProbabilisticLayer class.\n"
-               << "void set_activation_function(const string&) method.\n"
-               << "Unknown probabilistic method: " << new_activation_function << ".\n";
-
-        throw logic_error(buffer.str());
-    }
-}
-=======
+
+        throw logic_error(buffer.str());
+    }
+
     // Inputs number
 
     const tinyxml2::XMLElement* inputs_number_element = probabilistic_layer_element->FirstChildElement("InputsNumber");
@@ -1436,31 +1005,10 @@
         buffer << "OpenNN Exception: ProbabilisticLayer class.\n"
                << "void from_XML(const tinyxml2::XMLDocument&) method.\n"
                << "Inputs number element is nullptr.\n" /* << inputs_number_element->GetText()*/;
->>>>>>> f4e1fcf4
-
-        throw logic_error(buffer.str());
-    }
-
-<<<<<<< HEAD
-/// Sets a new display value.
-/// If it is set to true messages from this class are to be displayed on the screen;
-/// if it is set to false messages from this class are not to be displayed on the screen.
-/// @param new_display Display value.
-
-void ProbabilisticLayer::set_display(const bool& new_display)
-{
-    display = new_display;
-}
-
-
-/// Initializes the biases of all the neurons in the probabilistic layer with a given value.
-/// @param value Biases initialization value.
-
-void ProbabilisticLayer::set_biases_constant(const type& value)
-{
-    biases.setConstant(value);
-}
-=======
+
+        throw logic_error(buffer.str());
+    }
+
     Index new_inputs_number;
 
     if(inputs_number_element->GetText())
@@ -1482,39 +1030,12 @@
     }
 
     Index new_neurons_number;
->>>>>>> f4e1fcf4
 
     if(neurons_number_element->GetText())
     {
         new_neurons_number = static_cast<Index>(stoi(neurons_number_element->GetText()));
     }
 
-<<<<<<< HEAD
-/// Initializes the synaptic weights of all the neurons in the probabilistic layer with a given value.
-/// @param value Synaptic weights initialization value.
-
-void ProbabilisticLayer::set_synaptic_weights_constant(const type& value)
-{
-    synaptic_weights.setConstant(value);
-}
-
-
-void ProbabilisticLayer::set_synaptic_weights_constant_Glorot(const type& minimum, const type& maximum)
-{
-    synaptic_weights.setRandom();
-}
-
-
-/// Initializes all the biases and synaptic weights in the neural newtork with a given value.
-/// @param value Parameters initialization value.
-
-void ProbabilisticLayer::set_parameters_constant(const type& value)
-{
-    biases.setConstant(value);
-
-    synaptic_weights.setConstant(value);
-}
-=======
     set(new_inputs_number, new_neurons_number);
 
     // Activation function
@@ -1536,21 +1057,9 @@
     }
 
     // Parameters
->>>>>>> f4e1fcf4
 
     const tinyxml2::XMLElement* parameters_element = probabilistic_layer_element->FirstChildElement("Parameters");
 
-<<<<<<< HEAD
-/// Initializes all the biases and synaptic weights in the neural newtork at random with values comprised
-/// between -1 and +1.
-
-void ProbabilisticLayer::set_parameters_random()
-{
-    biases.setRandom();
-
-    synaptic_weights.setRandom();
-}
-=======
     if(!parameters_element)
     {
         buffer << "OpenNN Exception: ProbabilisticLayer class.\n"
@@ -1559,32 +1068,11 @@
 
         throw logic_error(buffer.str());
     }
->>>>>>> f4e1fcf4
 
     if(parameters_element->GetText())
     {
         const string parameters_string = parameters_element->GetText();
 
-<<<<<<< HEAD
-/// This method processes the input to the probabilistic layer in order to obtain a set of outputs which
-/// can be interpreted as probabilities.
-/// This posprocessing is performed according to the probabilistic method to be used.
-/// @param inputs Set of inputs to the probabilistic layer.
-
-Tensor<type, 2> ProbabilisticLayer::calculate_outputs(const Tensor<type, 2>& inputs)
-{
-    const Index batch_size = inputs.dimension(0);
-    const Index outputs_number = get_neurons_number();
-
-    Tensor<type, 2> outputs(batch_size, outputs_number);
-
-    calculate_combinations(inputs, biases, synaptic_weights, outputs);
-
-    calculate_activations(outputs, outputs);
-
-    return outputs;
-}
-=======
         set_parameters(to_type_vector(parameters_string, ' '));
     }
 
@@ -1605,31 +1093,9 @@
     {
         set_decision_threshold(static_cast<type>(atof(decision_threshold_element->GetText())));
     }
->>>>>>> f4e1fcf4
 
     // Display
 
-<<<<<<< HEAD
-/// This method processes the input to the probabilistic layer for a given set of parameters in order to obtain a set of outputs which
-/// can be interpreted as probabilities.
-/// This posprocessing is performed according to the probabilistic method to be used.
-/// @param inputs Set of inputs to the probabilistic layer
-/// @param parameters Set of parameters of the probabilistic layer
-
-Tensor<type, 2> ProbabilisticLayer::calculate_outputs(const Tensor<type, 2>& inputs, const Tensor<type, 1>& parameters)
-{
-//    const Tensor<type, 2> biases = get_biases(parameters);
-
-//    const Tensor<type, 2> synaptic_weights = get_synaptic_weights(parameters);
-
-//    return calculate_outputs(inputs, biases, synaptic_weights);
-
-    return Tensor<type, 2>();
-}
-
-
-/// Returns a string representation of the current probabilistic layer object.
-=======
     const tinyxml2::XMLElement* display_element = probabilistic_layer_element->FirstChildElement("Display");
 
     if(display_element)
@@ -1651,36 +1117,24 @@
 /// Returns a string with the expression of the binary probabilistic outputs function.
 /// @param inputs_names Names of inputs to the probabilistic layer.
 /// @param outputs_names Names of outputs to the probabilistic layer.
->>>>>>> f4e1fcf4
 
 string ProbabilisticLayer::write_binary_expression(const Tensor<string, 1>& inputs_names, const Tensor<string, 1>& outputs_names) const
 {
     ostringstream buffer;
 
-<<<<<<< HEAD
-    buffer << "Probabilistic layer\n"
-           << "Activation function: " << write_activation_function() << "\n";
-
-=======
     buffer.str("");
 
     for(Index j = 0; j < outputs_names.size(); j++)
     {
         buffer << outputs_names(j) << " = binary(" << inputs_names(j) << ");\n";
     }
->>>>>>> f4e1fcf4
     return buffer.str();
 }
 
 
-<<<<<<< HEAD
-/// Serializes the probabilistic layer object into a XML document of the TinyXML library.
-/// See the OpenNN manual for more information about the format of this element.
-=======
 /// Returns a string with the expression of the probability outputs function.
 /// @param inputs_names Names of inputs to the probabilistic layer.
 /// @param outputs_names Names of outputs to the probabilistic layer.
->>>>>>> f4e1fcf4
 
 string ProbabilisticLayer::write_logistic_expression(const Tensor<string, 1>& inputs_names,
         const Tensor<string, 1>& outputs_names) const
@@ -1703,16 +1157,6 @@
 {
     ostringstream buffer;
 
-<<<<<<< HEAD
-    // Activation function
-    {
-        element = document->NewElement("ActivationFunction");
-        root_element->LinkEndChild(element);
-
-        text = document->NewText(write_activation_function().c_str());
-        element->LinkEndChild(text);
-    }
-=======
     for(Index j = 0; j < outputs_names.size(); j++)
     {
         buffer << outputs_names(j) << " = competitive(" << inputs_names(j) << ");\n";
@@ -1720,7 +1164,6 @@
     return buffer.str();
 }
 
->>>>>>> f4e1fcf4
 
 /// Returns a string with the expression of the softmax probabilistic outputs function.
 /// @param inputs_names Names of inputs to the probabilistic layer.
@@ -1735,26 +1178,6 @@
         buffer << outputs_names(j) << " = softmax(" << inputs_names(j) << ");\n";
     }
 
-<<<<<<< HEAD
-    // Display
-    //   {
-    //      element = document->NewElement("Display");
-    //      root_element->LinkEndChild(element);
-
-    //      buffer.str("");
-    //      buffer << display;
-
-    //      text = document->NewText(buffer.str().c_str());
-    //      element->LinkEndChild(text);
-    //   }
-
-    return document;
-}
-
-
-/// Serializes the probabilistic layer object into a XML document of the TinyXML library without keep the DOM tree in memory.
-/// See the OpenNN manual for more information about the format of this document.
-=======
     return buffer.str();
 }
 
@@ -1762,25 +1185,12 @@
 /// Returns a string with the expression of the no probabilistic outputs function.
 /// @param inputs_names Names of inputs to the probabilistic layer.
 /// @param outputs_names Names of outputs to the probabilistic layer.
->>>>>>> f4e1fcf4
 
 string ProbabilisticLayer::write_no_probabilistic_expression(const Tensor<string, 1>& inputs_names,
         const Tensor<string, 1>& outputs_names) const
 {
     ostringstream buffer;
 
-<<<<<<< HEAD
-    // Probabilistic layer
-
-    file_stream.OpenElement("ProbabilisticLayer");
-
-    // Inputs number
-
-    file_stream.OpenElement("InputsNumber");
-
-    buffer.str("");
-    buffer << get_inputs_number();
-=======
     for(Index j = 0; j < outputs_names.size(); j++)
     {
         buffer << outputs_names(j) << " = (" << inputs_names(j) << ");\n";
@@ -1800,7 +1210,6 @@
     {
     case Binary:
         return write_binary_expression(inputs_names, outputs_names);
->>>>>>> f4e1fcf4
 
     case Logistic:
         return write_logistic_expression(inputs_names, outputs_names);
@@ -1808,16 +1217,6 @@
     case Competitive:
         return write_competitive_expression(inputs_names, outputs_names);
 
-<<<<<<< HEAD
-    // Neurons number
-
-    file_stream.OpenElement("NeuronsNumber");
-
-    buffer.str("");
-    buffer << get_neurons_number();
-
-    file_stream.PushText(buffer.str().c_str());
-=======
     case Softmax:
         return write_softmax_expression(inputs_names, outputs_names);
     }// end switch
@@ -1825,46 +1224,13 @@
     // Default
 
     ostringstream buffer;
->>>>>>> f4e1fcf4
 
     buffer << "OpenNN Exception: ProbabilisticLayer class.\n"
            << "string write_expression(const Tensor<string, 1>&, const Tensor<string, 1>&) const method.\n"
            << "Unknown probabilistic method.\n";
 
-<<<<<<< HEAD
-    // Activation function
-
-    file_stream.OpenElement("ActivationFunction");
-
-    file_stream.PushText(write_activation_function().c_str());
-
-    file_stream.CloseElement();
-
-    // Parameters
-
-    file_stream.OpenElement("Parameters");
-
-    buffer.str("");
-
-    const Tensor<type, 1> parameters = get_parameters();
-    const Index parameters_size = parameters.size();
-
-    for(Index i = 0; i < parameters_size; i++)
-    {
-        buffer << parameters(i);
-
-        if(i != (parameters_size-1)) buffer << " ";
-    }
-
-    file_stream.PushText(buffer.str().c_str());
-
-    file_stream.CloseElement();
-
-    // Decision threshold
-=======
     throw logic_error(buffer.str());
 }
->>>>>>> f4e1fcf4
 
 
 string ProbabilisticLayer::write_combinations_c() const
@@ -1876,13 +1242,9 @@
 
     buffer << "\tvector<float> combinations(" << neurons_number << ");\n" << endl;
 
-<<<<<<< HEAD
-    // Probabilistic layer (end tag)
-=======
     for(Index i = 0; i < neurons_number; i++)
     {
         buffer << "\tcombinations[" << i << "] = " << biases(i);
->>>>>>> f4e1fcf4
 
         for(Index j = 0; j < inputs_number; j++)
         {
@@ -1892,150 +1254,18 @@
         buffer << ";" << endl;
     }
 
-<<<<<<< HEAD
-/// Deserializes a TinyXML document into this probabilistic layer object.
-/// @param document XML document containing the member data.
-=======
     return buffer.str();
 }
 
->>>>>>> f4e1fcf4
 
 string ProbabilisticLayer::write_activations_c() const
 {
     ostringstream buffer;
 
-<<<<<<< HEAD
-    // Probabilistic layer
-
-    const tinyxml2::XMLElement* probabilistic_layer_element = document.FirstChildElement("ProbabilisticLayer");
-
-    if(!probabilistic_layer_element)
-    {
-        buffer << "OpenNN Exception: ProbabilisticLayer class.\n"
-               << "void from_XML(const tinyxml2::XMLDocument&) method.\n"
-               << "Probabilistic layer element is nullptr.\n";
-=======
     const Index neurons_number = get_neurons_number();
->>>>>>> f4e1fcf4
 
     buffer << "\n\tvector<float> activations(" << neurons_number << ");\n" << endl;
 
-<<<<<<< HEAD
-    // Inputs number
-
-    const tinyxml2::XMLElement* inputs_number_element = probabilistic_layer_element->FirstChildElement("InputsNumber");
-
-    if(!inputs_number_element)
-    {
-        buffer << "OpenNN Exception: ProbabilisticLayer class.\n"
-               << "void from_XML(const tinyxml2::XMLDocument&) method.\n"
-               << "Inputs number element is nullptr.\n" << inputs_number_element->GetText();
-
-        throw logic_error(buffer.str());
-    }
-
-    Index new_inputs_number;
-
-    if(inputs_number_element->GetText())
-    {
-        new_inputs_number = static_cast<Index>(stoi(inputs_number_element->GetText()));
-    }
-
-    // Neurons number
-
-    const tinyxml2::XMLElement* neurons_number_element = probabilistic_layer_element->FirstChildElement("NeuronsNumber");
-
-    if(!inputs_number_element)
-    {
-        buffer << "OpenNN Exception: ProbabilisticLayer class.\n"
-               << "void from_XML(const tinyxml2::XMLDocument&) method.\n"
-               << "Neurons number element is nullptr.\n";
-
-        throw logic_error(buffer.str());
-    }
-
-    Index new_neurons_number;
-
-    if(neurons_number_element->GetText())
-    {
-        new_neurons_number = static_cast<Index>(stoi(neurons_number_element->GetText()));
-    }
-
-    set(new_inputs_number, new_neurons_number);
-
-    // Activation function
-
-    const tinyxml2::XMLElement* activation_function_element = probabilistic_layer_element->FirstChildElement("ActivationFunction");
-
-    if(!activation_function_element)
-    {
-        buffer << "OpenNN Exception: ProbabilisticLayer class.\n"
-               << "void from_XML(const tinyxml2::XMLDocument&) method.\n"
-               << "Activation function element is nullptr.\n";
-
-        throw logic_error(buffer.str());
-    }
-
-    if(activation_function_element->GetText())
-    {
-        set_activation_function(activation_function_element->GetText());
-    }
-
-    // Parameters
-
-    const tinyxml2::XMLElement* parameters_element = probabilistic_layer_element->FirstChildElement("Parameters");
-
-    if(!parameters_element)
-    {
-        buffer << "OpenNN Exception: ProbabilisticLayer class.\n"
-               << "void from_XML(const tinyxml2::XMLDocument&) method.\n"
-               << "Parameters element is nullptr.\n";
-
-        throw logic_error(buffer.str());
-    }
-
-    if(parameters_element->GetText())
-    {
-        const string parameters_string = parameters_element->GetText();
-
-        set_parameters(to_type_vector(parameters_string, ' '));
-    }
-
-    // Decision threshold
-
-    const tinyxml2::XMLElement* decision_threshold_element = probabilistic_layer_element->FirstChildElement("DecisionThreshold");
-
-    if(!decision_threshold_element)
-    {
-        buffer << "OpenNN Exception: ProbabilisticLayer class.\n"
-               << "void from_XML(const tinyxml2::XMLDocument&) method.\n"
-               << "Decision threshold element is nullptr.\n";
-
-        throw logic_error(buffer.str());
-    }
-
-    if(decision_threshold_element->GetText())
-    {
-        set_decision_threshold(static_cast<type>(atof(decision_threshold_element->GetText())));
-    }
-
-    // Display
-
-    const tinyxml2::XMLElement* display_element = probabilistic_layer_element->FirstChildElement("Display");
-
-    if(display_element)
-    {
-        const string new_display_string = display_element->GetText();
-
-        try
-        {
-            set_display(new_display_string != "0");
-        }
-        catch(const logic_error& e)
-        {
-            cerr << e.what() << endl;
-=======
     for(Index i = 0; i < neurons_number; i++)
     {
         switch(activation_function)
@@ -2099,39 +1329,24 @@
         for(Index j = 0; j < inputs_number; j++)
         {
              buffer << " +" << synaptic_weights(j, i) << "*inputs[" << j << "]";
->>>>>>> f4e1fcf4
         }
 
         buffer << " " << endl;
     }
 
-<<<<<<< HEAD
-=======
     buffer << "\t" << endl;
 
     return buffer.str();
 }
->>>>>>> f4e1fcf4
-
-
-<<<<<<< HEAD
-string ProbabilisticLayer::write_binary_expression(const Tensor<string, 1>& inputs_names, const Tensor<string, 1>& outputs_names) const
-=======
+
+
 string ProbabilisticLayer::write_activations_python() const
->>>>>>> f4e1fcf4
 {
     ostringstream buffer;
 
     const Index neurons_number = get_neurons_number();
 
-<<<<<<< HEAD
-    // buffer << outputs_names.vector_to_string(',') << " = binary(" << inputs_names.vector_to_string(',') << ");\n";
-
-    return buffer.str();
-}
-=======
     buffer << "\tactivations = [None] * "<<neurons_number<<"\n" << endl;
->>>>>>> f4e1fcf4
 
     for(Index i = 0; i < neurons_number; i++)
     {
@@ -2141,21 +1356,6 @@
             buffer << "\tactivations[" << i << "] = 0.0 if combinations[" << i << "] < 0.5 else 1.0\n";
             break;
 
-<<<<<<< HEAD
-/// Returns a string with the expression of the probability outputs function.
-/// @param inputs_names Names of inputs to the probabilistic layer.
-/// @param outputs_names Names of outputs to the probabilistic layer.
-
-string ProbabilisticLayer::write_probability_expression(const Tensor<string, 1>& inputs_names,
-        const Tensor<string, 1>& outputs_names) const
-{
-    ostringstream buffer;
-    /*
-        buffer << outputs_names.vector_to_string(',') << " = probability(" << inputs_names.vector_to_string(',') << ");\n";
-    */
-    return buffer.str();
-}
-=======
         case Logistic:
             buffer << "\tactivations[" << i << "] = 1.0/(1.0 + np.exp(-combinations[" << i << "]));\n";
             break;
@@ -2169,24 +1369,9 @@
                 buffer <<"\t\tif(max(combinations) == value):"<<endl;
 
                 buffer <<"\t\t\tactivations[i] = 1"<<endl;
->>>>>>> f4e1fcf4
 
                 buffer <<"\t\telse:"<<endl;
 
-<<<<<<< HEAD
-/// Returns a string with the expression of the competitive probabilistic outputs function.
-/// @param inputs_names Names of inputs to the probabilistic layer.
-/// @param outputs_names Names of outputs to the probabilistic layer.
-
-string ProbabilisticLayer::write_competitive_expression(const Tensor<string, 1>& inputs_names, const Tensor<string, 1>& outputs_names) const
-{
-    ostringstream buffer;
-    /*
-        buffer << outputs_names.vector_to_string(',') << " = competitive(" << inputs_names.vector_to_string(',') << ");\n";
-    */
-    return buffer.str();
-}
-=======
                 buffer <<"\t\t\tactivations[i] = 0"<<endl;
             }
 
@@ -2203,25 +1388,10 @@
                 for(Index i = 0; i < neurons_number; i++)
                 {
                     buffer << "np.exp(combinations[" << i << "])";
->>>>>>> f4e1fcf4
 
                     if(i != neurons_number-1) buffer << " + ";
                 }
 
-<<<<<<< HEAD
-/// Returns a string with the expression of the softmax probabilistic outputs function.
-/// @param inputs_names Names of inputs to the probabilistic layer.
-/// @param outputs_names Names of outputs to the probabilistic layer.
-
-string ProbabilisticLayer::write_softmax_expression(const Tensor<string, 1>& inputs_names, const Tensor<string, 1>& outputs_names) const
-{
-    ostringstream buffer;
-    /*
-        buffer << outputs_names.vector_to_string(',') << " = softmax(" << inputs_names.vector_to_string(',') << ");\n";
-    */
-    return buffer.str();
-}
-=======
                 buffer << ";\n" << endl;
 
                 for(Index i = 0; i < neurons_number; i++)
@@ -2233,26 +1403,10 @@
             break;
 
 
->>>>>>> f4e1fcf4
 
         }
     }
 
-<<<<<<< HEAD
-/// Returns a string with the expression of the no probabilistic outputs function.
-/// @param inputs_names Names of inputs to the probabilistic layer.
-/// @param outputs_names Names of outputs to the probabilistic layer.
-
-string ProbabilisticLayer::write_no_probabilistic_expression(const Tensor<string, 1>& inputs_names,
-        const Tensor<string, 1>& outputs_names) const
-{
-    ostringstream buffer;
-    /*
-        buffer << outputs_names.vector_to_string(',') << " = (" << inputs_names.vector_to_string(',') << ");\n";
-    */
-    return buffer.str();
-}
-=======
     return buffer.str();
 }
 
@@ -2265,33 +1419,9 @@
     ostringstream buffer;
 
     buffer << "vector<float> " << layer_name << "(const vector<float>& inputs)\n{" << endl;
->>>>>>> f4e1fcf4
 
     buffer << write_combinations_c();
 
-<<<<<<< HEAD
-/// Returns a string with the expression of the probabilistic outputs function,
-/// depending on the probabilistic method to be used.
-/// @param inputs_names Names of inputs to the probabilistic layer.
-/// @param outputs_names Names of outputs to the probabilistic layer.
-
-string ProbabilisticLayer::write_expression(const Tensor<string, 1>& inputs_names, const Tensor<string, 1>& outputs_names) const
-{
-    switch(activation_function)
-    {
-    case Binary:
-        return write_binary_expression(inputs_names, outputs_names);
-
-    case Logistic:
-        return write_probability_expression(inputs_names, outputs_names);
-
-    case Competitive:
-        return write_competitive_expression(inputs_names, outputs_names);
-
-    case Softmax:
-        return write_softmax_expression(inputs_names, outputs_names);
-    }// end switch
-=======
     buffer << write_activations_c();
 
     buffer << "\n\treturn activations;\n}" << endl;
@@ -2311,23 +1441,13 @@
     buffer << write_activations_python();
 
     buffer << "\n\treturn activations;\n" << endl;
->>>>>>> f4e1fcf4
 
     return buffer.str();
 }
 
 
-<<<<<<< HEAD
-    buffer << "OpenNN Exception: ProbabilisticLayer class.\n"
-           << "string write_expression(const Tensor<string, 1>&, const Tensor<string, 1>&) const method.\n"
-           << "Unknown probabilistic method.\n";
-
-    throw logic_error(buffer.str());
-}
-=======
-
-
->>>>>>> f4e1fcf4
+
+
 
 }
 
