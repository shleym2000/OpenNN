--- conflicted
+++ resolved
@@ -27,11 +27,6 @@
 #include "loss_index.h"
 #include "optimization_algorithm.h"
 #include "learning_rate_algorithm.h"
-<<<<<<< HEAD
-#include "config.h"
-#include "tinyxml2.h"
-=======
->>>>>>> f4e1fcf4
 
 namespace OpenNN
 {
@@ -50,46 +45,6 @@
 
 public:
 
-<<<<<<< HEAD
-    struct OptimizationData
-    {
-        /// Default constructor.
-
-        explicit OptimizationData()
-        {
-        }
-
-        explicit OptimizationData(ConjugateGradient* new_conjugate_gradient_pointer)
-        {
-            set(new_conjugate_gradient_pointer);
-        }
-
-        virtual ~OptimizationData() {}
-
-        void set(ConjugateGradient* new_conjugate_gradient_pointer)
-        {
-            conjugate_gradient_pointer = new_conjugate_gradient_pointer;
-
-            LossIndex* loss_index_pointer = conjugate_gradient_pointer->get_loss_index_pointer();
-
-            NeuralNetwork* neural_network_pointer = loss_index_pointer->get_neural_network_pointer();
-
-            const Index parameters_number = neural_network_pointer->get_parameters_number();
-
-            parameters.resize(parameters_number);
-            parameters = neural_network_pointer->get_parameters();
-        }
-
-        void print() const
-        {
-        }
-
-        ConjugateGradient* conjugate_gradient_pointer = nullptr;
-
-        Tensor<type, 1> parameters;
-        Tensor<type, 1> old_parameters;
-
-=======
     struct GGOptimizationData : public OptimizationData
     {
         /// Default constructor.
@@ -106,15 +61,10 @@
 
         ConjugateGradient* conjugate_gradient_pointer = nullptr;
 
->>>>>>> f4e1fcf4
         Tensor<type, 1> parameters_increment;
 
         Tensor<type, 1> old_gradient;
 
-<<<<<<< HEAD
-        Tensor<type, 1> training_direction;
-=======
->>>>>>> f4e1fcf4
         Tensor<type, 1> old_training_direction;
 
         Index epoch = 0;
@@ -130,7 +80,6 @@
    // Enumerations
 
    /// Enumeration of the available training operators for obtaining the training direction.
-<<<<<<< HEAD
 
    enum TrainingDirectionMethod{PR, FR};
 
@@ -139,18 +88,6 @@
    explicit ConjugateGradient(); 
 
    explicit ConjugateGradient(LossIndex*);   
-
-   explicit ConjugateGradient(const tinyxml2::XMLDocument&); 
-=======
-
-   enum TrainingDirectionMethod{PR, FR};
-
-   // DEFAULT CONSTRUCTOR
-
-   explicit ConjugateGradient(); 
-
-   explicit ConjugateGradient(LossIndex*);   
->>>>>>> f4e1fcf4
 
    virtual ~ConjugateGradient();
 
@@ -164,19 +101,6 @@
    const TrainingDirectionMethod& get_training_direction_method() const;
    string write_training_direction_method() const;
 
-<<<<<<< HEAD
-   // Training parameters
-
-   const type& get_warning_parameters_norm() const;
-   const type& get_warning_gradient_norm() const;
-   const type& get_warning_learning_rate() const;
-
-   const type& get_error_parameters_norm() const;
-   const type& get_error_gradient_norm() const;
-   const type& get_error_learning_rate() const;
-
-=======
->>>>>>> f4e1fcf4
    // Stopping criteria
 
    const type& get_minimum_parameters_increment_norm() const;
@@ -190,10 +114,6 @@
    const type& get_maximum_time() const;
 
    const bool& get_choose_best_selection() const;
-<<<<<<< HEAD
-   const bool& get_apply_early_stopping() const;
-=======
->>>>>>> f4e1fcf4
 
    // Reserve training history
 
@@ -213,19 +133,6 @@
    void set_training_direction_method(const TrainingDirectionMethod&);
    void set_training_direction_method(const string&);
 
-<<<<<<< HEAD
-   // Training parameters
-
-   void set_warning_parameters_norm(const type&);
-   void set_warning_gradient_norm(const type&);
-   void set_warning_learning_rate(const type&);
-
-   void set_error_parameters_norm(const type&);
-   void set_error_gradient_norm(const type&);
-   void set_error_learning_rate(const type&);
-
-=======
->>>>>>> f4e1fcf4
    // Stopping criteria
 
    void set_minimum_parameters_increment_norm(const type&);
@@ -239,10 +146,6 @@
    void set_maximum_time(const type&);
 
    void set_choose_best_selection(const bool&);
-<<<<<<< HEAD
-   void set_apply_early_stopping(const bool&);
-=======
->>>>>>> f4e1fcf4
 
    // Reserve training history
 
@@ -261,18 +164,11 @@
    type calculate_PR_parameter(const Tensor<type, 1>&, const Tensor<type, 1>&) const;
    type calculate_FR_parameter(const Tensor<type, 1>&, const Tensor<type, 1>&) const;
 
-<<<<<<< HEAD
-   Tensor<type, 1> calculate_PR_training_direction(const Tensor<type, 1>&, const Tensor<type, 1>&, const Tensor<type, 1>&) const;
-   Tensor<type, 1> calculate_FR_training_direction(const Tensor<type, 1>&, const Tensor<type, 1>&, const Tensor<type, 1>&) const;
-
-   Tensor<type, 1> calculate_conjugate_gradient_training_direction(const Tensor<type, 1>&, const Tensor<type, 1>&, const Tensor<type, 1>&) const;
-=======
    void calculate_PR_training_direction(const Tensor<type, 1>&, const Tensor<type, 1>&, const Tensor<type, 1>&, Tensor<type, 1>&) const;
    void calculate_FR_training_direction(const Tensor<type, 1>&, const Tensor<type, 1>&, const Tensor<type, 1>&, Tensor<type, 1>&) const;
 
    void calculate_gradient_descent_training_direction(const Tensor<type, 1>&, Tensor<type, 1>&) const;
    void calculate_conjugate_gradient_training_direction(const Tensor<type, 1>&, const Tensor<type, 1>&, const Tensor<type, 1>&, Tensor<type, 1>&) const;
->>>>>>> f4e1fcf4
 
    // Training methods
 
@@ -293,94 +189,8 @@
    void update_epoch(
            const DataSet::Batch& batch,
            NeuralNetwork::ForwardPropagation& forward_propagation,
-<<<<<<< HEAD
-           const LossIndex::BackPropagation& back_propagation,
-           OptimizationData& optimization_data)
-   {
-       const Index parameters_number = optimization_data.parameters.dimension(0);
-
-       if(optimization_data.epoch == 0 || optimization_data.epoch % parameters_number == 0)
-       {
-           optimization_data.training_direction = -back_propagation.gradient;
-
-           optimization_data.training_direction = normalized(optimization_data.training_direction);
-       }
-       else
-       {
-           optimization_data.training_direction = calculate_conjugate_gradient_training_direction(
-                       optimization_data.old_gradient,
-                       back_propagation.gradient,
-                       optimization_data.old_training_direction);
-       }
-
-       // Calculate loss training_slope
-
-       optimization_data.training_slope = back_propagation.gradient.contract(optimization_data.training_direction, AT_B);
-
-       // Check for a descent direction
-
-       if(optimization_data.training_slope(0) >= 0)
-       {
-           // Reset training direction
-
-           optimization_data.training_direction = -back_propagation.gradient;
-
-           cout << "Epoch " << optimization_data.epoch << ": Gradient descent training direction" << endl;
-       }
-
-       // Get initial training rate
-
-       type initial_learning_rate = 0;
-
-       optimization_data.epoch == 0
-               ? initial_learning_rate = first_learning_rate
-               : initial_learning_rate = optimization_data.old_learning_rate;
-
-       pair<type,type> directional_point = learning_rate_algorithm.calculate_directional_point(
-            batch,
-            optimization_data.parameters, forward_propagation,
-            back_propagation.loss,
-            optimization_data.training_direction,
-            initial_learning_rate);
-
-       optimization_data.learning_rate = directional_point.first;
-
-       if(optimization_data.epoch != 0 && abs(optimization_data.learning_rate) < numeric_limits<type>::min())
-       {
-           // Reset training direction
-
-           optimization_data.training_direction = -back_propagation.gradient;
-
-           directional_point = learning_rate_algorithm.calculate_directional_point(batch,
-                               optimization_data.parameters, forward_propagation,
-                               back_propagation.loss,
-                               optimization_data.training_direction,
-                               first_learning_rate);
-
-           optimization_data.learning_rate = directional_point.first;
-       }
-
-       optimization_data.parameters_increment = optimization_data.training_direction*optimization_data.learning_rate;
-
-       optimization_data.parameters_increment_norm = l2_norm(optimization_data.parameters_increment);
-
-       optimization_data.parameters += optimization_data.parameters_increment;
-
-       optimization_data.parameters_increment_norm = l2_norm(optimization_data.parameters_increment);
-
-       // Update stuff
-
-//       optimization_data.old_loss = back_propagation.loss;
-       optimization_data.old_gradient = back_propagation.gradient;
-
-       optimization_data.old_training_direction = optimization_data.training_direction;
-       optimization_data.old_learning_rate = optimization_data.learning_rate;
-
-}
-=======
            LossIndex::BackPropagation& back_propagation,
            GGOptimizationData& optimization_data);
->>>>>>> f4e1fcf4
 
 private:
 
@@ -394,34 +204,6 @@
 
    LearningRateAlgorithm learning_rate_algorithm;
 
-<<<<<<< HEAD
-   /// Value for the parameters norm at which a warning message is written to the screen. 
-
-   type warning_parameters_norm;
-
-   /// Value for the gradient norm at which a warning message is written to the screen. 
-
-   type warning_gradient_norm;
-
-   /// Training rate value at wich a warning message is written to the screen.
-
-   type warning_learning_rate;
-
-   /// Value for the parameters norm at which the training process is assumed to fail. 
-   
-   type error_parameters_norm;
-
-   /// Value for the gradient norm at which the training process is assumed to fail. 
-
-   type error_gradient_norm;
-
-   /// Training rate at wich the line minimization algorithm is assumed to be unable to bracket a minimum.
-
-   type error_learning_rate;
-
-
-=======
->>>>>>> f4e1fcf4
    // Stopping criteria
 
    /// Norm of the parameters increment vector at which training stops.
@@ -456,13 +238,6 @@
    /// True if the final model will be the neural network with the minimum selection error, false otherwise.
 
    bool choose_best_selection;
-<<<<<<< HEAD
-
-   /// True if the selection error decrease stopping criteria has to be taken in account, false otherwise.
-
-   bool apply_early_stopping;
-=======
->>>>>>> f4e1fcf4
 
    // TRAINING HISTORY
 
@@ -474,12 +249,9 @@
 
    bool reserve_selection_error_history;
 
-<<<<<<< HEAD
-=======
    /// Hardware use.
 
    string hardware_use;
->>>>>>> f4e1fcf4
 };
 
 }
