//   OpenNN: Open Neural Networks Library
//   www.opennn.net
//
//   N O R M A L I Z E D   S Q U A R E D   E R R O R   C L A S S
//
//   Artificial Intelligence Techniques SL
//   artelnics@artelnics.com

#include "normalized_squared_error.h"

namespace OpenNN
{

/// Default constructor.
/// It creates a normalized squared error term object not associated to any
/// neural network and not measured on any data set.
/// It also initializes all the rest of class members to their default values.

NormalizedSquaredError::NormalizedSquaredError() : LossIndex()
{
    set_default();
}


<<<<<<< HEAD
/// Neural network constructor.
/// It creates a normalized squared error term associated to a neural network object but not measured on any data set.
/// It also initializes all the rest of class members to their default values.
/// @param new_neural_network_pointer Pointer to a neural network object.

NormalizedSquaredError::NormalizedSquaredError(NeuralNetwork* new_neural_network_pointer)
    : LossIndex(new_neural_network_pointer)
{
    set_default();
}


/// Data set constructor.
/// It creates a normalized squared error term not associated to any
/// neural network but to be measured on a data set object.
/// It also initializes all the rest of class members to their default values.
/// @param new_data_set_pointer Pointer to a data set object.

NormalizedSquaredError::NormalizedSquaredError(DataSet* new_data_set_pointer)
    : LossIndex(new_data_set_pointer)
{
    set_default();
}


=======
>>>>>>> f4e1fcf4
/// Neural network and data set constructor.
/// It creates a normalized squared error term associated to a neural network and measured on a data set.
/// It also initializes all the rest of class members to their default values.
/// @param new_neural_network_pointer Pointer to a neural network object.
/// @param new_data_set_pointer Pointer to a data set object.

NormalizedSquaredError::NormalizedSquaredError(NeuralNetwork* new_neural_network_pointer, DataSet* new_data_set_pointer)
    : LossIndex(new_neural_network_pointer, new_data_set_pointer)
<<<<<<< HEAD
{
    set_default();
}


/// XML constructor.
/// It creates a normalized squared error not associated to any neural network and not measured on any data set.
/// It also sets all the rest of class members from a TinyXML document->
/// @param normalized_squared_error_document XML document with the class members.

NormalizedSquaredError::NormalizedSquaredError(const tinyxml2::XMLDocument& normalized_squared_error_document)
    : LossIndex(normalized_squared_error_document)
=======
>>>>>>> f4e1fcf4
{
    set_default();
}


/// Destructor.

NormalizedSquaredError::~NormalizedSquaredError()
{
}


/// Returns the normalization coefficient.
<<<<<<< HEAD

type NormalizedSquaredError::get_normalization_coefficient() const
{
    return normalization_coefficient;
}


/// Returns the selection normalization coefficient.

type NormalizedSquaredError::get_selection_normalization_coefficient() const
{
    return selection_normalization_coefficient;
}


/// Sets the normalization coefficient from training instances.
/// This method calculates the normalization coefficient of the dataset.
=======

type NormalizedSquaredError::get_normalization_coefficient() const
{
    return normalization_coefficient;
}


/// Returns the selection normalization coefficient.
>>>>>>> f4e1fcf4

type NormalizedSquaredError::get_selection_normalization_coefficient() const
{
<<<<<<< HEAD
    // Data set

    const Tensor<type, 1> targets_mean = data_set_pointer->calculate_used_targets_mean();

    //Targets matrix

    const Tensor<type, 2> targets = data_set_pointer->get_target_data();

    //Normalization coefficient

    normalization_coefficient = calculate_normalization_coefficient(targets, targets_mean);
=======
    return selection_normalization_coefficient;
}


///
/// \brief set_data_set_pointer
/// \param new_data_set_pointer

void NormalizedSquaredError::set_data_set_pointer(DataSet* new_data_set_pointer)
{
    data_set_pointer = new_data_set_pointer;

    set_normalization_coefficient();
}

/// Sets the normalization coefficient from training samples.
/// This method calculates the normalization coefficient of the dataset.

void NormalizedSquaredError::set_normalization_coefficient()
{
    // Data set

    const Tensor<type, 1> targets_mean = data_set_pointer->calculate_used_targets_mean();

    //Targets matrix

    const Tensor<type, 2> targets = data_set_pointer->get_target_data();

    //Normalization coefficient

    normalization_coefficient = calculate_normalization_coefficient(targets, targets_mean);

>>>>>>> f4e1fcf4
}

/// Sets the normalization coefficient.
/// @param new_normalization_coefficient New normalization coefficient to be set.

void NormalizedSquaredError::set_normalization_coefficient(const type& new_normalization_coefficient)
{
    normalization_coefficient = new_normalization_coefficient;
}


<<<<<<< HEAD
/// Sets the normalization coefficient from selection instances.
=======
/// Sets the normalization coefficient from selection samples.
>>>>>>> f4e1fcf4
/// This method calculates the normalization coefficient of the dataset.

void NormalizedSquaredError::set_selection_normalization_coefficient()
{
    // Data set
<<<<<<< HEAD

    const Tensor<Index, 1> selection_indices = data_set_pointer->get_selection_instances_indices();

    const Index selection_instances_number = selection_indices.size();

    if(selection_instances_number == 0) return;

    const Tensor<type, 1> selection_targets_mean = data_set_pointer->calculate_selection_targets_mean();

    const Tensor<type, 2> targets = data_set_pointer->get_selection_target_data();

    // Normalization coefficient

=======

    const Tensor<Index, 1> selection_indices = data_set_pointer->get_selection_samples_indices();

    const Index selection_samples_number = selection_indices.size();

    if(selection_samples_number == 0) return;

    const Tensor<type, 1> selection_targets_mean = data_set_pointer->calculate_selection_targets_mean();

    const Tensor<type, 2> targets = data_set_pointer->get_selection_target_data();

    // Normalization coefficient

>>>>>>> f4e1fcf4
    selection_normalization_coefficient = calculate_normalization_coefficient(targets, selection_targets_mean);
}


<<<<<<< HEAD
/// Sets the normalization coefficient from selection instances.
=======
/// Sets the normalization coefficient from selection samples.
>>>>>>> f4e1fcf4
/// @param new_normalization_coefficient New normalization coefficient to be set.

void NormalizedSquaredError::set_selection_normalization_coefficient(const type& new_selection_normalization_coefficient)
{
    selection_normalization_coefficient = new_selection_normalization_coefficient;
}


/// Sets the default values.

void NormalizedSquaredError::set_default()
{
    if(has_neural_network() && has_data_set() && data_set_pointer->has_data())
    {
        set_normalization_coefficient();
        set_selection_normalization_coefficient();
    }
    else
    {
        normalization_coefficient = -1;
        selection_normalization_coefficient = -1;
    }
}

/// Returns the normalization coefficient to be used for the loss of the error.
<<<<<<< HEAD
/// This is measured on the training instances of the data set.
=======
/// This is measured on the training samples of the data set.
>>>>>>> f4e1fcf4
/// @param targets Matrix with the targets values from dataset.
/// @param targets_mean Vector with the means of the given targets.

type NormalizedSquaredError::calculate_normalization_coefficient(const Tensor<type, 2>& targets, const Tensor<type, 1>& targets_mean) const
{

#ifdef __OPENNN_DEBUG__

<<<<<<< HEAD
    check();

    const Index means_number = targets_mean.dimension(0);
    const Index targets_number = targets.dimension(1);

    if(targets_number != means_number)
    {
        ostringstream buffer;

        buffer << "OpenNN Exception: NormalizedquaredError function.\n"
               << "type calculate_normalization_coefficient(const Tensor<type, 2>& targets, const Tensor<type, 1>& targets_mean) function.\n"
               << " The columns number of targets("<< targets_number <<") must be equal("<< means_number<<").\n";

        throw logic_error(buffer.str());
    }
#endif

    const Index size = targets.dimension(0);

    type normalization_coefficient = 0;

    for(Index i = 0; i < size; i++)
    {
        Tensor<type, 0> norm_1 = (targets.chip(i,0) - targets_mean).square().sum();

        normalization_coefficient += norm_1(0);
    }

    return normalization_coefficient;
}

/// Returns loss vector of the error terms function for the normalized squared error.
/// It uses the error back-propagation method.

Tensor<type, 1> NormalizedSquaredError::calculate_training_error_terms(const Tensor<type, 2>& outputs, const Tensor<type, 2>& targets) const
{
#ifdef __OPENNN_DEBUG__

    check();

#endif

    /*
       return error_rows(outputs, targets);
    */
    return Tensor<type, 1>();
}


/// Returns loss vector of the error terms function for the normalized squared error.
/// It uses the error back-propagation method.
/// @param parameters Neural network parameters.

Tensor<type, 1> NormalizedSquaredError::calculate_training_error_terms(const Tensor<type, 1>& parameters) const
=======
//    check();

    const Index means_number = targets_mean.dimension(0);
    const Index targets_number = targets.dimension(1);

    if(targets_number != means_number)
    {
        ostringstream buffer;

        buffer << "OpenNN Exception: NormalizedquaredError function.\n"
               << "type calculate_normalization_coefficient(const Tensor<type, 2>& targets, const Tensor<type, 1>& targets_mean) function.\n"
               << " The columns number of targets("<< targets_number <<") must be equal("<< means_number<<").\n";

        throw logic_error(buffer.str());
    }
#endif

    const Index size = targets.dimension(0);

    type normalization_coefficient = 0;

    for(Index i = 0; i < size; i++)
    {
        Tensor<type, 0> norm_1 = (targets.chip(i,0) - targets_mean).square().sum();

        normalization_coefficient += norm_1(0);
    }

    return normalization_coefficient;
}



void NormalizedSquaredError::calculate_error(const DataSet::Batch& batch,
                     const NeuralNetwork::ForwardPropagation& forward_propagation,
                     LossIndex::BackPropagation& back_propagation) const
{
    Tensor<type, 0> sum_squared_error;

    const Index trainable_layers_number = neural_network_pointer->get_trainable_layers_number();

    const Tensor<type, 2>& outputs = forward_propagation.layers(trainable_layers_number-1).activations_2d;
    const Tensor<type, 2>& targets = batch.targets_2d;

    Tensor<type, 2> errors(outputs.dimension(0), outputs.dimension(1));

    errors.device(*thread_pool_device) = outputs - targets;

    sum_squared_error.device(*thread_pool_device) =  errors.contract(errors, SSE);

    const Index batch_samples_number = batch.get_samples_number();
    const Index total_samples_number = data_set_pointer->get_samples_number();

    back_propagation.error = sum_squared_error(0)/((static_cast<type>(batch_samples_number)/static_cast<type>(total_samples_number))*normalization_coefficient);

    return;
}


void NormalizedSquaredError::calculate_error_terms(const DataSet::Batch& batch,
                                                   const NeuralNetwork::ForwardPropagation& forward_propagation,
                                                   SecondOrderLoss& second_order_loss) const
{
    const Index trainable_layers_number = neural_network_pointer->get_trainable_layers_number();

    const Index batch_samples_number = batch.get_samples_number();
    const Index total_samples_number = data_set_pointer->get_samples_number();

    const Tensor<type, 2>& outputs = forward_propagation.layers(trainable_layers_number-1).activations_2d;
    const Tensor<type, 2>& targets = batch.targets_2d;

    second_order_loss.error_terms.resize(outputs.dimension(0));
    const Eigen::array<int, 1> rows_sum = {Eigen::array<int, 1>({1})};

    second_order_loss.error_terms.device(*thread_pool_device) = ((outputs - targets).square().sum(rows_sum)).sqrt();

    Tensor<type, 0> error;
    error.device(*thread_pool_device) = second_order_loss.error_terms.contract(second_order_loss.error_terms, AT_B);

    const type coefficient = ((static_cast<type>(batch_samples_number)/static_cast<type>(total_samples_number))*normalization_coefficient);

    second_order_loss.error = error()/coefficient;
}


void NormalizedSquaredError::calculate_output_gradient(const DataSet::Batch& batch,
                               const NeuralNetwork::ForwardPropagation& forward_propagation,
                               BackPropagation& back_propagation) const
{
     #ifdef __OPENNN_DEBUG__

     check();

     #endif

     const Index batch_samples_number = batch.get_samples_number();
     const Index total_samples_number = data_set_pointer->get_samples_number();

     const Index trainable_layers_number = neural_network_pointer->get_trainable_layers_number();

     const Tensor<type, 2>& outputs = forward_propagation.layers(trainable_layers_number-1).activations_2d;
     const Tensor<type, 2>& targets = batch.targets_2d;

     Tensor<type, 2> errors(outputs.dimension(0), outputs.dimension(1));

     const type coefficient = static_cast<type>(2.0)/(static_cast<type>(batch_samples_number)/static_cast<type>(total_samples_number)*normalization_coefficient);

     errors.device(*thread_pool_device) = outputs - targets;

     back_propagation.output_gradient.device(*thread_pool_device) = coefficient*errors;
}


void NormalizedSquaredError::calculate_Jacobian_gradient(const DataSet::Batch& batch,
                                    LossIndex::SecondOrderLoss& second_order_loss) const
>>>>>>> f4e1fcf4
{
#ifdef __OPENNN_DEBUG__

    check();

#endif

<<<<<<< HEAD
    const Tensor<type, 2> inputs = data_set_pointer->get_training_input_data();

    const Tensor<type, 2> targets = data_set_pointer->get_training_target_data();

    const Tensor<type, 2> outputs = neural_network_pointer->calculate_trainable_outputs(inputs, parameters);
    /*
        return error_rows(outputs, targets)/normalization_coefficient;
    */
    return Tensor<type, 1>();

}


/// This method calculates the second order loss.
/// It is used for optimization of parameters during training.
/// Returns a second order terms loss structure, which contains the values and the Hessian of the error terms function.

void NormalizedSquaredError::calculate_terms_second_order_loss(const DataSet::Batch& batch, NeuralNetwork::ForwardPropagation& forward_propagation,  LossIndex::BackPropagation& back_propagation, LossIndex::SecondOrderLoss&) const
=======
    const Index batch_samples_number = batch.get_samples_number();
    const Index total_samples_number = data_set_pointer->get_samples_number();

    const type coefficient = 2/((static_cast<type>(batch_samples_number)/static_cast<type>(total_samples_number))*normalization_coefficient);

    second_order_loss.gradient.device(*thread_pool_device) = second_order_loss.error_Jacobian.contract(second_order_loss.error_terms, AT_B);

    second_order_loss.gradient.device(*thread_pool_device) = coefficient*second_order_loss.gradient;
}


void NormalizedSquaredError::calculate_hessian_approximation(const DataSet::Batch& batch,
                                                             LossIndex::SecondOrderLoss& second_order_loss) const
>>>>>>> f4e1fcf4
{
#ifdef __OPENNN_DEBUG__

    check();

#endif

<<<<<<< HEAD
    // Neural network

    const Index layers_number = neural_network_pointer->get_trainable_layers_number();

    const Index parameters_number = neural_network_pointer->get_parameters_number();

    bool is_forecasting = false;

    if(neural_network_pointer->has_long_short_term_memory_layer() || neural_network_pointer->has_recurrent_layer()) is_forecasting = true;

    // Data set


//    SecondOrderLoss terms_second_order_loss(parameters_number);
/*
    const Tensor<Index, 2> training_batches = data_set_pointer->get_training_batches(!is_forecasting);

    const Index batches_number = training_batches.size();

    // Eigen stuff

    #pragma omp parallel for

    for(Index i = 0; i < batches_number; i++)
    {
        const Tensor<type, 2> inputs = data_set_pointer->get_input_data(training_batches.chip(i,0));
        const Tensor<type, 2> targets = data_set_pointer->get_target_data(training_batches.chip(i,0));

                const Tensor<Layer::ForwardPropagation, 1> forward_propagation = neural_network_pointer->forward_propagate(inputs);

                const Tensor<type, 1> error_terms = calculate_training_error_terms(forward_propagation[layers_number-1].activations_2d, targets);

                const Tensor<type, 2> output_gradient = (forward_propagation[layers_number-1].activations_2d - targets).divide(error_terms, 0);

                const Tensor<Tensor<type, 2>, 1> layers_delta = calculate_layers_delta(forward_propagation, output_gradient);

                const Tensor<type, 2> error_terms_Jacobian = calculate_error_terms_Jacobian(inputs, forward_propagation, layers_delta);

        //        const Tensor<type, 2> error_terms_Jacobian_transpose = error_terms_Jacobian.calculate_transpose();

        //        const type loss = dot(error_terms, error_terms);

                const Tensor<type, 0> loss = error_terms.contract(error_terms, product_vector_vector);

        //        const Tensor<type, 1> gradient = dot(error_terms_Jacobian_transpose, error_terms);

                const Tensor<type, 1> gradient = error_terms_Jacobian.contract(error_terms, product_matrix_vector);

                Tensor<type, 2> hessian_approximation = error_terms_Jacobian.contract(error_terms_Jacobian, product_matrix_matrix);
                //hessian_approximation.dot(error_terms_Jacobian_transpose, error_terms_Jacobian);

                  #pragma omp critical
                {
                    terms_second_order_loss.loss += loss(0);
                    terms_second_order_loss.gradient += gradient;
                    terms_second_order_loss.hessian += hessian_approximation;
                 }

    }

    terms_second_order_loss.loss /= normalization_coefficient;
    terms_second_order_loss.gradient = (static_cast<type>(2.0)/normalization_coefficient)*terms_second_order_loss.gradient;
    terms_second_order_loss.hessian = (static_cast<type>(2.0)/normalization_coefficient)*terms_second_order_loss.hessian;

    if(regularization_method != RegularizationMethod::NoRegularization)
    {
//        terms_second_order_loss.loss += calculate_regularization();
//        terms_second_order_loss.gradient += calculate_regularization_gradient();
//        terms_second_order_loss.hessian += calculate_regularization_hessian();
    }
*/
=======
    const Index batch_samples_number = batch.get_samples_number();
    const Index total_samples_number = data_set_pointer->get_samples_number();

    const type coefficient = 2/((static_cast<type>(batch_samples_number)/static_cast<type>(total_samples_number))*normalization_coefficient);

    second_order_loss.hessian.device(*thread_pool_device) = second_order_loss.error_Jacobian.contract(second_order_loss.error_Jacobian, AT_B);

    second_order_loss.hessian.device(*thread_pool_device) = coefficient*second_order_loss.hessian;
>>>>>>> f4e1fcf4
}


/// Returns a string with the name of the normalized squared error loss type, "NORMALIZED_SQUARED_ERROR".

string NormalizedSquaredError::get_error_type() const
{
    return "NORMALIZED_SQUARED_ERROR";
}


/// Returns a string with the name of the normalized squared error loss type in text format.

string NormalizedSquaredError::get_error_type_text() const
{
    return "Normalized squared error";
}


<<<<<<< HEAD
/// Serializes the normalized squared error object into a XML document of the TinyXML library.
/// See the OpenNN manual for more information about the format of this element.

tinyxml2::XMLDocument* NormalizedSquaredError::to_XML() const
{
    ostringstream buffer;

    tinyxml2::XMLDocument* document = new tinyxml2::XMLDocument;

    // Normalized squared error

    tinyxml2::XMLElement* normalized_squared_error_element = document->NewElement("NormalizedSquaredError");

    document->InsertFirstChild(normalized_squared_error_element);

    // Display
//   {
//      tinyxml2::XMLElement* display_element = document->NewElement("Display");
//      normalized_squared_error_element->LinkEndChild(display_element);

//      buffer.str("");
//      buffer << display;

//      tinyxml2::XMLText* display_text = document->NewText(buffer.str().c_str());
//      display_element->LinkEndChild(display_text);
//   }

    return document;
}

=======
/// Serializes the cross entropy error object into a XML document of the TinyXML library without keep the DOM tree in memory.
/// See the OpenNN manual for more information about the format of this document
>>>>>>> f4e1fcf4

/// Serializes the cross entropy error object into a XML document of the TinyXML library without keep the DOM tree in memory.
/// See the OpenNN manual for more information about the format of this document

void NormalizedSquaredError::write_XML(tinyxml2::XMLPrinter& file_stream) const
{
    // Error type

    file_stream.OpenElement("NormalizedSquaredError");

    file_stream.CloseElement();

    // Regularization

//    write_regularization_XML(file_stream);
}


/// Loads a root mean squared error object from a XML document.
/// @param document Pointer to a TinyXML document with the object data.

void NormalizedSquaredError::from_XML(const tinyxml2::XMLDocument& document)
{
    const tinyxml2::XMLElement* root_element = document.FirstChildElement("NormalizedSquaredError");

    if(!root_element)
    {
        ostringstream buffer;

        buffer << "OpenNN Exception: NormalizedSquaredError class.\n"
               << "void from_XML(const tinyxml2::XMLDocument&) method.\n"
               << "Normalized squared element is nullptr.\n";

        throw logic_error(buffer.str());
    }

    // Regularization

    tinyxml2::XMLDocument regularization_document;
    tinyxml2::XMLNode* element_clone;

    const tinyxml2::XMLElement* regularization_element = root_element->FirstChildElement("Regularization");

    element_clone = regularization_element->DeepClone(&regularization_document);

    regularization_document.InsertFirstChild(element_clone);

    regularization_from_XML(regularization_document);
}

}

// OpenNN: Open Neural Networks Library.
// Copyright(C) 2005-2020 Artificial Intelligence Techniques, SL.
//
// This library is free software; you can redistribute it and/or
// modify it under the terms of the GNU Lesser General Public
// License as published by the Free Software Foundation; either
// version 2.1 of the License, or any later version.
//
// This library is distributed in the hope that it will be useful,
// but WITHOUT ANY WARRANTY; without even the implied warranty of
// MERCHANTABILITY or FITNESS FOR A PARTICULAR PURPOSE.  See the GNU
// Lesser General Public License for more details.

// You should have received a copy of the GNU Lesser General Public
// License along with this library; if not, write to the Free Software
// Foundation, Inc., 51 Franklin St, Fifth Floor, Boston, MA  02110-1301  USA<|MERGE_RESOLUTION|>--- conflicted
+++ resolved
@@ -22,34 +22,6 @@
 }
 
 
-<<<<<<< HEAD
-/// Neural network constructor.
-/// It creates a normalized squared error term associated to a neural network object but not measured on any data set.
-/// It also initializes all the rest of class members to their default values.
-/// @param new_neural_network_pointer Pointer to a neural network object.
-
-NormalizedSquaredError::NormalizedSquaredError(NeuralNetwork* new_neural_network_pointer)
-    : LossIndex(new_neural_network_pointer)
-{
-    set_default();
-}
-
-
-/// Data set constructor.
-/// It creates a normalized squared error term not associated to any
-/// neural network but to be measured on a data set object.
-/// It also initializes all the rest of class members to their default values.
-/// @param new_data_set_pointer Pointer to a data set object.
-
-NormalizedSquaredError::NormalizedSquaredError(DataSet* new_data_set_pointer)
-    : LossIndex(new_data_set_pointer)
-{
-    set_default();
-}
-
-
-=======
->>>>>>> f4e1fcf4
 /// Neural network and data set constructor.
 /// It creates a normalized squared error term associated to a neural network and measured on a data set.
 /// It also initializes all the rest of class members to their default values.
@@ -58,26 +30,11 @@
 
 NormalizedSquaredError::NormalizedSquaredError(NeuralNetwork* new_neural_network_pointer, DataSet* new_data_set_pointer)
     : LossIndex(new_neural_network_pointer, new_data_set_pointer)
-<<<<<<< HEAD
 {
     set_default();
 }
 
 
-/// XML constructor.
-/// It creates a normalized squared error not associated to any neural network and not measured on any data set.
-/// It also sets all the rest of class members from a TinyXML document->
-/// @param normalized_squared_error_document XML document with the class members.
-
-NormalizedSquaredError::NormalizedSquaredError(const tinyxml2::XMLDocument& normalized_squared_error_document)
-    : LossIndex(normalized_squared_error_document)
-=======
->>>>>>> f4e1fcf4
-{
-    set_default();
-}
-
-
 /// Destructor.
 
 NormalizedSquaredError::~NormalizedSquaredError()
@@ -86,7 +43,6 @@
 
 
 /// Returns the normalization coefficient.
-<<<<<<< HEAD
 
 type NormalizedSquaredError::get_normalization_coefficient() const
 {
@@ -98,38 +54,6 @@
 
 type NormalizedSquaredError::get_selection_normalization_coefficient() const
 {
-    return selection_normalization_coefficient;
-}
-
-
-/// Sets the normalization coefficient from training instances.
-/// This method calculates the normalization coefficient of the dataset.
-=======
-
-type NormalizedSquaredError::get_normalization_coefficient() const
-{
-    return normalization_coefficient;
-}
-
-
-/// Returns the selection normalization coefficient.
->>>>>>> f4e1fcf4
-
-type NormalizedSquaredError::get_selection_normalization_coefficient() const
-{
-<<<<<<< HEAD
-    // Data set
-
-    const Tensor<type, 1> targets_mean = data_set_pointer->calculate_used_targets_mean();
-
-    //Targets matrix
-
-    const Tensor<type, 2> targets = data_set_pointer->get_target_data();
-
-    //Normalization coefficient
-
-    normalization_coefficient = calculate_normalization_coefficient(targets, targets_mean);
-=======
     return selection_normalization_coefficient;
 }
 
@@ -162,7 +86,6 @@
 
     normalization_coefficient = calculate_normalization_coefficient(targets, targets_mean);
 
->>>>>>> f4e1fcf4
 }
 
 /// Sets the normalization coefficient.
@@ -174,23 +97,18 @@
 }
 
 
-<<<<<<< HEAD
-/// Sets the normalization coefficient from selection instances.
-=======
 /// Sets the normalization coefficient from selection samples.
->>>>>>> f4e1fcf4
 /// This method calculates the normalization coefficient of the dataset.
 
 void NormalizedSquaredError::set_selection_normalization_coefficient()
 {
     // Data set
-<<<<<<< HEAD
-
-    const Tensor<Index, 1> selection_indices = data_set_pointer->get_selection_instances_indices();
-
-    const Index selection_instances_number = selection_indices.size();
-
-    if(selection_instances_number == 0) return;
+
+    const Tensor<Index, 1> selection_indices = data_set_pointer->get_selection_samples_indices();
+
+    const Index selection_samples_number = selection_indices.size();
+
+    if(selection_samples_number == 0) return;
 
     const Tensor<type, 1> selection_targets_mean = data_set_pointer->calculate_selection_targets_mean();
 
@@ -198,30 +116,11 @@
 
     // Normalization coefficient
 
-=======
-
-    const Tensor<Index, 1> selection_indices = data_set_pointer->get_selection_samples_indices();
-
-    const Index selection_samples_number = selection_indices.size();
-
-    if(selection_samples_number == 0) return;
-
-    const Tensor<type, 1> selection_targets_mean = data_set_pointer->calculate_selection_targets_mean();
-
-    const Tensor<type, 2> targets = data_set_pointer->get_selection_target_data();
-
-    // Normalization coefficient
-
->>>>>>> f4e1fcf4
     selection_normalization_coefficient = calculate_normalization_coefficient(targets, selection_targets_mean);
 }
 
 
-<<<<<<< HEAD
-/// Sets the normalization coefficient from selection instances.
-=======
 /// Sets the normalization coefficient from selection samples.
->>>>>>> f4e1fcf4
 /// @param new_normalization_coefficient New normalization coefficient to be set.
 
 void NormalizedSquaredError::set_selection_normalization_coefficient(const type& new_selection_normalization_coefficient)
@@ -247,11 +146,7 @@
 }
 
 /// Returns the normalization coefficient to be used for the loss of the error.
-<<<<<<< HEAD
-/// This is measured on the training instances of the data set.
-=======
 /// This is measured on the training samples of the data set.
->>>>>>> f4e1fcf4
 /// @param targets Matrix with the targets values from dataset.
 /// @param targets_mean Vector with the means of the given targets.
 
@@ -260,8 +155,7 @@
 
 #ifdef __OPENNN_DEBUG__
 
-<<<<<<< HEAD
-    check();
+//    check();
 
     const Index means_number = targets_mean.dimension(0);
     const Index targets_number = targets.dimension(1);
@@ -292,61 +186,6 @@
     return normalization_coefficient;
 }
 
-/// Returns loss vector of the error terms function for the normalized squared error.
-/// It uses the error back-propagation method.
-
-Tensor<type, 1> NormalizedSquaredError::calculate_training_error_terms(const Tensor<type, 2>& outputs, const Tensor<type, 2>& targets) const
-{
-#ifdef __OPENNN_DEBUG__
-
-    check();
-
-#endif
-
-    /*
-       return error_rows(outputs, targets);
-    */
-    return Tensor<type, 1>();
-}
-
-
-/// Returns loss vector of the error terms function for the normalized squared error.
-/// It uses the error back-propagation method.
-/// @param parameters Neural network parameters.
-
-Tensor<type, 1> NormalizedSquaredError::calculate_training_error_terms(const Tensor<type, 1>& parameters) const
-=======
-//    check();
-
-    const Index means_number = targets_mean.dimension(0);
-    const Index targets_number = targets.dimension(1);
-
-    if(targets_number != means_number)
-    {
-        ostringstream buffer;
-
-        buffer << "OpenNN Exception: NormalizedquaredError function.\n"
-               << "type calculate_normalization_coefficient(const Tensor<type, 2>& targets, const Tensor<type, 1>& targets_mean) function.\n"
-               << " The columns number of targets("<< targets_number <<") must be equal("<< means_number<<").\n";
-
-        throw logic_error(buffer.str());
-    }
-#endif
-
-    const Index size = targets.dimension(0);
-
-    type normalization_coefficient = 0;
-
-    for(Index i = 0; i < size; i++)
-    {
-        Tensor<type, 0> norm_1 = (targets.chip(i,0) - targets_mean).square().sum();
-
-        normalization_coefficient += norm_1(0);
-    }
-
-    return normalization_coefficient;
-}
-
 
 
 void NormalizedSquaredError::calculate_error(const DataSet::Batch& batch,
@@ -431,7 +270,6 @@
 
 void NormalizedSquaredError::calculate_Jacobian_gradient(const DataSet::Batch& batch,
                                     LossIndex::SecondOrderLoss& second_order_loss) const
->>>>>>> f4e1fcf4
 {
 #ifdef __OPENNN_DEBUG__
 
@@ -439,26 +277,6 @@
 
 #endif
 
-<<<<<<< HEAD
-    const Tensor<type, 2> inputs = data_set_pointer->get_training_input_data();
-
-    const Tensor<type, 2> targets = data_set_pointer->get_training_target_data();
-
-    const Tensor<type, 2> outputs = neural_network_pointer->calculate_trainable_outputs(inputs, parameters);
-    /*
-        return error_rows(outputs, targets)/normalization_coefficient;
-    */
-    return Tensor<type, 1>();
-
-}
-
-
-/// This method calculates the second order loss.
-/// It is used for optimization of parameters during training.
-/// Returns a second order terms loss structure, which contains the values and the Hessian of the error terms function.
-
-void NormalizedSquaredError::calculate_terms_second_order_loss(const DataSet::Batch& batch, NeuralNetwork::ForwardPropagation& forward_propagation,  LossIndex::BackPropagation& back_propagation, LossIndex::SecondOrderLoss&) const
-=======
     const Index batch_samples_number = batch.get_samples_number();
     const Index total_samples_number = data_set_pointer->get_samples_number();
 
@@ -472,7 +290,6 @@
 
 void NormalizedSquaredError::calculate_hessian_approximation(const DataSet::Batch& batch,
                                                              LossIndex::SecondOrderLoss& second_order_loss) const
->>>>>>> f4e1fcf4
 {
 #ifdef __OPENNN_DEBUG__
 
@@ -480,79 +297,6 @@
 
 #endif
 
-<<<<<<< HEAD
-    // Neural network
-
-    const Index layers_number = neural_network_pointer->get_trainable_layers_number();
-
-    const Index parameters_number = neural_network_pointer->get_parameters_number();
-
-    bool is_forecasting = false;
-
-    if(neural_network_pointer->has_long_short_term_memory_layer() || neural_network_pointer->has_recurrent_layer()) is_forecasting = true;
-
-    // Data set
-
-
-//    SecondOrderLoss terms_second_order_loss(parameters_number);
-/*
-    const Tensor<Index, 2> training_batches = data_set_pointer->get_training_batches(!is_forecasting);
-
-    const Index batches_number = training_batches.size();
-
-    // Eigen stuff
-
-    #pragma omp parallel for
-
-    for(Index i = 0; i < batches_number; i++)
-    {
-        const Tensor<type, 2> inputs = data_set_pointer->get_input_data(training_batches.chip(i,0));
-        const Tensor<type, 2> targets = data_set_pointer->get_target_data(training_batches.chip(i,0));
-
-                const Tensor<Layer::ForwardPropagation, 1> forward_propagation = neural_network_pointer->forward_propagate(inputs);
-
-                const Tensor<type, 1> error_terms = calculate_training_error_terms(forward_propagation[layers_number-1].activations_2d, targets);
-
-                const Tensor<type, 2> output_gradient = (forward_propagation[layers_number-1].activations_2d - targets).divide(error_terms, 0);
-
-                const Tensor<Tensor<type, 2>, 1> layers_delta = calculate_layers_delta(forward_propagation, output_gradient);
-
-                const Tensor<type, 2> error_terms_Jacobian = calculate_error_terms_Jacobian(inputs, forward_propagation, layers_delta);
-
-        //        const Tensor<type, 2> error_terms_Jacobian_transpose = error_terms_Jacobian.calculate_transpose();
-
-        //        const type loss = dot(error_terms, error_terms);
-
-                const Tensor<type, 0> loss = error_terms.contract(error_terms, product_vector_vector);
-
-        //        const Tensor<type, 1> gradient = dot(error_terms_Jacobian_transpose, error_terms);
-
-                const Tensor<type, 1> gradient = error_terms_Jacobian.contract(error_terms, product_matrix_vector);
-
-                Tensor<type, 2> hessian_approximation = error_terms_Jacobian.contract(error_terms_Jacobian, product_matrix_matrix);
-                //hessian_approximation.dot(error_terms_Jacobian_transpose, error_terms_Jacobian);
-
-                  #pragma omp critical
-                {
-                    terms_second_order_loss.loss += loss(0);
-                    terms_second_order_loss.gradient += gradient;
-                    terms_second_order_loss.hessian += hessian_approximation;
-                 }
-
-    }
-
-    terms_second_order_loss.loss /= normalization_coefficient;
-    terms_second_order_loss.gradient = (static_cast<type>(2.0)/normalization_coefficient)*terms_second_order_loss.gradient;
-    terms_second_order_loss.hessian = (static_cast<type>(2.0)/normalization_coefficient)*terms_second_order_loss.hessian;
-
-    if(regularization_method != RegularizationMethod::NoRegularization)
-    {
-//        terms_second_order_loss.loss += calculate_regularization();
-//        terms_second_order_loss.gradient += calculate_regularization_gradient();
-//        terms_second_order_loss.hessian += calculate_regularization_hessian();
-    }
-*/
-=======
     const Index batch_samples_number = batch.get_samples_number();
     const Index total_samples_number = data_set_pointer->get_samples_number();
 
@@ -561,7 +305,6 @@
     second_order_loss.hessian.device(*thread_pool_device) = second_order_loss.error_Jacobian.contract(second_order_loss.error_Jacobian, AT_B);
 
     second_order_loss.hessian.device(*thread_pool_device) = coefficient*second_order_loss.hessian;
->>>>>>> f4e1fcf4
 }
 
 
@@ -580,42 +323,6 @@
     return "Normalized squared error";
 }
 
-
-<<<<<<< HEAD
-/// Serializes the normalized squared error object into a XML document of the TinyXML library.
-/// See the OpenNN manual for more information about the format of this element.
-
-tinyxml2::XMLDocument* NormalizedSquaredError::to_XML() const
-{
-    ostringstream buffer;
-
-    tinyxml2::XMLDocument* document = new tinyxml2::XMLDocument;
-
-    // Normalized squared error
-
-    tinyxml2::XMLElement* normalized_squared_error_element = document->NewElement("NormalizedSquaredError");
-
-    document->InsertFirstChild(normalized_squared_error_element);
-
-    // Display
-//   {
-//      tinyxml2::XMLElement* display_element = document->NewElement("Display");
-//      normalized_squared_error_element->LinkEndChild(display_element);
-
-//      buffer.str("");
-//      buffer << display;
-
-//      tinyxml2::XMLText* display_text = document->NewText(buffer.str().c_str());
-//      display_element->LinkEndChild(display_text);
-//   }
-
-    return document;
-}
-
-=======
-/// Serializes the cross entropy error object into a XML document of the TinyXML library without keep the DOM tree in memory.
-/// See the OpenNN manual for more information about the format of this document
->>>>>>> f4e1fcf4
 
 /// Serializes the cross entropy error object into a XML document of the TinyXML library without keep the DOM tree in memory.
 /// See the OpenNN manual for more information about the format of this document
