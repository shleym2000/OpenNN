//   OpenNN: Open Neural Networks Library
//   www.opennn.net
//
//   W E I G H T E D   S Q U A R E D   E R R O R    C L A S S   H E A D E R
//
//   Artificial Intelligence Techniques SL
//   artelnics@artelnics.com

#ifndef WEIGHTEDSQUAREDERROR_H
#define WEIGHTEDSQUAREDERROR_H

// System includes

#include <string>
#include <sstream>
#include <iostream>
#include <fstream>
#include <limits>
#include <math.h>

// OpenNN includes

#include "config.h"
#include "loss_index.h"
#include "data_set.h"
<<<<<<< HEAD
#include "tinyxml2.h"
#include "device.h"
=======

>>>>>>> f4e1fcf4

namespace OpenNN
{

/// This class represents the weighted squared error term.

///
/// The weighted squared error measures the difference between the outputs from a neural network and the targets in a data set.
/// This functional is used in data modeling problems, such as function regression, 
/// classification and time series prediction.

class WeightedSquaredError : public LossIndex
{

public:

   // Constructors

   explicit WeightedSquaredError();

<<<<<<< HEAD
   explicit WeightedSquaredError(NeuralNetwork*);

   explicit WeightedSquaredError(DataSet*);

   explicit WeightedSquaredError(NeuralNetwork*, DataSet*); 

   explicit WeightedSquaredError(const tinyxml2::XMLDocument&);

   WeightedSquaredError(const WeightedSquaredError&);

=======
   explicit WeightedSquaredError(NeuralNetwork*, DataSet*); 

>>>>>>> f4e1fcf4
   // Destructor

   virtual ~WeightedSquaredError(); 

   // Get methods

   type get_positives_weight() const;
   type get_negatives_weight() const;

<<<<<<< HEAD
   type get_training_normalization_coefficient() const;
   type get_selection_normalization_coefficient() const;
=======
   type get_normalizaton_coefficient() const;
>>>>>>> f4e1fcf4

   // Set methods

   void set_default();

   void set_positives_weight(const type&);
   void set_negatives_weight(const type&);
<<<<<<< HEAD

   void set_training_normalization_coefficient(const type&);
   void set_selection_normalization_coefficient(const type&);
=======
>>>>>>> f4e1fcf4

   void set_weights(const type&, const type&);

   void set_weights();

<<<<<<< HEAD
   void set_training_normalization_coefficient();
   void set_selection_normalization_coefficient();

   type weighted_sum_squared_error(const Tensor<type, 2>&, const Tensor<type, 2>& ) const;

   void calculate_error(const DataSet::Batch& batch,
                        const NeuralNetwork::ForwardPropagation& forward_propagation,
                        LossIndex::BackPropagation& back_propagation) const
   {
       const Index trainable_layers_number = neural_network_pointer->get_trainable_layers_number();

       const type error = weighted_sum_squared_error(forward_propagation.layers[trainable_layers_number-1].activations_2d,
                                                                    batch.targets_2d);

       const Index instances_number = batch.targets_2d.size();

       back_propagation.error = error/instances_number;

       return;
   }

   void calculate_output_gradient(const DataSet::Batch& batch,
                                  const NeuralNetwork::ForwardPropagation& forward_propagation,
                                  BackPropagation& back_propagation) const
   {
        #ifdef __OPENNN_DEBUG__

        check();

        #endif

        const Index trainable_layers_number = neural_network_pointer->get_trainable_layers_number();

        const Tensor<type, 2>& outputs = forward_propagation.layers(trainable_layers_number-1).activations_2d;
        const Tensor<type, 2>& targets = batch.targets_2d;

        Tensor<type, 2> errors(outputs.dimension(0), outputs.dimension(1));

        switch(device_pointer->get_type())
        {
             case Device::EigenDefault:
             {
                 DefaultDevice* default_device = device_pointer->get_eigen_default_device();

                 errors.device(*default_device) = outputs - targets;

                 back_propagation.output_gradient.device(*default_device) = errors*((1.0-targets)*(static_cast<type>(-1.0))*negatives_weight + targets*positives_weight);

                 return;
             }

             case Device::EigenSimpleThreadPool:
             {
                ThreadPoolDevice* thread_pool_device = device_pointer->get_eigen_thread_pool_device();

                errors.device(*thread_pool_device) = outputs - targets;

                back_propagation.output_gradient.device(*thread_pool_device) =errors*((1.0-targets)*(static_cast<type>(-1.0))*negatives_weight + targets*positives_weight);

                return;
             }

            case Device::EigenGpu:
            {
//                 GpuDevice* gpu_device = device_pointer->get_eigen_gpu_device();

                 return;
            }
        }

//        back_propagation.output_gradient = (outputs-targets)*((1.0-targets)*(static_cast<type>(-1.0))*negatives_weight + targets*positives_weight);
   }

   void calculate_Jacobian_gradient(const DataSet::Batch& batch,
                                       const NeuralNetwork::ForwardPropagation& forward_propagation,
                                       LossIndex::SecondOrderLoss& second_order_loss) const
      {
       #ifdef __OPENNN_DEBUG__

       check();

       #endif

       const Index trainable_layers_number = neural_network_pointer->get_trainable_layers_number();

       const Tensor<type, 2>& outputs = forward_propagation.layers(trainable_layers_number-1).activations_2d;
       const Tensor<type, 2>& targets = batch.targets_2d;

       Tensor<type, 1> errors = calculate_training_error_terms(outputs, targets);

       const type coefficient = (static_cast<type>(2.0)/training_normalization_coefficient);

       switch(device_pointer->get_type())
       {
            case Device::EigenDefault:
            {
                DefaultDevice* default_device = device_pointer->get_eigen_default_device();

                second_order_loss.gradient.device(*default_device) = second_order_loss.error_Jacobian.contract(errors, AT_B).eval();

                second_order_loss.gradient.device(*default_device) = second_order_loss.gradient*coefficient;

                return;
            }

            case Device::EigenSimpleThreadPool:
            {
               ThreadPoolDevice* thread_pool_device = device_pointer->get_eigen_thread_pool_device();

               second_order_loss.gradient.device(*thread_pool_device) = second_order_loss.error_Jacobian.contract(errors, AT_B).eval();

               second_order_loss.gradient.device(*thread_pool_device) = second_order_loss.gradient*coefficient;

               return;
            }

           case Device::EigenGpu:
           {
//                 GpuDevice* gpu_device = device_pointer->get_eigen_gpu_device();

                return;
           }
       }
  }

   void calculate_hessian_approximation(LossIndex::SecondOrderLoss& second_order_loss) const
   {
        #ifdef __OPENNN_DEBUG__

        check();

        #endif

        const type coefficient = (static_cast<type>(2.0)/training_normalization_coefficient);

        switch(device_pointer->get_type())
        {
             case Device::EigenDefault:
             {
                 DefaultDevice* default_device = device_pointer->get_eigen_default_device();

                 second_order_loss.hessian.device(*default_device) = second_order_loss.error_Jacobian.contract(second_order_loss.error_Jacobian, AT_B);

                 second_order_loss.hessian.device(*default_device) = coefficient*second_order_loss.hessian;

                 return;
             }

             case Device::EigenSimpleThreadPool:
             {
                ThreadPoolDevice* thread_pool_device = device_pointer->get_eigen_thread_pool_device();

                second_order_loss.hessian.device(*thread_pool_device) = second_order_loss.error_Jacobian.contract(second_order_loss.error_Jacobian, AT_B);

                second_order_loss.hessian.device(*thread_pool_device) = coefficient*second_order_loss.hessian;

                return;
             }

            case Device::EigenGpu:
            {
//                 GpuDevice* gpu_device = device_pointer->get_eigen_gpu_device();

                 return;
            }
        }
   }

=======
   void set_normalization_coefficient();

   // Error methods

   type weighted_sum_squared_error(const Tensor<type, 2>&, const Tensor<type, 2>& ) const;

   void calculate_error(const DataSet::Batch& batch,
                        const NeuralNetwork::ForwardPropagation& forward_propagation,
                        LossIndex::BackPropagation& back_propagation) const;

   void calculate_error_terms(const DataSet::Batch&,
                              const NeuralNetwork::ForwardPropagation&,
                              SecondOrderLoss&) const;

   string get_error_type() const;
   string get_error_type_text() const;

   // Gradient methods

   void calculate_output_gradient(const DataSet::Batch& batch,
                                  const NeuralNetwork::ForwardPropagation& forward_propagation,
                                  BackPropagation& back_propagation) const;
>>>>>>> f4e1fcf4

   void calculate_Jacobian_gradient(const DataSet::Batch&,
                                    LossIndex::SecondOrderLoss&) const;

<<<<<<< HEAD
   Tensor<type, 1> calculate_training_error_terms(const Tensor<type, 1>&) const;
   Tensor<type, 1> calculate_training_error_terms(const Tensor<type, 2>&, const Tensor<type, 2>&) const;

   void calculate_terms_second_order_loss(const DataSet::Batch& batch, NeuralNetwork::ForwardPropagation& forward_propagation,  LossIndex::BackPropagation& back_propagation, LossIndex::SecondOrderLoss&) const;

   string get_error_type() const;
   string get_error_type_text() const;
=======
   // Hessian method

   void calculate_hessian_approximation(const DataSet::Batch&,
                                        LossIndex::SecondOrderLoss&) const;
>>>>>>> f4e1fcf4

   // Serialization methods

      
   void from_XML(const tinyxml2::XMLDocument&);

   void write_XML(tinyxml2::XMLPrinter&) const;   

private:

   /// Weight for the positives for the calculation of the error.

   type positives_weight;

   /// Weight for the negatives for the calculation of the error.

   type negatives_weight;

   /// Coefficient of normalization

<<<<<<< HEAD
   type training_normalization_coefficient;

   /// Coefficient of normalization for the calculation of the selection error.

   type selection_normalization_coefficient;
=======
   type normalization_coefficient;

#ifdef OPENNN_CUDA
    #include "../../opennn-cuda/opennn_cuda/weighted_squared_error_cuda.h"
#endif

#ifdef OPENNN_MKL
    #include "../../opennn-mkl/opennn_mkl/weighted_squared_error_mkl.h"
#endif
>>>>>>> f4e1fcf4
};

}

#endif


// OpenNN: Open Neural Networks Library.
// Copyright(C) 2005-2020 Artificial Intelligence Techniques, SL.
//
// This library is free software; you can redistribute it and/or
// modify it under the terms of the GNU Lesser General Public
// License as published by the Free Software Foundation; either
// version 2.1 of the License, or any later version.
//
// This library is distributed in the hope that it will be useful,
// but WITHOUT ANY WARRANTY; without even the implied warranty of
// MERCHANTABILITY or FITNESS FOR A PARTICULAR PURPOSE.  See the GNU
// Lesser General Public License for more details.

// You should have received a copy of the GNU Lesser General Public
// License along with this library; if not, write to the Free Software
// Foundation, Inc., 51 Franklin St, Fifth Floor, Boston, MA  02110-1301  USA<|MERGE_RESOLUTION|>--- conflicted
+++ resolved
@@ -23,12 +23,7 @@
 #include "config.h"
 #include "loss_index.h"
 #include "data_set.h"
-<<<<<<< HEAD
-#include "tinyxml2.h"
-#include "device.h"
-=======
 
->>>>>>> f4e1fcf4
 
 namespace OpenNN
 {
@@ -49,21 +44,8 @@
 
    explicit WeightedSquaredError();
 
-<<<<<<< HEAD
-   explicit WeightedSquaredError(NeuralNetwork*);
-
-   explicit WeightedSquaredError(DataSet*);
-
    explicit WeightedSquaredError(NeuralNetwork*, DataSet*); 
 
-   explicit WeightedSquaredError(const tinyxml2::XMLDocument&);
-
-   WeightedSquaredError(const WeightedSquaredError&);
-
-=======
-   explicit WeightedSquaredError(NeuralNetwork*, DataSet*); 
-
->>>>>>> f4e1fcf4
    // Destructor
 
    virtual ~WeightedSquaredError(); 
@@ -73,12 +55,7 @@
    type get_positives_weight() const;
    type get_negatives_weight() const;
 
-<<<<<<< HEAD
-   type get_training_normalization_coefficient() const;
-   type get_selection_normalization_coefficient() const;
-=======
    type get_normalizaton_coefficient() const;
->>>>>>> f4e1fcf4
 
    // Set methods
 
@@ -86,187 +63,11 @@
 
    void set_positives_weight(const type&);
    void set_negatives_weight(const type&);
-<<<<<<< HEAD
-
-   void set_training_normalization_coefficient(const type&);
-   void set_selection_normalization_coefficient(const type&);
-=======
->>>>>>> f4e1fcf4
 
    void set_weights(const type&, const type&);
 
    void set_weights();
 
-<<<<<<< HEAD
-   void set_training_normalization_coefficient();
-   void set_selection_normalization_coefficient();
-
-   type weighted_sum_squared_error(const Tensor<type, 2>&, const Tensor<type, 2>& ) const;
-
-   void calculate_error(const DataSet::Batch& batch,
-                        const NeuralNetwork::ForwardPropagation& forward_propagation,
-                        LossIndex::BackPropagation& back_propagation) const
-   {
-       const Index trainable_layers_number = neural_network_pointer->get_trainable_layers_number();
-
-       const type error = weighted_sum_squared_error(forward_propagation.layers[trainable_layers_number-1].activations_2d,
-                                                                    batch.targets_2d);
-
-       const Index instances_number = batch.targets_2d.size();
-
-       back_propagation.error = error/instances_number;
-
-       return;
-   }
-
-   void calculate_output_gradient(const DataSet::Batch& batch,
-                                  const NeuralNetwork::ForwardPropagation& forward_propagation,
-                                  BackPropagation& back_propagation) const
-   {
-        #ifdef __OPENNN_DEBUG__
-
-        check();
-
-        #endif
-
-        const Index trainable_layers_number = neural_network_pointer->get_trainable_layers_number();
-
-        const Tensor<type, 2>& outputs = forward_propagation.layers(trainable_layers_number-1).activations_2d;
-        const Tensor<type, 2>& targets = batch.targets_2d;
-
-        Tensor<type, 2> errors(outputs.dimension(0), outputs.dimension(1));
-
-        switch(device_pointer->get_type())
-        {
-             case Device::EigenDefault:
-             {
-                 DefaultDevice* default_device = device_pointer->get_eigen_default_device();
-
-                 errors.device(*default_device) = outputs - targets;
-
-                 back_propagation.output_gradient.device(*default_device) = errors*((1.0-targets)*(static_cast<type>(-1.0))*negatives_weight + targets*positives_weight);
-
-                 return;
-             }
-
-             case Device::EigenSimpleThreadPool:
-             {
-                ThreadPoolDevice* thread_pool_device = device_pointer->get_eigen_thread_pool_device();
-
-                errors.device(*thread_pool_device) = outputs - targets;
-
-                back_propagation.output_gradient.device(*thread_pool_device) =errors*((1.0-targets)*(static_cast<type>(-1.0))*negatives_weight + targets*positives_weight);
-
-                return;
-             }
-
-            case Device::EigenGpu:
-            {
-//                 GpuDevice* gpu_device = device_pointer->get_eigen_gpu_device();
-
-                 return;
-            }
-        }
-
-//        back_propagation.output_gradient = (outputs-targets)*((1.0-targets)*(static_cast<type>(-1.0))*negatives_weight + targets*positives_weight);
-   }
-
-   void calculate_Jacobian_gradient(const DataSet::Batch& batch,
-                                       const NeuralNetwork::ForwardPropagation& forward_propagation,
-                                       LossIndex::SecondOrderLoss& second_order_loss) const
-      {
-       #ifdef __OPENNN_DEBUG__
-
-       check();
-
-       #endif
-
-       const Index trainable_layers_number = neural_network_pointer->get_trainable_layers_number();
-
-       const Tensor<type, 2>& outputs = forward_propagation.layers(trainable_layers_number-1).activations_2d;
-       const Tensor<type, 2>& targets = batch.targets_2d;
-
-       Tensor<type, 1> errors = calculate_training_error_terms(outputs, targets);
-
-       const type coefficient = (static_cast<type>(2.0)/training_normalization_coefficient);
-
-       switch(device_pointer->get_type())
-       {
-            case Device::EigenDefault:
-            {
-                DefaultDevice* default_device = device_pointer->get_eigen_default_device();
-
-                second_order_loss.gradient.device(*default_device) = second_order_loss.error_Jacobian.contract(errors, AT_B).eval();
-
-                second_order_loss.gradient.device(*default_device) = second_order_loss.gradient*coefficient;
-
-                return;
-            }
-
-            case Device::EigenSimpleThreadPool:
-            {
-               ThreadPoolDevice* thread_pool_device = device_pointer->get_eigen_thread_pool_device();
-
-               second_order_loss.gradient.device(*thread_pool_device) = second_order_loss.error_Jacobian.contract(errors, AT_B).eval();
-
-               second_order_loss.gradient.device(*thread_pool_device) = second_order_loss.gradient*coefficient;
-
-               return;
-            }
-
-           case Device::EigenGpu:
-           {
-//                 GpuDevice* gpu_device = device_pointer->get_eigen_gpu_device();
-
-                return;
-           }
-       }
-  }
-
-   void calculate_hessian_approximation(LossIndex::SecondOrderLoss& second_order_loss) const
-   {
-        #ifdef __OPENNN_DEBUG__
-
-        check();
-
-        #endif
-
-        const type coefficient = (static_cast<type>(2.0)/training_normalization_coefficient);
-
-        switch(device_pointer->get_type())
-        {
-             case Device::EigenDefault:
-             {
-                 DefaultDevice* default_device = device_pointer->get_eigen_default_device();
-
-                 second_order_loss.hessian.device(*default_device) = second_order_loss.error_Jacobian.contract(second_order_loss.error_Jacobian, AT_B);
-
-                 second_order_loss.hessian.device(*default_device) = coefficient*second_order_loss.hessian;
-
-                 return;
-             }
-
-             case Device::EigenSimpleThreadPool:
-             {
-                ThreadPoolDevice* thread_pool_device = device_pointer->get_eigen_thread_pool_device();
-
-                second_order_loss.hessian.device(*thread_pool_device) = second_order_loss.error_Jacobian.contract(second_order_loss.error_Jacobian, AT_B);
-
-                second_order_loss.hessian.device(*thread_pool_device) = coefficient*second_order_loss.hessian;
-
-                return;
-             }
-
-            case Device::EigenGpu:
-            {
-//                 GpuDevice* gpu_device = device_pointer->get_eigen_gpu_device();
-
-                 return;
-            }
-        }
-   }
-
-=======
    void set_normalization_coefficient();
 
    // Error methods
@@ -289,25 +90,14 @@
    void calculate_output_gradient(const DataSet::Batch& batch,
                                   const NeuralNetwork::ForwardPropagation& forward_propagation,
                                   BackPropagation& back_propagation) const;
->>>>>>> f4e1fcf4
 
    void calculate_Jacobian_gradient(const DataSet::Batch&,
                                     LossIndex::SecondOrderLoss&) const;
 
-<<<<<<< HEAD
-   Tensor<type, 1> calculate_training_error_terms(const Tensor<type, 1>&) const;
-   Tensor<type, 1> calculate_training_error_terms(const Tensor<type, 2>&, const Tensor<type, 2>&) const;
-
-   void calculate_terms_second_order_loss(const DataSet::Batch& batch, NeuralNetwork::ForwardPropagation& forward_propagation,  LossIndex::BackPropagation& back_propagation, LossIndex::SecondOrderLoss&) const;
-
-   string get_error_type() const;
-   string get_error_type_text() const;
-=======
    // Hessian method
 
    void calculate_hessian_approximation(const DataSet::Batch&,
                                         LossIndex::SecondOrderLoss&) const;
->>>>>>> f4e1fcf4
 
    // Serialization methods
 
@@ -328,13 +118,6 @@
 
    /// Coefficient of normalization
 
-<<<<<<< HEAD
-   type training_normalization_coefficient;
-
-   /// Coefficient of normalization for the calculation of the selection error.
-
-   type selection_normalization_coefficient;
-=======
    type normalization_coefficient;
 
 #ifdef OPENNN_CUDA
@@ -344,7 +127,6 @@
 #ifdef OPENNN_MKL
     #include "../../opennn-mkl/opennn_mkl/weighted_squared_error_mkl.h"
 #endif
->>>>>>> f4e1fcf4
 };
 
 }
