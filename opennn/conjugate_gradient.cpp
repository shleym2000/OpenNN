//   OpenNN: Open Neural Networks Library
//   www.opennn.net
//
//   C O N J U G A T E   G R A D I E N T   C L A S S
//
//   Artificial Intelligence Techniques SL
//   artelnics@artelnics.com

#include "conjugate_gradient.h"

namespace OpenNN
{

/// Default constructor.
/// It creates a conjugate gradient optimization algorithm object not associated to any loss index object.
/// It also initializes the class members to their default values.

ConjugateGradient::ConjugateGradient()
    : OptimizationAlgorithm()
{
    set_default();
}


/// Destructor.
/// It creates a conjugate gradient optimization algorithm associated to a loss index object.
/// It also initializes the rest of class members to their default values.
/// @param new_loss_index_pointer Pointer to a loss index object.

ConjugateGradient::ConjugateGradient(LossIndex* new_loss_index_pointer)
    : OptimizationAlgorithm(new_loss_index_pointer)
<<<<<<< HEAD
{
    learning_rate_algorithm.set_loss_index_pointer(new_loss_index_pointer);

    set_default();
}


/// XML constructor.
/// It creates a conjugate gradient optimization algorithm not associated to any loss index object.
/// It also loads the class members from a XML document.
/// @param conjugate_gradient_document TinyXML document with the members of a conjugate gradient object.

ConjugateGradient::ConjugateGradient(const tinyxml2::XMLDocument& conjugate_gradient_document)
    : OptimizationAlgorithm(conjugate_gradient_document)
{
    set_default();

    from_XML(conjugate_gradient_document);
=======
{
    learning_rate_algorithm.set_loss_index_pointer(new_loss_index_pointer);

    set_default();
>>>>>>> f4e1fcf4
}


/// Destructor.

ConjugateGradient::~ConjugateGradient()
{
}


/// Returns a constant reference to the learning rate algorithm object inside the conjugate gradient method object.

const LearningRateAlgorithm& ConjugateGradient::get_learning_rate_algorithm() const
{
    return learning_rate_algorithm;
}


/// Returns a pointer to the learning rate algorithm object inside the conjugate gradient method object.

LearningRateAlgorithm* ConjugateGradient::get_learning_rate_algorithm_pointer()
{
    return &learning_rate_algorithm;
}


/// Returns the conjugate gradient training direction method used for training.

const ConjugateGradient::TrainingDirectionMethod& ConjugateGradient::get_training_direction_method() const
{
    return training_direction_method;
}


/// Returns a string with the name of the training direction.

string ConjugateGradient::write_training_direction_method() const
{
    switch(training_direction_method)
    {
    case PR:
        return "PR";
<<<<<<< HEAD

    case FR:
        return "FR";
    }

    return string();
}


/// Returns the minimum value for the norm of the parameters vector at wich a warning message is written to the screen.

const type& ConjugateGradient::get_warning_parameters_norm() const
{
    return warning_parameters_norm;
}


/// Returns the minimum value for the norm of the gradient vector at wich a warning message is written to the screen.

const type& ConjugateGradient::get_warning_gradient_norm() const
{
    return warning_gradient_norm;
}


/// Returns the training rate value at wich a warning message is written to the screen during line minimization.

const type& ConjugateGradient::get_warning_learning_rate() const
{
    return warning_learning_rate;
}


/// Returns the value for the norm of the parameters vector at wich an error message is written to the screen and the program exits.

const type& ConjugateGradient::get_error_parameters_norm() const
{
    return error_parameters_norm;
}


/// Returns the value for the norm of the gradient vector at wich an error message is written
/// to the screen and the program exits.

const type& ConjugateGradient::get_error_gradient_norm() const
{
    return error_gradient_norm;
}


/// Returns the training rate value at wich the line minimization algorithm is assumed to fail when
/// bracketing a minimum.

const type& ConjugateGradient::get_error_learning_rate() const
{
    return error_learning_rate;
=======

    case FR:
        return "FR";
    }

    return string();
>>>>>>> f4e1fcf4
}


/// Returns the minimum norm of the parameter increment vector used as a stopping criteria when training.

const type& ConjugateGradient::get_minimum_parameters_increment_norm() const
{
    return minimum_parameters_increment_norm;
}


/// Returns the minimum loss improvement during training.

const type& ConjugateGradient::get_minimum_loss_decrease() const
{
    return minimum_loss_decrease;
}


/// Returns the goal value for the loss.
/// This is used as a stopping criterion when training a neural network

const type& ConjugateGradient::get_loss_goal() const
{
    return training_loss_goal;
}


/// Returns the goal value for the norm of the error function gradient.
/// This is used as a stopping criterion when training a neural network

const type& ConjugateGradient::get_gradient_norm_goal() const
{
    return gradient_norm_goal;
}


/// Returns the maximum number of selection error increases during the training process.

const Index& ConjugateGradient::get_maximum_selection_error_increases() const
{
    return maximum_selection_error_increases;
}


/// Returns the maximum number of epochs for training.

const Index& ConjugateGradient::get_maximum_epochs_number() const
{
    return maximum_epochs_number;
}


/// Returns the maximum training time.

const type& ConjugateGradient::get_maximum_time() const
{
    return maximum_time;
}


/// Returns true if the final model will be the neural network with the minimum selection error, false otherwise.

const bool& ConjugateGradient::get_choose_best_selection() const
{
    return choose_best_selection;
<<<<<<< HEAD
}


/// Returns true if the selection error decrease stopping criteria has to be taken in account, false otherwise.

const bool& ConjugateGradient::get_apply_early_stopping() const
{
    return apply_early_stopping;
=======
>>>>>>> f4e1fcf4
}


/// Returns true if the error history vector is to be reserved, and false otherwise.

const bool& ConjugateGradient::get_reserve_training_error_history() const
{
    return reserve_training_error_history;
}


/// Returns true if the selection error history vector is to be reserved, and false otherwise.

const bool& ConjugateGradient::get_reserve_selection_error_history() const
{
    return reserve_selection_error_history;
}


/// Sets a pointer to a loss index object to be associated to the conjugate gradient object.
/// It also sets that loss index to the learning rate algorithm.
/// @param new_loss_index_pointer Pointer to a loss index object.

void ConjugateGradient::set_loss_index_pointer(LossIndex* new_loss_index_pointer)
{
    loss_index_pointer = new_loss_index_pointer;
<<<<<<< HEAD

    learning_rate_algorithm.set_loss_index_pointer(new_loss_index_pointer);
=======

    learning_rate_algorithm.set_loss_index_pointer(new_loss_index_pointer);
}


void ConjugateGradient::set_hardware_use(const string & new_hardware_use)
{
    hardware_use = new_hardware_use;
>>>>>>> f4e1fcf4
}


/// Sets a new training direction method to be used for training.
/// @param new_training_direction_method Conjugate gradient training direction method.

void ConjugateGradient::set_training_direction_method
(const ConjugateGradient::TrainingDirectionMethod& new_training_direction_method)
{
    training_direction_method = new_training_direction_method;
}


/// Sets a new conjugate gradient training direction from a string representation.
/// Possible values are:
/// <ul>
/// <li> "PR"
/// <li> "FR"
/// </ul>
/// @param new_training_direction_method_name String with the name of the training direction method.

void ConjugateGradient::set_training_direction_method(const string& new_training_direction_method_name)
{
    if(new_training_direction_method_name == "PR")
    {
        training_direction_method = PR;
    }
    else if(new_training_direction_method_name == "FR")
    {
        training_direction_method = FR;
    }
    else
    {
        ostringstream buffer;

        buffer << "OpenNN Exception: ConjugateGradient class.\n"
               << "void set_training_direction_method(const string&) method.\n"
               << "Unknown training direction method: " << new_training_direction_method_name << ".\n";

        throw logic_error(buffer.str());
    }
}


/// Makes the training history of all variables to reseved or not in memory when training.
/// <ul>
/// <li> Parameters.
/// <li> Parameters norm.
/// <li> loss.
/// <li> Gradient.
/// <li> Gradient norm.
/// <li> selection error.
/// <li> Training direction.
/// <li> Training direction norm.
<<<<<<< HEAD
/// <li> Training rate.
=======
/// <li> Learning rate.
>>>>>>> f4e1fcf4
/// </ul>
///
/// @param new_reserve_all_training_history True if all training history variables are to be reserved,
/// false otherwise.

void ConjugateGradient::set_reserve_all_training_history(const bool& new_reserve_all_training_history)
{
    reserve_training_error_history = new_reserve_all_training_history;
    reserve_selection_error_history = new_reserve_all_training_history;
}


/// Sets the default values into a conjugate gradient object.
/// Training operators:
/// <ul>
/// <li> Training direction method = Polak-Ribiere;
/// <li> Learning rate method = Brent;
/// </ul>
/// Training parameters:
/// <ul>
/// <li> First learning rate: 1.0.
/// <li> Bracketing factor: 2.0.
/// <li> Learning rate tolerance: 1.0e-3.
/// </ul>
/// Stopping criteria:
/// <ul>
/// <li> Loss goal: -numeric_limits<type>::max().
/// <li> Gradient norm goal: 0.0.
/// <li> Maximum training time: 1.0e6.
/// <li> Maximum number of iterations: 100.
/// </ul>
/// User stuff:
/// <ul>
/// <li> Warning learning rate: 1.0e6.
/// <li> Error learning rate: 1.0e12.
/// <li> Display: true.
/// <li> Display period: 10.
/// <li> Save period: 0.
/// </ul>
/// Reserve:
/// <ul>
/// <li> Reserve training direction history: false.
/// <li> Reserve training direction norm history: false.
/// <li> Reserve learning rate history: false.
/// </ul>
///

void ConjugateGradient::set_default()
{
<<<<<<< HEAD
    // TRAINING PARAMETERS

    warning_parameters_norm = 1.0e6;
    warning_gradient_norm = 1.0e6;
    warning_learning_rate = 1.0e6;

    error_parameters_norm = 1.0e9;
    error_gradient_norm = 1.0e9;
    error_learning_rate = 1.0e9;

    // Stopping criteria

    minimum_parameters_increment_norm = 0;

    minimum_loss_decrease = 0;
    training_loss_goal = numeric_limits<type>::max()*(static_cast<type>(-1.0));
    gradient_norm_goal = 0;
    maximum_selection_error_increases = 1000000;

    maximum_epochs_number = 1000;
    maximum_time = 1000.0;

    choose_best_selection = false;
    apply_early_stopping = true;

    // TRAINING HISTORY

    reserve_training_error_history = true;
    reserve_selection_error_history = false;

    // UTILITIES

    display = true;
    display_period = 5;

    training_direction_method = PR;
}


/// Sets a new value for the parameters vector norm at which a warning message is written to the
/// screen.
/// @param new_warning_parameters_norm Warning norm of parameters vector value.

void ConjugateGradient::set_warning_parameters_norm(const type& new_warning_parameters_norm)
{
#ifdef __OPENNN_DEBUG__

    if(new_warning_parameters_norm < static_cast<type>(0.0))
=======
    // Stopping criteria

    minimum_parameters_increment_norm = static_cast<type>(1.0e-3);;

    minimum_loss_decrease = static_cast<type>(1.0e-9);;
    training_loss_goal = static_cast<type>(1.0e-3);
    gradient_norm_goal = static_cast<type>(1.0e-3);;
    maximum_selection_error_increases = 1000000;

    maximum_epochs_number = 1000;
    maximum_time = 1000.0;

    choose_best_selection = false;

    // TRAINING HISTORY

    reserve_training_error_history = true;
    reserve_selection_error_history = false;

    // UTILITIES

    display = true;
    display_period = 5;

    training_direction_method = FR;
}


/// Sets a new value for the minimum parameters increment norm stopping criterion.
/// @param new_minimum_parameters_increment_norm Value of norm of parameters increment norm used to stop training.

void ConjugateGradient::set_minimum_parameters_increment_norm(const type& new_minimum_parameters_increment_norm)
{
#ifdef __OPENNN_DEBUG__

    if(new_minimum_parameters_increment_norm < static_cast<type>(0.0))
>>>>>>> f4e1fcf4
    {
        ostringstream buffer;

        buffer << "OpenNN Exception: ConjugateGradient class.\n"
<<<<<<< HEAD
               << "void set_warning_parameters_norm(const type&) method.\n"
               << "Warning parameters norm must be equal or greater than 0.\n";
=======
               << "void new_minimum_parameters_increment_norm(const type&) method.\n"
               << "Minimum parameters increment norm must be equal or greater than 0.\n";
>>>>>>> f4e1fcf4

        throw logic_error(buffer.str());
    }

#endif

<<<<<<< HEAD
    // Set warning parameters norm

    warning_parameters_norm = new_warning_parameters_norm;
}


/// Sets a new value for the gradient vector norm at which
/// a warning message is written to the screen.
/// @param new_warning_gradient_norm Warning norm of gradient vector value.

void ConjugateGradient::set_warning_gradient_norm(const type& new_warning_gradient_norm)
{
#ifdef __OPENNN_DEBUG__

    if(new_warning_gradient_norm < static_cast<type>(0.0))
=======
    // Set error learning rate

    minimum_parameters_increment_norm = new_minimum_parameters_increment_norm;
}


/// Sets a new minimum loss improvement during training.
/// @param new_minimum_loss_decrease Minimum improvement in the loss between two iterations.

void ConjugateGradient::set_minimum_loss_decrease(const type& new_minimum_loss_decrease)
{
#ifdef __OPENNN_DEBUG__

    if(new_minimum_loss_decrease < static_cast<type>(0.0))
>>>>>>> f4e1fcf4
    {
        ostringstream buffer;

        buffer << "OpenNN Exception: ConjugateGradient class.\n"
<<<<<<< HEAD
               << "void set_warning_gradient_norm(const type&) method.\n"
               << "Warning gradient norm must be equal or greater than 0.\n";
=======
               << "void set_minimum_loss_decrease(const type&) method.\n"
               << "Minimum loss improvement must be equal or greater than 0.\n";
>>>>>>> f4e1fcf4

        throw logic_error(buffer.str());
    }

#endif

<<<<<<< HEAD
    // Set warning gradient norm

    warning_gradient_norm = new_warning_gradient_norm;
}


/// Sets a new training rate value at which a warning message is written to the screen during line
/// minimization.
/// @param new_warning_learning_rate Warning training rate value.

void ConjugateGradient::set_warning_learning_rate(const type& new_warning_learning_rate)
{
#ifdef __OPENNN_DEBUG__

    if(new_warning_learning_rate < static_cast<type>(0.0))
    {
        ostringstream buffer;

        buffer << "OpenNN Exception: ConjugateGradient class.\n"
               << "void set_warning_learning_rate(const type&) method.\n"
               << "Warning training rate must be equal or greater than 0.\n";

        throw logic_error(buffer.str());
    }

#endif

    warning_learning_rate = new_warning_learning_rate;
}


/// Sets a new value for the parameters vector norm at which an error message is written to the
/// screen and the program exits.
/// @param new_error_parameters_norm Error norm of parameters vector value.

void ConjugateGradient::set_error_parameters_norm(const type& new_error_parameters_norm)
{
#ifdef __OPENNN_DEBUG__

    if(new_error_parameters_norm < static_cast<type>(0.0))
=======
    // Set minimum loss improvement

    minimum_loss_decrease = new_minimum_loss_decrease;
}


/// Sets a new goal value for the loss.
/// This is used as a stopping criterion when training a neural network
/// @param new_loss_goal Goal value for the loss.

void ConjugateGradient::set_loss_goal(const type& new_loss_goal)
{
    training_loss_goal = new_loss_goal;
}


/// Sets a new the goal value for the norm of the error function gradient.
/// This is used as a stopping criterion when training a neural network
/// @param new_gradient_norm_goal Goal value for the norm of the error function gradient.

void ConjugateGradient::set_gradient_norm_goal(const type& new_gradient_norm_goal)
{
#ifdef __OPENNN_DEBUG__

    if(new_gradient_norm_goal < static_cast<type>(0.0))
>>>>>>> f4e1fcf4
    {
        ostringstream buffer;

        buffer << "OpenNN Exception: ConjugateGradient class.\n"
<<<<<<< HEAD
               << "void set_error_parameters_norm(const type&) method.\n"
               << "Error parameters norm must be equal or greater than 0.\n";
=======
               << "void set_gradient_norm_goal(const type&) method.\n"
               << "Gradient norm goal must be equal or greater than 0.\n";
>>>>>>> f4e1fcf4

        throw logic_error(buffer.str());
    }

#endif

<<<<<<< HEAD
    // Set error parameters norm

    error_parameters_norm = new_error_parameters_norm;
}


/// Sets a new value for the gradient vector norm at which an error message is written to the screen
/// and the program exits.
/// @param new_error_gradient_norm Error norm of gradient vector value.

void ConjugateGradient::set_error_gradient_norm(const type& new_error_gradient_norm)
{
#ifdef __OPENNN_DEBUG__

    if(new_error_gradient_norm < static_cast<type>(0.0))
    {
        ostringstream buffer;

        buffer << "OpenNN Exception: ConjugateGradient class.\n"
               << "void set_error_gradient_norm(const type&) method.\n"
               << "Error gradient norm must be equal or greater than 0.\n";

        throw logic_error(buffer.str());
    }

#endif

    // Set error gradient norm

    error_gradient_norm = new_error_gradient_norm;
}


/// Sets a new training rate value at wich a the line minimization algorithm is assumed to fail when
/// bracketing a minimum.
/// @param new_error_learning_rate Error training rate value.

void ConjugateGradient::set_error_learning_rate(const type& new_error_learning_rate)
{
#ifdef __OPENNN_DEBUG__

    if(new_error_learning_rate < static_cast<type>(0.0))
=======
    // Set gradient norm goal

    gradient_norm_goal = new_gradient_norm_goal;
}


/// Sets a new maximum number of selection error increases.
/// @param new_maximum_selection_error_increases Maximum number of iterations in which the selection evalutation increases.

void ConjugateGradient::set_maximum_selection_error_increases(const Index& new_maximum_selection_error_increases)
{
    maximum_selection_error_increases = new_maximum_selection_error_increases;
}


/// Sets a maximum number of epochs for training.
/// @param new_maximum_iterations_number Maximum number of iterations for training.

void ConjugateGradient::set_maximum_epochs_number(const Index& new_maximum_epochs_number)
{
    maximum_epochs_number = new_maximum_epochs_number;
}


/// Sets a new maximum training time.
/// @param new_maximum_time Maximum training time.

void ConjugateGradient::set_maximum_time(const type& new_maximum_time)
{
#ifdef __OPENNN_DEBUG__

    if(new_maximum_time < static_cast<type>(0.0))
>>>>>>> f4e1fcf4
    {
        ostringstream buffer;

        buffer << "OpenNN Exception: ConjugateGradient class.\n"
<<<<<<< HEAD
               << "void set_error_learning_rate(const type&) method.\n"
               << "Error training rate must be equal or greater than 0.\n";
=======
               << "void set_maximum_time(const type&) method.\n"
               << "Maximum time must be equal or greater than 0.\n";
>>>>>>> f4e1fcf4

        throw logic_error(buffer.str());
    }

#endif

<<<<<<< HEAD
    // Set error training rate

    error_learning_rate = new_error_learning_rate;
}


/// Sets a new value for the minimum parameters increment norm stopping criterion.
/// @param new_minimum_parameters_increment_norm Value of norm of parameters increment norm used to stop training.

void ConjugateGradient::set_minimum_parameters_increment_norm(const type& new_minimum_parameters_increment_norm)
{
#ifdef __OPENNN_DEBUG__

    if(new_minimum_parameters_increment_norm < static_cast<type>(0.0))
    {
        ostringstream buffer;

        buffer << "OpenNN Exception: ConjugateGradient class.\n"
               << "void new_minimum_parameters_increment_norm(const type&) method.\n"
               << "Minimum parameters increment norm must be equal or greater than 0.\n";

        throw logic_error(buffer.str());
    }

#endif

    // Set error training rate

    minimum_parameters_increment_norm = new_minimum_parameters_increment_norm;
}


/// Sets a new minimum loss improvement during training.
/// @param new_minimum_loss_decrease Minimum improvement in the loss between two iterations.

void ConjugateGradient::set_minimum_loss_decrease(const type& new_minimum_loss_decrease)
{
#ifdef __OPENNN_DEBUG__

    if(new_minimum_loss_decrease < static_cast<type>(0.0))
    {
        ostringstream buffer;

        buffer << "OpenNN Exception: ConjugateGradient class.\n"
               << "void set_minimum_loss_decrease(const type&) method.\n"
               << "Minimum loss improvement must be equal or greater than 0.\n";

        throw logic_error(buffer.str());
    }

#endif

    // Set minimum loss improvement

    minimum_loss_decrease = new_minimum_loss_decrease;
}
=======
    // Set maximum time

    maximum_time = new_maximum_time;
}


/// Makes the minimum selection error neural network of all the iterations to be returned or not.
/// @param new_choose_best_selection True if the final model will be the neural network with the minimum selection error, false otherwise.

void ConjugateGradient::set_choose_best_selection(const bool& new_choose_best_selection)
{
    choose_best_selection = new_choose_best_selection;
}


/// Makes the error history vector to be reseved or not in memory.
/// @param new_reserve_training_error_history True if the loss history vector is to be reserved, false otherwise.

void ConjugateGradient::set_reserve_training_error_history(const bool& new_reserve_training_error_history)
{
    reserve_training_error_history = new_reserve_training_error_history;
}


/// Makes the selection error history to be reserved or not in memory.
/// This is a vector.
/// @param new_reserve_selection_error_history True if the selection error history is to be reserved, false otherwise.

void ConjugateGradient::set_reserve_selection_error_history(const bool& new_reserve_selection_error_history)
{
    reserve_selection_error_history = new_reserve_selection_error_history;
}


/// Sets a new number of iterations between the training showing progress.
/// @param new_display_period
/// Number of iterations between the training showing progress.

void ConjugateGradient::set_display_period(const Index& new_display_period)
{
#ifdef __OPENNN_DEBUG__

    if(new_display_period <= 0)
    {
        ostringstream buffer;

        buffer << "OpenNN Exception: ConjugateGradient class.\n"
               << "void set_display_period(const type&) method.\n"
               << "Display period must be greater than 0.\n";
>>>>>>> f4e1fcf4

        throw logic_error(buffer.str());
    }

<<<<<<< HEAD
/// Sets a new goal value for the loss.
/// This is used as a stopping criterion when training a neural network
/// @param new_loss_goal Goal value for the loss.

void ConjugateGradient::set_loss_goal(const type& new_loss_goal)
{
    training_loss_goal = new_loss_goal;
}


/// Sets a new the goal value for the norm of the error function gradient.
/// This is used as a stopping criterion when training a neural network
/// @param new_gradient_norm_goal Goal value for the norm of the error function gradient.

void ConjugateGradient::set_gradient_norm_goal(const type& new_gradient_norm_goal)
{
#ifdef __OPENNN_DEBUG__

    if(new_gradient_norm_goal < static_cast<type>(0.0))
    {
        ostringstream buffer;

        buffer << "OpenNN Exception: ConjugateGradient class.\n"
               << "void set_gradient_norm_goal(const type&) method.\n"
               << "Gradient norm goal must be equal or greater than 0.\n";

        throw logic_error(buffer.str());
    }

#endif

    // Set gradient norm goal

    gradient_norm_goal = new_gradient_norm_goal;
}


/// Sets a new maximum number of selection error increases.
/// @param new_maximum_selection_error_increases Maximum number of iterations in which the selection evalutation increases.

void ConjugateGradient::set_maximum_selection_error_increases(const Index& new_maximum_selection_error_increases)
{
    maximum_selection_error_increases = new_maximum_selection_error_increases;
}
=======
#endif

    display_period = new_display_period;
}


/// Sets a new number of iterations between the training saving progress.
/// @param new_save_period
/// Number of iterations between the training saving progress.

void ConjugateGradient::set_save_period(const Index& new_save_period)
{
#ifdef __OPENNN_DEBUG__

    if(new_save_period <= 0)
    {
        ostringstream buffer;

        buffer << "OpenNN Exception: ConjugateGradient class.\n"
               << "void set_save_period(const type&) method.\n"
               << "Save period must be greater than 0.\n";

        throw logic_error(buffer.str());
    }

#endif

    save_period = new_save_period;
}


/// Returns the Fletcher-Reeves parameter used to calculate the training direction.
/// @param old_gradient Previous error function gradient.
/// @param gradient: Current error function gradient.

type ConjugateGradient::calculate_FR_parameter(const Tensor<type, 1>& old_gradient, const Tensor<type, 1>& gradient) const
{
#ifdef __OPENNN_DEBUG__
>>>>>>> f4e1fcf4

    ostringstream buffer;

    if(!loss_index_pointer)
    {
        buffer << "OpenNN Exception: ConjugateGradient class.\n"
               << "type calculate_FR_parameter(const Tensor<type, 1>&, const Tensor<type, 1>&) const method.\n"

<<<<<<< HEAD
void ConjugateGradient::set_maximum_epochs_number(const Index& new_maximum_epochs_number)
{
    maximum_epochs_number = new_maximum_epochs_number;
}
=======
               << "Loss index pointer is nullptr.\n";
>>>>>>> f4e1fcf4

        throw logic_error(buffer.str());
    }

<<<<<<< HEAD
/// Sets a new maximum training time.
/// @param new_maximum_time Maximum training time.

void ConjugateGradient::set_maximum_time(const type& new_maximum_time)
{
#ifdef __OPENNN_DEBUG__

    if(new_maximum_time < static_cast<type>(0.0))
    {
        ostringstream buffer;

        buffer << "OpenNN Exception: ConjugateGradient class.\n"
               << "void set_maximum_time(const type&) method.\n"
               << "Maximum time must be equal or greater than 0.\n";
=======
    const NeuralNetwork* neural_network_pointer = loss_index_pointer->get_neural_network_pointer();

    const Index parameters_number = neural_network_pointer->get_parameters_number();

    const Index old_gradient_size = old_gradient.size();

    if(old_gradient_size != parameters_number)
    {
        buffer << "OpenNN Exception: ConjugateGradient class.\n"
               << "type calculate_FR_parameter(const Tensor<type, 1>&, const Tensor<type, 1>&) const method.\n"
               << "Size of old gradient(" << old_gradient_size << ") is not equal to number of parameters(" << parameters_number << ").\n";
>>>>>>> f4e1fcf4

        throw logic_error(buffer.str());
    }

<<<<<<< HEAD
#endif

    // Set maximum time

    maximum_time = new_maximum_time;
}
=======
    const Index gradient_size = gradient.size();

    if(gradient_size != parameters_number)
    {
        buffer << "OpenNN Exception: ConjugateGradient class.\n"
               << "type calculate_FR_parameter(const Tensor<type, 1>&, const Tensor<type, 1>&) const method.\n"
               << "Size of gradient(" << gradient_size << ") is not equal to number of parameters(" << parameters_number << ").\n";

        throw logic_error(buffer.str());
    }
>>>>>>> f4e1fcf4

#endif

<<<<<<< HEAD
/// Makes the minimum selection error neural network of all the iterations to be returned or not.
/// @param new_choose_best_selection True if the final model will be the neural network with the minimum selection error, false otherwise.

void ConjugateGradient::set_choose_best_selection(const bool& new_choose_best_selection)
{
    choose_best_selection = new_choose_best_selection;
}
=======
    type FR_parameter = 0;

    Tensor<type, 0> numerator;
    Tensor<type, 0> denominator;
>>>>>>> f4e1fcf4

    numerator.device(*thread_pool_device) = gradient.contract(gradient, AT_B);
    denominator.device(*thread_pool_device) = old_gradient.contract(old_gradient, AT_B);

    // Prevent a possible division by 0

    if(abs(denominator(0)) < numeric_limits<type>::min())
    {
        FR_parameter = 0;
    }
    else
    {
        FR_parameter = numerator(0)/denominator(0);
    }

    // Bound the Fletcher-Reeves parameter between 0 and 1

<<<<<<< HEAD
/// Makes the error history vector to be reseved or not in memory.
/// @param new_reserve_training_error_history True if the loss history vector is to be reserved, false otherwise.

void ConjugateGradient::set_reserve_training_error_history(const bool& new_reserve_training_error_history)
{
    reserve_training_error_history = new_reserve_training_error_history;
}


/// Makes the selection error history to be reserved or not in memory.
/// This is a vector.
/// @param new_reserve_selection_error_history True if the selection error history is to be reserved, false otherwise.

void ConjugateGradient::set_reserve_selection_error_history(const bool& new_reserve_selection_error_history)
{
    reserve_selection_error_history = new_reserve_selection_error_history;
}


/// Sets a new number of iterations between the training showing progress.
/// @param new_display_period
/// Number of iterations between the training showing progress.

void ConjugateGradient::set_display_period(const Index& new_display_period)
{
#ifdef __OPENNN_DEBUG__

    if(new_display_period <= 0)
    {
        ostringstream buffer;

        buffer << "OpenNN Exception: ConjugateGradient class.\n"
               << "void set_display_period(const type&) method.\n"
               << "Display period must be greater than 0.\n";

        throw logic_error(buffer.str());
    }

#endif

    display_period = new_display_period;
}
=======
    if(FR_parameter < static_cast<type>(0.0))
    {
        FR_parameter = 0;
    }
    else if(FR_parameter > static_cast<type>(1.0))
    {
        FR_parameter = 1;
    }

    return FR_parameter;
}


/// Returns the Polak-Ribiere parameter used to calculate the training direction.
/// @param old_gradient Previous error function gradient.
/// @param gradient Current error function gradient.

type ConjugateGradient::calculate_PR_parameter(const Tensor<type, 1>& old_gradient, const Tensor<type, 1>& gradient) const
{
#ifdef __OPENNN_DEBUG__

    ostringstream buffer;

    if(!loss_index_pointer)
    {
        buffer << "OpenNN Exception: ConjugateGradient class.\n"
               << "type calculate_PR_parameter(const Tensor<type, 1>&, const Tensor<type, 1>&) const method.\n"

               << "Loss index pointer is nullptr.\n";

        throw logic_error(buffer.str());
    }

    const NeuralNetwork* neural_network_pointer = loss_index_pointer->get_neural_network_pointer();

    const Index parameters_number = neural_network_pointer->get_parameters_number();

    const Index old_gradient_size = old_gradient.size();

    if(old_gradient_size != parameters_number)
    {
        buffer << "OpenNN Exception: ConjugateGradient class.\n"
               << "type calculate_PR_parameter(const Tensor<type, 1>&, const Tensor<type, 1>&) const method.\n"
               << "Size of old gradient(" << old_gradient_size << ") is not equal to number of parameters(" << parameters_number << ").\n";

        throw logic_error(buffer.str());
    }

    const Index gradient_size = gradient.size();

    if(gradient_size != parameters_number)
    {
        buffer << "OpenNN Exception: ConjugateGradient class.\n"
               << "type calculate_PR_parameter(const Tensor<type, 1>&, const Tensor<type, 1>&) const method.\n"
               << "Size of gradient(" << gradient_size << ") is not equal to number of parameters(" << parameters_number << ").\n";

        throw logic_error(buffer.str());
    }

#endif
>>>>>>> f4e1fcf4

    type PR_parameter = 0;

    Tensor<type, 0> numerator;
    Tensor<type, 0> denominator;

<<<<<<< HEAD
void ConjugateGradient::set_save_period(const Index& new_save_period)
{
#ifdef __OPENNN_DEBUG__

    if(new_save_period <= 0)
    {
        ostringstream buffer;

        buffer << "OpenNN Exception: ConjugateGradient class.\n"
               << "void set_save_period(const type&) method.\n"
               << "Save period must be greater than 0.\n";

        throw logic_error(buffer.str());
    }

#endif

    save_period = new_save_period;
}


/// Returns the Fletcher-Reeves parameter used to calculate the training direction.
=======
    numerator.device(*thread_pool_device) = (gradient-old_gradient).contract(gradient, AT_B);
    denominator.device(*thread_pool_device) = old_gradient.contract(old_gradient, AT_B);

    // Prevent a possible division by 0

    if(abs(denominator(0)) < numeric_limits<type>::min())
    {
        PR_parameter = 0;
    }
    else
    {
        PR_parameter = numerator(0)/denominator(0);
    }

    // Bound the Polak-Ribiere parameter between 0 and 1

    if(PR_parameter < static_cast<type>(0.0))
    {
        PR_parameter = 0;
    }
    else if(PR_parameter > static_cast<type>(1.0))
    {
        PR_parameter = 1.0;
    }

    return PR_parameter;

}


/// Returns the training direction using the Polak-Ribiere update.
>>>>>>> f4e1fcf4
/// @param old_gradient Previous error function gradient.
/// @param gradient Current error function gradient.
/// @param old_training_direction Previous training direction vector.

<<<<<<< HEAD
type ConjugateGradient::calculate_FR_parameter(const Tensor<type, 1>& old_gradient, const Tensor<type, 1>& gradient) const
=======
void ConjugateGradient::calculate_PR_training_direction(const Tensor<type, 1>& old_gradient,
                                                        const Tensor<type, 1>& gradient,
                                                        const Tensor<type, 1>& old_training_direction,
                                                        Tensor<type, 1>& training_direction) const
>>>>>>> f4e1fcf4
{
#ifdef __OPENNN_DEBUG__

    ostringstream buffer;

    if(!loss_index_pointer)
    {
        buffer << "OpenNN Exception: ConjugateGradient class.\n"
<<<<<<< HEAD
               << "type calculate_FR_parameter(const Tensor<type, 1>&, const Tensor<type, 1>&) const method.\n"

=======
               << "Tensor<type, 1> calculate_PR_training_direction(const Tensor<type, 1>&, const Tensor<type, 1>&, const Tensor<type, 1>&) const method.\n"
>>>>>>> f4e1fcf4
               << "Loss index pointer is nullptr.\n";

        throw logic_error(buffer.str());
    }

    const NeuralNetwork* neural_network_pointer = loss_index_pointer->get_neural_network_pointer();

    const Index parameters_number = neural_network_pointer->get_parameters_number();

    const Index old_gradient_size = old_gradient.size();

    if(old_gradient_size != parameters_number)
    {
        buffer << "OpenNN Exception: ConjugateGradient class.\n"
<<<<<<< HEAD
               << "type calculate_FR_parameter(const Tensor<type, 1>&, const Tensor<type, 1>&) const method.\n"
=======
               << "Tensor<type, 1> calculate_PR_training_direction(const Tensor<type, 1>&, const Tensor<type, 1>&, const Tensor<type, 1>&) const method.\n"
>>>>>>> f4e1fcf4
               << "Size of old gradient(" << old_gradient_size << ") is not equal to number of parameters(" << parameters_number << ").\n";

        throw logic_error(buffer.str());
    }

    const Index gradient_size = gradient.size();

    if(gradient_size != parameters_number)
    {
        buffer << "OpenNN Exception: ConjugateGradient class.\n"
<<<<<<< HEAD
               << "type calculate_FR_parameter(const Tensor<type, 1>&, const Tensor<type, 1>&) const method.\n"
=======
               << "Tensor<type, 1> calculate_PR_training_direction(const Tensor<type, 1>&, const Tensor<type, 1>&, const Tensor<type, 1>&) const method.\n"
>>>>>>> f4e1fcf4
               << "Size of gradient(" << gradient_size << ") is not equal to number of parameters(" << parameters_number << ").\n";

        throw logic_error(buffer.str());
    }

<<<<<<< HEAD
#endif

    type FR_parameter = 0;

    const Tensor<type, 0> numerator = gradient.contract(gradient, AT_B);
    const Tensor<type, 0> denominator = old_gradient.contract(old_gradient, AT_B);

    // Prevent a possible division by 0

    if(abs(denominator(0)) < numeric_limits<type>::min())
    {
        FR_parameter = 0;
    }
    else
    {
        FR_parameter = numerator(0)/denominator(0);
    }

    // Bound the Fletcher-Reeves parameter between 0 and 1

    if(FR_parameter < static_cast<type>(0.0))
        FR_parameter = 0;

    if(FR_parameter > static_cast<type>(1.0))
        FR_parameter = 1;

    return FR_parameter;
=======
    const Index old_training_direction_size = old_training_direction.size();

    if(old_training_direction_size != parameters_number)
    {
        buffer << "OpenNN Exception: ConjugateGradient class.\n"
               << "Tensor<type, 1> calculate_PR_training_direction(const Tensor<type, 1>&, const Tensor<type, 1>&, const Tensor<type, 1>&) const method.\n"
               << "Size of old training direction(" << old_training_direction_size << ") is not equal to number of parameters(" << parameters_number << ").\n";

        throw logic_error(buffer.str());
    }

#endif

    const type PR_parameter = calculate_PR_parameter(old_gradient, gradient);

    training_direction.device(*thread_pool_device) = -gradient + old_training_direction*PR_parameter;
>>>>>>> f4e1fcf4
}


/// Returns the training direction using the Fletcher-Reeves update.
/// @param old_gradient Previous error function gradient.
/// @param gradient Current error function gradient.
/// @param old_training_direction Previous training direction vector.

<<<<<<< HEAD
type ConjugateGradient::calculate_PR_parameter(const Tensor<type, 1>& old_gradient, const Tensor<type, 1>& gradient) const
=======
void ConjugateGradient::calculate_FR_training_direction(const Tensor<type, 1>& old_gradient,
                                                        const Tensor<type, 1>& gradient,
                                                        const Tensor<type, 1>& old_training_direction,
                                                        Tensor<type, 1>& training_direction) const
>>>>>>> f4e1fcf4
{
#ifdef __OPENNN_DEBUG__

    ostringstream buffer;

    if(!loss_index_pointer)
    {
        buffer << "OpenNN Exception: ConjugateGradient class.\n"
<<<<<<< HEAD
               << "type calculate_PR_parameter(const Tensor<type, 1>&, const Tensor<type, 1>&) const method.\n"

=======
               << "Tensor<type, 1> calculate_FR_training_direction(const Tensor<type, 1>&, const Tensor<type, 1>&, const Tensor<type, 1>&) const method.\n"
>>>>>>> f4e1fcf4
               << "Loss index pointer is nullptr.\n";

        throw logic_error(buffer.str());
    }

    const NeuralNetwork* neural_network_pointer = loss_index_pointer->get_neural_network_pointer();

    const Index parameters_number = neural_network_pointer->get_parameters_number();

    const Index old_gradient_size = old_gradient.size();

    if(old_gradient_size != parameters_number)
    {
        buffer << "OpenNN Exception: ConjugateGradient class.\n"
<<<<<<< HEAD
               << "type calculate_PR_parameter(const Tensor<type, 1>&, const Tensor<type, 1>&) const method.\n"
=======
               << "Tensor<type, 1> calculate_FR_training_direction(const Tensor<type, 1>&, const Tensor<type, 1>&, const Tensor<type, 1>&) const method.\n"
>>>>>>> f4e1fcf4
               << "Size of old gradient(" << old_gradient_size << ") is not equal to number of parameters(" << parameters_number << ").\n";

        throw logic_error(buffer.str());
    }

    const Index gradient_size = gradient.size();

    if(gradient_size != parameters_number)
    {
        buffer << "OpenNN Exception: ConjugateGradient class.\n"
<<<<<<< HEAD
               << "type calculate_PR_parameter(const Tensor<type, 1>&, const Tensor<type, 1>&) const method.\n"
=======
               << "Tensor<type, 1> calculate_FR_training_direction(const Tensor<type, 1>&, const Tensor<type, 1>&, const Tensor<type, 1>&) const method.\n"
>>>>>>> f4e1fcf4
               << "Size of gradient(" << gradient_size << ") is not equal to number of parameters(" << parameters_number << ").\n";

        throw logic_error(buffer.str());
    }

<<<<<<< HEAD
#endif

    type PR_parameter = 0;

    const Tensor<type, 0> dot_numerator = (gradient-old_gradient).contract(gradient, AT_B);
    const Tensor<type, 0> dot_denominator = old_gradient.contract(old_gradient, AT_B);

    const type numerator = dot_numerator(0);
    const type denominator = dot_denominator(0);

    // Prevent a possible division by 0

    if(abs(denominator) < numeric_limits<type>::min())
    {
        PR_parameter = 0;
    }
    else
    {
        PR_parameter = numerator/denominator;
    }

    // Bound the Polak-Ribiere parameter between 0 and 1

    if(PR_parameter < static_cast<type>(0.0))
    {
        PR_parameter = 0;
    }

    if(PR_parameter > static_cast<type>(1.0))
    {
        PR_parameter = 1.0;
    }

    return PR_parameter;

=======
    const Index old_training_direction_size = old_training_direction.size();

    if(old_training_direction_size != parameters_number)
    {
        buffer << "OpenNN Exception: ConjugateGradient class.\n"
               << "Tensor<type, 1> calculate_FR_training_direction(const Tensor<type, 1>&, const Tensor<type, 1>&, const Tensor<type, 1>&) const method.\n"
               << "Size of old training direction(" << old_training_direction_size << ") is not equal to number of parameters(" << parameters_number << ").\n";

        throw logic_error(buffer.str());
    }

#endif

    const type FR_parameter = calculate_FR_parameter(old_gradient, gradient);

    training_direction.device(*thread_pool_device) = -gradient + old_training_direction*FR_parameter;
}


void ConjugateGradient::calculate_gradient_descent_training_direction(const Tensor<type, 1>& gradient,
                                                                      Tensor<type, 1>& training_direction) const
{
    training_direction.device(*thread_pool_device) = -gradient;
>>>>>>> f4e1fcf4
}

/// Returns the conjugate gradient training direction.
/// @param old_gradient Gradient vector in the previous iteration.
/// @param gradient Current gradient vector.
/// @param old_training_direction Training direction in the previous iteration.

<<<<<<< HEAD
/// Returns the training direction using the Polak-Ribiere update.
/// @param old_gradient Previous error function gradient.
/// @param gradient Current error function gradient.
/// @param old_training_direction Previous training direction vector.

Tensor<type, 1> ConjugateGradient::calculate_PR_training_direction
(const Tensor<type, 1>& old_gradient, const Tensor<type, 1>& gradient, const Tensor<type, 1>& old_training_direction) const
{
#ifdef __OPENNN_DEBUG__
=======
void ConjugateGradient::calculate_conjugate_gradient_training_direction(const Tensor<type, 1>& old_gradient,
                                                                        const Tensor<type, 1>& gradient,
                                                                        const Tensor<type, 1>& old_training_direction,
                                                                        Tensor<type, 1>& training_direction) const
{

#ifdef __OPENNN_DEBUG__
    const NeuralNetwork* neural_network_pointer = loss_index_pointer->get_neural_network_pointer();

    const Index parameters_number = neural_network_pointer->get_parameters_number();
>>>>>>> f4e1fcf4

    ostringstream buffer;

    if(!loss_index_pointer)
    {
        buffer << "OpenNN Exception: ConjugateGradient class.\n"
<<<<<<< HEAD
               << "Tensor<type, 1> calculate_PR_training_direction(const Tensor<type, 1>&, const Tensor<type, 1>&, const Tensor<type, 1>&) const method.\n"
=======
               << "Tensor<type, 1> calculate_training_direction(const Tensor<type, 1>&, const Tensor<type, 1>&, const Tensor<type, 1>&) const method.\n"
>>>>>>> f4e1fcf4
               << "Loss index pointer is nullptr.\n";

        throw logic_error(buffer.str());
    }

<<<<<<< HEAD
    const NeuralNetwork* neural_network_pointer = loss_index_pointer->get_neural_network_pointer();

    const Index parameters_number = neural_network_pointer->get_parameters_number();

=======
>>>>>>> f4e1fcf4
    const Index old_gradient_size = old_gradient.size();

    if(old_gradient_size != parameters_number)
    {
        buffer << "OpenNN Exception: ConjugateGradient class.\n"
<<<<<<< HEAD
               << "Tensor<type, 1> calculate_PR_training_direction(const Tensor<type, 1>&, const Tensor<type, 1>&, const Tensor<type, 1>&) const method.\n"
=======
               << "Tensor<type, 1> calculate_training_direction(const Tensor<type, 1>&, const Tensor<type, 1>&, const Tensor<type, 1>&) const method.\n"
>>>>>>> f4e1fcf4
               << "Size of old gradient(" << old_gradient_size << ") is not equal to number of parameters(" << parameters_number << ").\n";

        throw logic_error(buffer.str());
    }

    const Index gradient_size = gradient.size();

    if(gradient_size != parameters_number)
    {
        buffer << "OpenNN Exception: ConjugateGradient class.\n"
<<<<<<< HEAD
               << "Tensor<type, 1> calculate_PR_training_direction(const Tensor<type, 1>&, const Tensor<type, 1>&, const Tensor<type, 1>&) const method.\n"
=======
               << "Tensor<type, 1> calculate_training_direction(const Tensor<type, 1>&, const Tensor<type, 1>&, const Tensor<type, 1>&) const method.\n"
>>>>>>> f4e1fcf4
               << "Size of gradient(" << gradient_size << ") is not equal to number of parameters(" << parameters_number << ").\n";

        throw logic_error(buffer.str());
    }

    const Index old_training_direction_size = old_training_direction.size();

    if(old_training_direction_size != parameters_number)
    {
        buffer << "OpenNN Exception: ConjugateGradient class.\n"
<<<<<<< HEAD
               << "Tensor<type, 1> calculate_PR_training_direction(const Tensor<type, 1>&, const Tensor<type, 1>&, const Tensor<type, 1>&) const method.\n"
=======
               << "Tensor<type, 1> calculate_training_direction(const Tensor<type, 1>&, const Tensor<type, 1>&, const Tensor<type, 1>&) const method.\n"
>>>>>>> f4e1fcf4
               << "Size of old training direction(" << old_training_direction_size << ") is not equal to number of parameters(" << parameters_number << ").\n";

        throw logic_error(buffer.str());
    }

#endif

<<<<<<< HEAD
    const type PR_parameter = calculate_PR_parameter(old_gradient, gradient);

    const Tensor<type, 1> gradient_descent_term = -gradient;
    const Tensor<type, 1> conjugate_direction_term = old_training_direction*PR_parameter;

    const Tensor<type, 1> PR_training_direction = gradient_descent_term + conjugate_direction_term;

    return normalized(PR_training_direction);
=======
    switch(training_direction_method)
    {
    case FR:
        calculate_FR_training_direction(old_gradient, gradient, old_training_direction, training_direction);

        return;
    case PR:
        calculate_PR_training_direction(old_gradient, gradient, old_training_direction, training_direction);
        return;
    }
>>>>>>> f4e1fcf4
}


/// Trains a neural network with an associated loss index according to the conjugate gradient algorithm.
/// Training occurs according to the training operators, training parameters and stopping criteria.

<<<<<<< HEAD
Tensor<type, 1> ConjugateGradient::calculate_FR_training_direction
(const Tensor<type, 1>& old_gradient, const Tensor<type, 1>& gradient, const Tensor<type, 1>& old_training_direction) const
{
#ifdef __OPENNN_DEBUG__
=======
OptimizationAlgorithm::Results ConjugateGradient::perform_training()
{
    check();

    // Start training
>>>>>>> f4e1fcf4

    if(display) cout << "Training with conjugate gradient...\n";

<<<<<<< HEAD
    if(!loss_index_pointer)
    {
        buffer << "OpenNN Exception: ConjugateGradient class.\n"
               << "Tensor<type, 1> calculate_FR_training_direction(const Tensor<type, 1>&, const Tensor<type, 1>&, const Tensor<type, 1>&) const method.\n"
               << "Loss index pointer is nullptr.\n";

        throw logic_error(buffer.str());
    }
=======
    Results results;
    results.resize_training_history(maximum_epochs_number+1);

    // Elapsed time
>>>>>>> f4e1fcf4

    time_t beginning_time, current_time;
    time(&beginning_time);
    type elapsed_time = 0;

<<<<<<< HEAD
    const Index parameters_number = neural_network_pointer->get_parameters_number();

    const Index old_gradient_size = old_gradient.size();

    if(old_gradient_size != parameters_number)
    {
        buffer << "OpenNN Exception: ConjugateGradient class.\n"
               << "Tensor<type, 1> calculate_FR_training_direction(const Tensor<type, 1>&, const Tensor<type, 1>&, const Tensor<type, 1>&) const method.\n"
               << "Size of old gradient(" << old_gradient_size << ") is not equal to number of parameters(" << parameters_number << ").\n";

        throw logic_error(buffer.str());
    }

    const Index gradient_size = gradient.size();

    if(gradient_size != parameters_number)
    {
        buffer << "OpenNN Exception: ConjugateGradient class.\n"
               << "Tensor<type, 1> calculate_FR_training_direction(const Tensor<type, 1>&, const Tensor<type, 1>&, const Tensor<type, 1>&) const method.\n"
               << "Size of gradient(" << gradient_size << ") is not equal to number of parameters(" << parameters_number << ").\n";

        throw logic_error(buffer.str());
    }

    const Index old_training_direction_size = old_training_direction.size();

    if(old_training_direction_size != parameters_number)
    {
        buffer << "OpenNN Exception: ConjugateGradient class.\n"
               << "Tensor<type, 1> calculate_FR_training_direction(const Tensor<type, 1>&, const Tensor<type, 1>&, const Tensor<type, 1>&) const method.\n"
               << "Size of old training direction(" << old_training_direction_size << ") is not equal to number of parameters(" << parameters_number << ").\n";

        throw logic_error(buffer.str());
    }

#endif

    const type FR_parameter = calculate_FR_parameter(old_gradient, gradient);

    const Tensor<type, 1> gradient_descent_term = -gradient;
    const Tensor<type, 1> conjugate_direction_term = old_training_direction*FR_parameter;

    const Tensor<type, 1> FR_training_direction = gradient_descent_term + conjugate_direction_term;

    return normalized(FR_training_direction);
}
=======
    // Data set

    DataSet* data_set_pointer = loss_index_pointer->get_data_set_pointer();

    const Index training_samples_number = data_set_pointer->get_training_samples_number();
    const Index selection_samples_number = data_set_pointer->get_selection_samples_number();
    const bool has_selection = data_set_pointer->has_selection();

    Tensor<Index, 1> training_samples_indices = data_set_pointer->get_training_samples_indices();
    Tensor<Index, 1> selection_samples_indices = data_set_pointer->get_selection_samples_indices();
    Tensor<Index, 1> inputs_indices = data_set_pointer->get_input_variables_indices();
    Tensor<Index, 1> target_indices = data_set_pointer->get_target_variables_indices();

    DataSet::Batch training_batch(training_samples_number, data_set_pointer);
    DataSet::Batch selection_batch(selection_samples_number, data_set_pointer);

    training_batch.fill(training_samples_indices, inputs_indices, target_indices);
    selection_batch.fill(selection_samples_indices, inputs_indices, target_indices);

    training_samples_indices.resize(0);
    selection_samples_indices.resize(0);
    inputs_indices.resize(0);
    target_indices.resize(0);

    // Neural network

    NeuralNetwork* neural_network_pointer = loss_index_pointer->get_neural_network_pointer();

    type parameters_norm = 0;

    NeuralNetwork::ForwardPropagation training_forward_propagation(training_samples_number, neural_network_pointer);
    NeuralNetwork::ForwardPropagation selection_forward_propagation(selection_samples_number, neural_network_pointer);

    // Loss index

    string information;

    LossIndex::BackPropagation training_back_propagation(training_samples_number, loss_index_pointer);
    LossIndex::BackPropagation selection_back_propagation(selection_samples_number, loss_index_pointer);

    // Optimization algorithm

    type old_training_loss = 0;
    type training_loss_decrease = 0;
>>>>>>> f4e1fcf4

    type gradient_norm = 0;

<<<<<<< HEAD
/// Returns the conjugate gradient training direction, which has been previously normalized.
/// @param old_gradient Gradient vector in the previous iteration.
/// @param gradient Current gradient vector.
/// @param old_training_direction Training direction in the previous iteration.

Tensor<type, 1> ConjugateGradient::calculate_conjugate_gradient_training_direction
(const Tensor<type, 1>& old_gradient, const Tensor<type, 1>& gradient, const Tensor<type, 1>& old_training_direction) const
{

#ifdef __OPENNN_DEBUG__
    const NeuralNetwork* neural_network_pointer = loss_index_pointer->get_neural_network_pointer();

    const Index parameters_number = neural_network_pointer->get_parameters_number();
=======
    type selection_error = 0;
    type old_selection_error = 0;

    type learning_rate = 0;

    type minimum_selection_error = numeric_limits<type>::max();
    Tensor<type, 1> minimal_selection_parameters;

    bool stop_training = false;

    Index selection_error_increases = 0;
>>>>>>> f4e1fcf4

    GGOptimizationData optimization_data(this);

    if(has_selection)
    {
<<<<<<< HEAD
        buffer << "OpenNN Exception: ConjugateGradient class.\n"
               << "Tensor<type, 1> calculate_training_direction(const Tensor<type, 1>&, const Tensor<type, 1>&, const Tensor<type, 1>&) const method.\n"
               << "Loss index pointer is nullptr.\n";

        throw logic_error(buffer.str());
    }

    const Index old_gradient_size = old_gradient.size();
=======
        minimal_selection_parameters = optimization_data.parameters;
        results.resize_selection_history(maximum_epochs_number + 1);
    }

    // Main loop
>>>>>>> f4e1fcf4

    for(Index epoch = 0; epoch <= maximum_epochs_number; epoch++)
    {
<<<<<<< HEAD
        buffer << "OpenNN Exception: ConjugateGradient class.\n"
               << "Tensor<type, 1> calculate_training_direction(const Tensor<type, 1>&, const Tensor<type, 1>&, const Tensor<type, 1>&) const method.\n"
               << "Size of old gradient(" << old_gradient_size << ") is not equal to number of parameters(" << parameters_number << ").\n";

        throw logic_error(buffer.str());
    }

    const Index gradient_size = gradient.size();

    if(gradient_size != parameters_number)
    {
        buffer << "OpenNN Exception: ConjugateGradient class.\n"
               << "Tensor<type, 1> calculate_training_direction(const Tensor<type, 1>&, const Tensor<type, 1>&, const Tensor<type, 1>&) const method.\n"
               << "Size of gradient(" << gradient_size << ") is not equal to number of parameters(" << parameters_number << ").\n";

        throw logic_error(buffer.str());
    }

    const Index old_training_direction_size = old_training_direction.size();

    if(old_training_direction_size != parameters_number)
    {
        buffer << "OpenNN Exception: ConjugateGradient class.\n"
               << "Tensor<type, 1> calculate_training_direction(const Tensor<type, 1>&, const Tensor<type, 1>&, const Tensor<type, 1>&) const method.\n"
               << "Size of old training direction(" << old_training_direction_size << ") is not equal to number of parameters(" << parameters_number << ").\n";

        throw logic_error(buffer.str());
    }

#endif

    switch(training_direction_method)
    {
    case FR:
        return calculate_FR_training_direction(old_gradient, gradient, old_training_direction);

    case PR:
        return calculate_PR_training_direction(old_gradient, gradient, old_training_direction);
    }

    // Never reach here

    return Tensor<type, 1>();
}
=======
        optimization_data.epoch = epoch;

        // Neural network

        parameters_norm = l2_norm(optimization_data.parameters);

        neural_network_pointer->forward_propagate(training_batch, training_forward_propagation);

        // Loss index

        loss_index_pointer->back_propagate(training_batch, training_forward_propagation, training_back_propagation);

        gradient_norm = l2_norm(training_back_propagation.gradient);

        if(has_selection)
        {
            neural_network_pointer->forward_propagate(selection_batch, selection_forward_propagation);

            loss_index_pointer->calculate_error(selection_batch, selection_forward_propagation, selection_back_propagation);

            selection_error = selection_back_propagation.error;

            if(epoch == 0)
            {
                minimum_selection_error = selection_error;
            }
            else if(selection_error > old_selection_error)
            {
                selection_error_increases++;
            }
            else if(selection_error <= minimum_selection_error)
            {
                minimum_selection_error = selection_error;
                minimal_selection_parameters = optimization_data.parameters;
            }
        }

        // Optimization algorithm

        update_epoch(training_batch, training_forward_propagation, training_back_propagation, optimization_data);
>>>>>>> f4e1fcf4

        // Training history

<<<<<<< HEAD
/// Trains a neural network with an associated loss index according to the conjugate gradient algorithm.
/// Training occurs according to the training operators, training parameters and stopping criteria.

OptimizationAlgorithm::Results ConjugateGradient::perform_training()
{
    check();

    // Start training

    if(display) cout << "Training with conjugate gradient...\n";

    Results results;
    results.resize_training_history(maximum_epochs_number+1);

    // Elapsed time

    time_t beginning_time, current_time;
    time(&beginning_time);
    type elapsed_time = 0;

    // Data set

    DataSet* data_set_pointer = loss_index_pointer->get_data_set_pointer();

    const Index training_instances_number = data_set_pointer->get_training_instances_number();
    const Index selection_instances_number = data_set_pointer->get_selection_instances_number();

    Tensor<Index, 1> training_instances_indices = data_set_pointer->get_training_instances_indices();
    Tensor<Index, 1> selection_instances_indices = data_set_pointer->get_selection_instances_indices();
    const Tensor<Index, 1> inputs_indices = data_set_pointer->get_input_variables_indices();
    const Tensor<Index, 1> target_indices = data_set_pointer->get_target_variables_indices();

    const bool has_selection = data_set_pointer->has_selection();

    DataSet::Batch training_batch(training_instances_number, data_set_pointer);
    DataSet::Batch selection_batch(selection_instances_number, data_set_pointer);

    training_batch.fill(training_instances_indices, inputs_indices, target_indices);
    selection_batch.fill(selection_instances_indices, inputs_indices, target_indices);

    // Neural network

    NeuralNetwork* neural_network_pointer = loss_index_pointer->get_neural_network_pointer();

    type parameters_norm = 0;

    NeuralNetwork::ForwardPropagation training_forward_propagation(training_instances_number, neural_network_pointer);
    NeuralNetwork::ForwardPropagation selection_forward_propagation(selection_instances_number, neural_network_pointer);

    // Loss index

    string information;

    LossIndex::BackPropagation training_back_propagation(training_instances_number, loss_index_pointer);
    LossIndex::BackPropagation selection_back_propagation(selection_instances_number, loss_index_pointer);

    // Optimization algorithm


    type old_training_loss = 0;
    type training_loss_decrease = 0;

    type gradient_norm = 0;

    type selection_error = 0;
    type old_selection_error = 0;

    type learning_rate = 0;

    Tensor<type, 1> minimal_selection_parameters;

    type minimum_selection_error = numeric_limits<type>::max();

    bool stop_training = false;

    Index selection_error_increases = 0;

    OptimizationData optimization_data(this);

    // Main loop

    for(Index epoch = 1; epoch <= maximum_epochs_number; epoch++)
    {
        optimization_data.epoch = epoch;

        // Neural network

        parameters_norm = l2_norm(optimization_data.parameters);

        if(parameters_norm >= error_parameters_norm)
        {
            ostringstream buffer;

            buffer << "OpenNN Exception: ConjugateGradient class.\n"
                   << "Results perform_training() method.\n"
                   << "Parameters norm is greater than error parameters norm.\n";

            throw logic_error(buffer.str());
        }
        else if(display && parameters_norm >= warning_parameters_norm)
        {
            cout << "OpenNN Warning: Parameters norm is " << parameters_norm << ".\n";
        }

        neural_network_pointer->forward_propagate(training_batch, training_forward_propagation);

        // Loss index

        loss_index_pointer->back_propagate(training_batch, training_forward_propagation, training_back_propagation);

        gradient_norm = l2_norm(training_back_propagation.gradient);

        if(display && gradient_norm >= warning_gradient_norm)
        {
            cout << "OpenNN Warning: Gradient norm is " << gradient_norm << ".\n";
        }

        if(has_selection)
        {

            neural_network_pointer->forward_propagate(selection_batch, selection_forward_propagation);

            loss_index_pointer->calculate_error(selection_batch, selection_forward_propagation, selection_back_propagation);

            selection_error = selection_back_propagation.loss;

            if(epoch == 0)
            {
                minimum_selection_error = selection_error;
            }
            else if(selection_error > old_selection_error)
            {
                selection_error_increases++;
            }
            else if(selection_error < minimum_selection_error)
            {
                minimum_selection_error = selection_error;

                minimal_selection_parameters = optimization_data.parameters;
            }
        }

        // Optimization algorithm

        update_epoch(training_batch, training_forward_propagation, training_back_propagation, optimization_data);

        // Training history

        if(reserve_training_error_history)
        {
            results.training_error_history[epoch] = training_back_propagation.loss;
        }

        if(reserve_selection_error_history)
        {
            results.selection_error_history[epoch] = selection_error;
        }

        // Stopping Criteria       

        if(epoch != 0) training_loss_decrease = training_back_propagation.loss - old_training_loss;
        old_training_loss = training_back_propagation.loss;

        time(&current_time);
        elapsed_time = static_cast<type>(difftime(current_time, beginning_time));

        if(optimization_data.parameters_increment_norm <= minimum_parameters_increment_norm)
        {
            if(display)
            {
                cout << "Epoch " << epoch << ": Minimum parameters increment norm reached.\n";
                cout << "Parameters increment norm: " << optimization_data.parameters_increment_norm << endl;
            }

            stop_training = true;

            results.stopping_condition = MinimumParametersIncrementNorm;
        }

        /*else if(epoch != 0 && training_loss_decrease <= minimum_loss_decrease)
        {
            if(display)
            {
                cout << "Epoch " << epoch << ": Minimum loss decrease (" << minimum_loss_decrease << ") reached.\n";
                cout << "Loss decrease: " << training_loss_decrease << endl;
            }

            stop_training = true;

            results.stopping_condition = MinimumLossDecrease;
        }*/

        else if(training_back_propagation.loss <= training_loss_goal)
        {
            if(display) cout << "Epoch " << epoch << ": Loss goal reached.\n";

            stop_training = true;

            results.stopping_condition = LossGoal;
        }

        else if(gradient_norm <= gradient_norm_goal)
        {
            if(display) cout << "Epoch " << epoch << ": Gradient norm goal reached.\n";

            stop_training = true;

            results.stopping_condition = GradientNormGoal;
        }

        else if(apply_early_stopping && selection_error_increases > maximum_selection_error_increases)
        {
            if(display)
            {
                cout << "Epoch " << epoch << ": Maximum selection error increases reached.\n"
                     << "Selection error increases: " << selection_error_increases << endl;
            }

            stop_training = true;

            results.stopping_condition = MaximumSelectionErrorIncreases;
        }

        else if(epoch == maximum_epochs_number)
        {
            if(display)
            {
                cout << "Epoch " << epoch << ": Maximum number of epochs reached.\n";
            }

            stop_training = true;

            results.stopping_condition = MaximumEpochsNumber;
        }

        else if(elapsed_time >= maximum_time)
        {
            if(display)
            {
                cout << "Epoch " << epoch << ": Maximum training time reached.\n";
            }

            stop_training = true;

            results.stopping_condition = MaximumTime;
        }

        if(epoch != 0 && epoch % save_period == 0)
        {
            neural_network_pointer->save(neural_network_file_name);
        }

        if(stop_training)
        {
            if(display)
            {
                information = loss_index_pointer->write_information();

                cout << "Parameters norm: " << parameters_norm << "\n"
                     << "Training loss: " << training_back_propagation.loss << "\n"
                     << "Gradient norm: " << gradient_norm << "\n"
                     << information
                     << "Training rate: " << learning_rate << "\n"
                     << "Elapsed time: " << write_elapsed_time(elapsed_time) << endl;

                if(has_selection)
                {
                    cout << "Selection error: " << selection_error << endl;
                }
            }

            results.resize_training_history(1+epoch);

            results.final_parameters = optimization_data.parameters;
            results.final_parameters_norm = parameters_norm;

            results.final_training_error = training_back_propagation.loss;
            results.final_selection_error = selection_error;

            results.final_gradient_norm = gradient_norm;

            results.elapsed_time = elapsed_time;

            results.epochs_number = epoch;

            break;
        }

        else if(display && epoch % display_period == 0)
        {
            information = loss_index_pointer->write_information();

            cout << "Epoch " << epoch << ";\n"
                 << "Parameters norm: " << parameters_norm << "\n"
                 << "Training loss: " << training_back_propagation.loss << "\n"
                 << "Gradient norm: " << gradient_norm << "\n"
                 << information
                 << "Training rate: " << optimization_data.learning_rate << "\n";
//                   << "Elapsed time: " << write_elapsed_time(elapsed_time) << endl;

            if(has_selection)
            {
                cout << "Selection error: " << selection_error << endl;
            }
        }

        // Set new parameters

        neural_network_pointer->set_parameters(optimization_data.parameters);

        // Update stuff

        old_selection_error = selection_error;
    }

    if(choose_best_selection)
    {
        neural_network_pointer->set_parameters(minimal_selection_parameters);

//        neural_network_pointer->forward_propagate(training_batch, training_forward_propagation);

//        loss_index_pointer->back_propagate(training_batch, training_forward_propagation, training_back_propagation);

//        training_loss = training_back_propagation.loss;

//        selection_error = minimum_selection_error;
    }

    results.final_parameters = optimization_data.parameters;
    results.final_parameters_norm = parameters_norm;

    results.final_training_error = training_back_propagation.loss;
    results.final_selection_error = selection_error;

    results.final_gradient_norm = gradient_norm;

    results.elapsed_time = elapsed_time;

    return results;
}


/// Perform the training.

void ConjugateGradient::perform_training_void()
{
    perform_training();
}

/// Write a string with best algorithm type for the model.

string ConjugateGradient::write_optimization_algorithm_type() const
{
    return "CONJUGATE_GRADIENT";
}


/// Writes as matrix of strings the most representative atributes.

Tensor<string, 2> ConjugateGradient::to_string_matrix() const
{
    /*
        ostringstream buffer;

        Tensor<string, 1> labels;
        Tensor<string, 1> values;

        // Training direction method

        labels.push_back("Training direction method");

        const string training_direction_method_string = write_training_direction_method();

        values.push_back(training_direction_method_string);

       // Training rate method

       labels.push_back("Training rate method");

       const string learning_rate_method = learning_rate_algorithm.write_learning_rate_method();

       values.push_back(learning_rate_method);

       // Loss tolerance

       labels.push_back("Loss tolerance");

       buffer.str("");
       buffer << learning_rate_algorithm.get_loss_tolerance();

       values.push_back(buffer.str());

       // Minimum parameters increment norm

       labels.push_back("Minimum parameters increment norm");

       buffer.str("");
       buffer << minimum_parameters_increment_norm;

       values.push_back(buffer.str());

       // Minimum loss decrease

       labels.push_back("Minimum loss decrease");

       buffer.str("");
       buffer << minimum_loss_decrease;

       values.push_back(buffer.str());

       // Loss goal

       labels.push_back("Loss goal");

       buffer.str("");
       buffer << training_loss_goal;

       values.push_back(buffer.str());

       // Gradient norm goal

       labels.push_back("Gradient norm goal");

       buffer.str("");
       buffer << gradient_norm_goal;

       values.push_back(buffer.str());

       // Maximum selection error increases

       labels.push_back("Maximum selection error increases");

       buffer.str("");
       buffer << maximum_selection_error_increases;

       values.push_back(buffer.str());

       // Maximum iterations number

       labels.push_back("Maximum iterations number");

       buffer.str("");
       buffer << maximum_epochs_number;

       values.push_back(buffer.str());

       // Maximum time

       labels.push_back("Maximum time");

       buffer.str("");
       buffer << maximum_time;

       values.push_back(buffer.str());

       // Reserve training error history

       labels.push_back("Reserve training error history");

       buffer.str("");

       if(reserve_training_error_history)
       {
           buffer << "true";
       }
       else
       {
           buffer << "false";
       }

       values.push_back(buffer.str());

       // Reserve selection error history

       labels.push_back("Reserve selection error history");

       buffer.str("");

       if(reserve_selection_error_history)
       {
           buffer << "true";
       }
       else
       {
           buffer << "false";
       }

       values.push_back(buffer.str());

       const Index rows_number = labels.size();
       const Index columns_number = 2;

       Tensor<string, 2> string_matrix(rows_number, columns_number);

       string_matrix.set_column(0, labels, "name");
       string_matrix.set_column(1, values, "value");
        return string_matrix;

    */
    return Tensor<string, 2>();
}


/// Serializes the conjugate gradient object into a XML document of the TinyXML library.
/// See the OpenNN manual for more information about the format of this element.

tinyxml2::XMLDocument* ConjugateGradient::to_XML() const
{
    ostringstream buffer;

    tinyxml2::XMLDocument* document = new tinyxml2::XMLDocument;

    // Conjugate gradient

    tinyxml2::XMLElement* root_element = document->NewElement("ConjugateGradient");

    document->InsertFirstChild(root_element);

    tinyxml2::XMLElement* element = nullptr;
    tinyxml2::XMLText* text = nullptr;


    // Training direction method
    {
        element = document->NewElement("TrainingDirectionMethod");
        root_element->LinkEndChild(element);

        text = document->NewText(write_training_direction_method().c_str());
        element->LinkEndChild(text);
    }

    // Training rate algorithm
    {
        const tinyxml2::XMLDocument* learning_rate_algorithm_document = learning_rate_algorithm.to_XML();

        const tinyxml2::XMLElement* learning_rate_algorithm_element = learning_rate_algorithm_document->FirstChildElement("LearningRateAlgorithm");

        tinyxml2::XMLNode* node = learning_rate_algorithm_element->DeepClone(document);

        root_element->InsertEndChild(node);

        delete learning_rate_algorithm_document;
    }

//   // Return minimum selection error neural network

    element = document->NewElement("ReturnMinimumSelectionErrorNN");
    root_element->LinkEndChild(element);

    buffer.str("");
    buffer << choose_best_selection;

    text = document->NewText(buffer.str().c_str());
    element->LinkEndChild(text);

    // Apply early stopping

    element = document->NewElement("ApplyEarlyStopping");
    root_element->LinkEndChild(element);

    buffer.str("");
    buffer << apply_early_stopping;

    text = document->NewText(buffer.str().c_str());
    element->LinkEndChild(text);

    // Warning parameters norm
//   {
//      element = document->NewElement("WarningParametersNorm");
//      root_element->LinkEndChild(element);

//      buffer.str("");
//      buffer << warning_parameters_norm;

//      text = document->NewText(buffer.str().c_str());
//      element->LinkEndChild(text);
//   }

    // Warning gradient norm
//   {
//      element = document->NewElement("WarningGradientNorm");
//      root_element->LinkEndChild(element);

//      buffer.str("");
//      buffer << warning_gradient_norm;

//      text = document->NewText(buffer.str().c_str());
//      element->LinkEndChild(text);
//   }

    // Warning training rate
//   {
//      element = document->NewElement("WarningLearningRate");
//      root_element->LinkEndChild(element);

//      buffer.str("");
//      buffer << warning_learning_rate;

//      text = document->NewText(buffer.str().c_str());
//      element->LinkEndChild(text);
//   }

    // Error parameters norm
//   {
//      element = document->NewElement("ErrorParametersNorm");
//      root_element->LinkEndChild(element);

//      buffer.str("");
//      buffer << error_parameters_norm;

//      text = document->NewText(buffer.str().c_str());
//      element->LinkEndChild(text);
//   }

    // Error gradient norm
//   {
//      element = document->NewElement("ErrorGradientNorm");
//      root_element->LinkEndChild(element);

//      buffer.str("");
//      buffer << error_gradient_norm;

//      text = document->NewText(buffer.str().c_str());
//      element->LinkEndChild(text);
//   }

    // Error training rate
//   {
//      element = document->NewElement("ErrorLearningRate");
//      root_element->LinkEndChild(element);

//      buffer.str("");
//      buffer << error_learning_rate;

//      text = document->NewText(buffer.str().c_str());
//      element->LinkEndChild(text);
//   }

    // Minimum parameters increment norm
    {
        element = document->NewElement("MinimumParametersIncrementNorm");
        root_element->LinkEndChild(element);

        buffer.str("");
        buffer << minimum_parameters_increment_norm;

        text = document->NewText(buffer.str().c_str());
        element->LinkEndChild(text);
    }

    // Minimum loss decrease
    {
        element = document->NewElement("MinimumLossDecrease");
        root_element->LinkEndChild(element);

        buffer.str("");
        buffer << minimum_loss_decrease;

        text = document->NewText(buffer.str().c_str());
        element->LinkEndChild(text);
    }

    // Loss goal
    {
        element = document->NewElement("LossGoal");
        root_element->LinkEndChild(element);

        buffer.str("");
        buffer << training_loss_goal;

        text = document->NewText(buffer.str().c_str());
        element->LinkEndChild(text);
    }

    // Gradient norm goal
    {
        element = document->NewElement("GradientNormGoal");
        root_element->LinkEndChild(element);

        buffer.str("");
        buffer << gradient_norm_goal;

        text = document->NewText(buffer.str().c_str());
        element->LinkEndChild(text);
    }

    // Maximum selection error increases
    {
        element = document->NewElement("MaximumSelectionErrorIncreases");
        root_element->LinkEndChild(element);

        buffer.str("");
        buffer << maximum_selection_error_increases;

        text = document->NewText(buffer.str().c_str());
        element->LinkEndChild(text);
    }

    // Maximum iterations number
    {
        element = document->NewElement("MaximumEpochsNumber");
        root_element->LinkEndChild(element);

        buffer.str("");
        buffer << maximum_epochs_number;

        text = document->NewText(buffer.str().c_str());
        element->LinkEndChild(text);
    }

    // Maximum time
    {
        element = document->NewElement("MaximumTime");
        root_element->LinkEndChild(element);

        buffer.str("");
        buffer << maximum_time;

        text = document->NewText(buffer.str().c_str());
        element->LinkEndChild(text);
    }

    // Reserve training error history
    {
        element = document->NewElement("ReserveTrainingErrorHistory");
        root_element->LinkEndChild(element);

        buffer.str("");
        buffer << reserve_training_error_history;

        text = document->NewText(buffer.str().c_str());
        element->LinkEndChild(text);
    }

    // Reserve selection error history
    {
        element = document->NewElement("ReserveSelectionErrorHistory");
        root_element->LinkEndChild(element);

        buffer.str("");
        buffer << reserve_selection_error_history;

        text = document->NewText(buffer.str().c_str());
        element->LinkEndChild(text);
    }

    // Display period
//   {
//      element = document->NewElement("DisplayPeriod");
//      root_element->LinkEndChild(element);

//      buffer.str("");
//      buffer << display_period;

//      text = document->NewText(buffer.str().c_str());
//      element->LinkEndChild(text);
//   }

    // Save period
//   {
//       element = document->NewElement("SavePeriod");
//       root_element->LinkEndChild(element);

//       buffer.str("");
//       buffer << save_period;

//       text = document->NewText(buffer.str().c_str());
//       element->LinkEndChild(text);
//   }

    // Neural network file name
//   {
//       element = document->NewElement("NeuralNetworkFileName");
//       root_element->LinkEndChild(element);

//       text = document->NewText(neural_network_file_name.c_str());
//       element->LinkEndChild(text);
//   }

    // Display
//   {
//      element = document->NewElement("Display");
//      root_element->LinkEndChild(element);

//      buffer.str("");
//      buffer << display;

//      text = document->NewText(buffer.str().c_str());
//      element->LinkEndChild(text);
//   }

    return document;
}


/// Serializes the conjugate gradient object into a XML document of the TinyXML library without keep the DOM tree in memory.
/// See the OpenNN manual for more information about the format of this element.

void ConjugateGradient::write_XML(tinyxml2::XMLPrinter& file_stream) const
{
    ostringstream buffer;

    //file_stream.OpenElement("ConjugateGradient");

    // Training direction method

    {
        file_stream.OpenElement("TrainingDirectionMethod");

        file_stream.PushText(write_training_direction_method().c_str());

        file_stream.CloseElement();
    }

    // Training rate algorithm

    learning_rate_algorithm.write_XML(file_stream);

//   // Return minimum selection error neural network

    {
        file_stream.OpenElement("ReturnMinimumSelectionErrorNN");

        buffer.str("");
        buffer << choose_best_selection;

        file_stream.PushText(buffer.str().c_str());

        file_stream.CloseElement();
    }

    // Apply early stopping

    {
        file_stream.OpenElement("ApplyEarlyStopping");

        buffer.str("");
        buffer << apply_early_stopping;

        file_stream.PushText(buffer.str().c_str());

        file_stream.CloseElement();
    }

    // Minimum parameters increment norm

    {
        file_stream.OpenElement("MinimumParametersIncrementNorm");

        buffer.str("");
        buffer << minimum_parameters_increment_norm;

        file_stream.PushText(buffer.str().c_str());

        file_stream.CloseElement();
    }

    // Minimum loss decrease

    {
        file_stream.OpenElement("MinimumLossDecrease");

        buffer.str("");
        buffer << minimum_loss_decrease;

        file_stream.PushText(buffer.str().c_str());

        file_stream.CloseElement();
    }

    // Loss goal

    {
        file_stream.OpenElement("LossGoal");

        buffer.str("");
        buffer << training_loss_goal;

        file_stream.PushText(buffer.str().c_str());

        file_stream.CloseElement();
    }

    // Gradient norm goal

    {
        file_stream.OpenElement("GradientNormGoal");

        buffer.str("");
        buffer << gradient_norm_goal;

        file_stream.PushText(buffer.str().c_str());

        file_stream.CloseElement();
    }

    // Maximum selection error increases

    {
        file_stream.OpenElement("MaximumSelectionErrorIncreases");

        buffer.str("");
        buffer << maximum_selection_error_increases;

        file_stream.PushText(buffer.str().c_str());

        file_stream.CloseElement();
    }

    // Maximum iterations number

    {
        file_stream.OpenElement("MaximumEpochsNumber");

        buffer.str("");
        buffer << maximum_epochs_number;

        file_stream.PushText(buffer.str().c_str());

        file_stream.CloseElement();
    }

    // Maximum time

    {
        file_stream.OpenElement("MaximumTime");

        buffer.str("");
        buffer << maximum_time;

        file_stream.PushText(buffer.str().c_str());

        file_stream.CloseElement();
    }

    // Reserve training error history

    {
        file_stream.OpenElement("ReserveTrainingErrorHistory");

        buffer.str("");
        buffer << reserve_training_error_history;

        file_stream.PushText(buffer.str().c_str());

        file_stream.CloseElement();
    }

    // Reserve selection error history

    {
        file_stream.OpenElement("ReserveSelectionErrorHistory");

        buffer.str("");
        buffer << reserve_selection_error_history;

        file_stream.PushText(buffer.str().c_str());

        file_stream.CloseElement();
    }

    //file_stream.CloseElement();
}


/// Deserializes the conjugate gradient object from a XML document of the TinyXML library.
/// @param document TinyXML document containing the member data.

void ConjugateGradient::from_XML(const tinyxml2::XMLDocument& document)
{
    const tinyxml2::XMLElement* root_element = document.FirstChildElement("ConjugateGradient");

    if(!root_element)
    {
        ostringstream buffer;

        buffer << "OpenNN Exception: ConjugateGradient class.\n"
               << "void from_XML(const tinyxml2::XMLDocument&) method.\n"
               << "Conjugate gradient element is nullptr.\n";

        throw logic_error(buffer.str());
    }

    // Training direction method
    {
        const tinyxml2::XMLElement* training_direction_method_element = root_element->FirstChildElement("TrainingDirectionMethod");

        if(training_direction_method_element)
        {
            const string new_training_direction_method = training_direction_method_element->GetText();

            try
            {
                set_training_direction_method(new_training_direction_method);
=======
        if(reserve_training_error_history)
        {
            results.training_error_history(epoch) = training_back_propagation.loss;
        }

        if(reserve_selection_error_history)
        {
            results.selection_error_history(epoch) = selection_error;
        }

        // Stopping Criteria       

        if(epoch != 0) training_loss_decrease = training_back_propagation.loss - old_training_loss;
        old_training_loss = training_back_propagation.loss;

        time(&current_time);
        elapsed_time = static_cast<type>(difftime(current_time, beginning_time));

        if(optimization_data.parameters_increment_norm <= minimum_parameters_increment_norm)
        {
            if(display)
            {
                cout << "Epoch " << epoch+1 << ": Minimum parameters increment norm reached.\n";
                cout << "Parameters increment norm: " << optimization_data.parameters_increment_norm << endl;
            }

            stop_training = true;

            results.stopping_condition = MinimumParametersIncrementNorm;
        }

        else if(epoch != 0 && abs(training_loss_decrease) <= minimum_loss_decrease)
        {
            if(display)
            {
                cout << "Epoch " << epoch+1 << ": Minimum loss decrease (" << minimum_loss_decrease << ") reached.\n"
                     << "Loss decrease: " << training_loss_decrease << endl;
            }

            stop_training = true;

            results.stopping_condition = MinimumLossDecrease;
        }

        else if(training_back_propagation.loss <= training_loss_goal)
        {
            if(display) cout << "Epoch " << epoch+1 << ": Loss goal reached.\n";

            stop_training = true;

            results.stopping_condition = LossGoal;
        }

        else if(gradient_norm <= gradient_norm_goal)
        {
            if(display) cout << "Epoch " << epoch+1 << ": Gradient norm goal reached.\n";

            stop_training = true;

            results.stopping_condition = GradientNormGoal;
        }

        else if(selection_error_increases >= maximum_selection_error_increases)
        {
            if(display)
            {
                cout << "Epoch " << epoch+1 << ": Maximum selection error increases reached.\n"
                     << "Selection error increases: " << selection_error_increases << endl;
            }

            stop_training = true;

            results.stopping_condition = MaximumSelectionErrorIncreases;
        }

        else if(epoch == maximum_epochs_number)
        {
            if(display)
            {
                cout << "Epoch " << epoch+1 << ": Maximum number of epochs reached.\n";
            }

            stop_training = true;

            results.stopping_condition = MaximumEpochsNumber;
        }

        else if(elapsed_time >= maximum_time)
        {
            if(display)
            {
                cout << "Epoch " << epoch+1 << ": Maximum training time reached.\n";
            }

            stop_training = true;

            results.stopping_condition = MaximumTime;
        }

        if(epoch != 0 && epoch % save_period == 0)
        {
            neural_network_pointer->save(neural_network_file_name);
        }

        if(stop_training)
        {
            if(display)
            {
                information = loss_index_pointer->write_information();

                cout << "Parameters norm: " << parameters_norm << "\n"
                     << "Training loss: " << training_back_propagation.loss << "\n"
                     << "Gradient norm: " << gradient_norm << "\n"
//                     << information
                     << "Learning rate: " << learning_rate << "\n"
                     << "Elapsed time: " << write_elapsed_time(elapsed_time) << endl;

                if(has_selection)
                {
                    cout << "Selection error: " << selection_error << endl;
                }
            }

            results.resize_training_error_history(epoch+1);
            if(has_selection) results.resize_selection_error_history(epoch+1);

            results.final_parameters = optimization_data.parameters;
            results.final_parameters_norm = parameters_norm;

            results.final_training_error = training_back_propagation.error;
            results.final_selection_error = selection_error;

            results.final_gradient_norm = gradient_norm;

            results.elapsed_time = elapsed_time;

            results.epochs_number = epoch;

            break;
        }

        else if((display && epoch == 0) || (display && (epoch+1) % display_period == 0))
        {
            information = loss_index_pointer->write_information();

            cout << "Epoch " << epoch+1 << ";\n"
                 << "Parameters norm: " << parameters_norm << "\n"
                 << "Training error: " << training_back_propagation.error << "\n"
                 << "Gradient norm: " << gradient_norm << "\n"
//                 << information
                 << "Learning rate: " << optimization_data.learning_rate << "\n"
                 << "Elapsed time: " << write_elapsed_time(elapsed_time) << "\n";

            if(has_selection)
            {
                cout << "Selection error: " << selection_error << endl;
            }
        }

        // Set new parameters

        neural_network_pointer->set_parameters(optimization_data.parameters);

        // Update stuff

        old_selection_error = selection_error;
    }

    if(choose_best_selection)
    {
        neural_network_pointer->set_parameters(minimal_selection_parameters);

//        neural_network_pointer->forward_propagate(training_batch, training_forward_propagation);

//        loss_index_pointer->back_propagate(training_batch, training_forward_propagation, training_back_propagation);

//        training_loss = training_back_propagation.loss;

//        selection_error = minimum_selection_error;
    }

    results.final_parameters = optimization_data.parameters;
    results.final_parameters_norm = parameters_norm;

    results.final_training_error = training_back_propagation.error;
    results.final_selection_error = selection_error;

    results.final_gradient_norm = gradient_norm;

    results.elapsed_time = elapsed_time;

    return results;
}


/// Perform the training.

void ConjugateGradient::perform_training_void()
{
    perform_training();
}

/// Write a string with best algorithm type for the model.

string ConjugateGradient::write_optimization_algorithm_type() const
{
    return "CONJUGATE_GRADIENT";
}


/// Writes as matrix of strings the most representative atributes.

Tensor<string, 2> ConjugateGradient::to_string_matrix() const
{
    Tensor<string, 2> labels_values(12, 2);

    // Training direction method

    labels_values(0,0) = "Training direction method";

    labels_values(0,1) = write_training_direction_method();

    // Learning rate method

    labels_values(1,0) = "Learning rate method";

    labels_values(1,1) = learning_rate_algorithm.write_learning_rate_method();

    // Learning rate tolerance

    labels_values(2,0) = "Learning rate tolerance";

    labels_values(2,1) = std::to_string(learning_rate_algorithm.get_learning_rate_tolerance());

    // Minimum parameters increment norm

    labels_values(3,0) = "Minimum parameters increment norm";

    labels_values(3,1) = std::to_string(minimum_parameters_increment_norm);

    // Minimum loss decrease

    labels_values(4,0) = "Minimum loss decrease";

    labels_values(4,1) = std::to_string(minimum_loss_decrease);

    // Loss goal

    labels_values(5,0) = "Loss goal";

    labels_values(5,1) = std::to_string(training_loss_goal);

    // Gradient norm goal

    labels_values(6,0) = "Gradient norm goal";

    labels_values(6,1) = std::to_string(gradient_norm_goal);

    // Maximum selection error increases

    labels_values(7,0) = "Maximum selection error increases";

    labels_values(7,1) = std::to_string(maximum_selection_error_increases);

    // Maximum epochs number

    labels_values(8,0) = "Maximum epochs number";

    labels_values(8,1) = std::to_string(maximum_epochs_number);

    // Maximum time

    labels_values(9,0) = "Maximum time";

    labels_values(9,1) = std::to_string(maximum_time);

    // Reserve training error history

    labels_values(10,0) = "Reserve training error history";

    if(reserve_training_error_history)
    {
        labels_values(10,1) = "true";
    }
    else
    {
        labels_values(10,1) = "false";
    }

    // Reserve selection error history

    labels_values(11,0) = "Reserve selection error history";

    if(reserve_training_error_history)
    {
        labels_values(11,1) = "true";
    }
    else
    {
        labels_values(11,1) = "false";
    }

    return labels_values;
}


/// Serializes the conjugate gradient object into a XML document of the TinyXML library without keep the DOM tree in memory.
/// See the OpenNN manual for more information about the format of this element.

void ConjugateGradient::write_XML(tinyxml2::XMLPrinter& file_stream) const
{
    ostringstream buffer;

    file_stream.OpenElement("ConjugateGradient");

    // Training direction method

    {
        file_stream.OpenElement("TrainingDirectionMethod");

        file_stream.PushText(write_training_direction_method().c_str());

        file_stream.CloseElement();
    }

    // Learning rate algorithm

    learning_rate_algorithm.write_XML(file_stream);

   // Return minimum selection error neural network

    {
        file_stream.OpenElement("ReturnMinimumSelectionErrorNN");

        buffer.str("");
        buffer << choose_best_selection;

        file_stream.PushText(buffer.str().c_str());

        file_stream.CloseElement();
    }

    // Minimum parameters increment norm

    {
        file_stream.OpenElement("MinimumParametersIncrementNorm");

        buffer.str("");
        buffer << minimum_parameters_increment_norm;

        file_stream.PushText(buffer.str().c_str());

        file_stream.CloseElement();
    }

    // Minimum loss decrease

    {
        file_stream.OpenElement("MinimumLossDecrease");

        buffer.str("");
        buffer << minimum_loss_decrease;

        file_stream.PushText(buffer.str().c_str());

        file_stream.CloseElement();
    }

    // Loss goal

    {
        file_stream.OpenElement("LossGoal");

        buffer.str("");
        buffer << training_loss_goal;

        file_stream.PushText(buffer.str().c_str());

        file_stream.CloseElement();
    }

    // Gradient norm goal

    {
        file_stream.OpenElement("GradientNormGoal");

        buffer.str("");
        buffer << gradient_norm_goal;

        file_stream.PushText(buffer.str().c_str());

        file_stream.CloseElement();
    }

    // Maximum selection error increases

    {
        file_stream.OpenElement("MaximumSelectionErrorIncreases");

        buffer.str("");
        buffer << maximum_selection_error_increases;

        file_stream.PushText(buffer.str().c_str());

        file_stream.CloseElement();
    }

    // Maximum iterations number

    {
        file_stream.OpenElement("MaximumEpochsNumber");

        buffer.str("");
        buffer << maximum_epochs_number;

        file_stream.PushText(buffer.str().c_str());

        file_stream.CloseElement();
    }

    // Maximum time

    {
        file_stream.OpenElement("MaximumTime");

        buffer.str("");
        buffer << maximum_time;

        file_stream.PushText(buffer.str().c_str());

        file_stream.CloseElement();
    }

    // Reserve training error history

    {
        file_stream.OpenElement("ReserveTrainingErrorHistory");

        buffer.str("");
        buffer << reserve_training_error_history;

        file_stream.PushText(buffer.str().c_str());

        file_stream.CloseElement();
    }

    // Reserve selection error history

    {
        file_stream.OpenElement("ReserveSelectionErrorHistory");

        buffer.str("");
        buffer << reserve_selection_error_history;

        file_stream.PushText(buffer.str().c_str());

        file_stream.CloseElement();
    }

    // Hardware use
    {
        file_stream.OpenElement("HardwareUse");

        buffer.str("");
        buffer << hardware_use;

        file_stream.PushText(buffer.str().c_str());

        file_stream.CloseElement();
    }

    file_stream.CloseElement();
}


/// Deserializes the conjugate gradient object from a XML document of the TinyXML library.
/// @param document TinyXML document containing the member data.

void ConjugateGradient::from_XML(const tinyxml2::XMLDocument& document)
{
    const tinyxml2::XMLElement* root_element = document.FirstChildElement("ConjugateGradient");

    if(!root_element)
    {
        ostringstream buffer;

        buffer << "OpenNN Exception: ConjugateGradient class.\n"
               << "void from_XML(const tinyxml2::XMLDocument&) method.\n"
               << "Conjugate gradient element is nullptr.\n";

        throw logic_error(buffer.str());
    }

    // Training direction method
    {
        const tinyxml2::XMLElement* training_direction_method_element = root_element->FirstChildElement("TrainingDirectionMethod");

        if(training_direction_method_element)
        {
            const string new_training_direction_method = training_direction_method_element->GetText();

            try
            {
                set_training_direction_method(new_training_direction_method);
            }
            catch(const logic_error& e)
            {
                cerr << e.what() << endl;
            }
        }
    }

    // Learning rate algorithm
    {
        const tinyxml2::XMLElement* learning_rate_algorithm_element = root_element->FirstChildElement("LearningRateAlgorithm");

        if(learning_rate_algorithm_element)
        {
            tinyxml2::XMLDocument learning_rate_algorithm_document;
            tinyxml2::XMLNode* element_clone;

            element_clone = learning_rate_algorithm_element->DeepClone(&learning_rate_algorithm_document);

            learning_rate_algorithm_document.InsertFirstChild(element_clone);

            learning_rate_algorithm.from_XML(learning_rate_algorithm_document);
        }
    }

    // Return minimum selection error neural network

    const tinyxml2::XMLElement* choose_best_selection_element = root_element->FirstChildElement("ReturnMinimumSelectionErrorNN");

    if(choose_best_selection_element)
    {
        string new_choose_best_selection = choose_best_selection_element->GetText();

        try
        {
            set_choose_best_selection(new_choose_best_selection != "0");
        }
        catch(const logic_error& e)
        {
            cerr << e.what() << endl;
        }
    }

    // Minimum parameters increment norm
    {
        const tinyxml2::XMLElement* minimum_parameters_increment_norm_element = root_element->FirstChildElement("MinimumParametersIncrementNorm");

        if(minimum_parameters_increment_norm_element)
        {
            const type new_minimum_parameters_increment_norm = static_cast<type>(atof(minimum_parameters_increment_norm_element->GetText()));

            try
            {
                set_minimum_parameters_increment_norm(new_minimum_parameters_increment_norm);
            }
            catch(const logic_error& e)
            {
                cerr << e.what() << endl;
            }
        }
    }

    // Minimum loss decrease
    {
        const tinyxml2::XMLElement* minimum_loss_decrease_element = root_element->FirstChildElement("MinimumLossDecrease");

        if(minimum_loss_decrease_element)
        {
            const type new_minimum_loss_decrease = static_cast<type>(atof(minimum_loss_decrease_element->GetText()));

            try
            {
                set_minimum_loss_decrease(new_minimum_loss_decrease);
            }
            catch(const logic_error& e)
            {
                cerr << e.what() << endl;
            }
        }
    }

    // Loss goal
    {
        const tinyxml2::XMLElement* loss_goal_element = root_element->FirstChildElement("LossGoal");

        if(loss_goal_element)
        {
            const type new_loss_goal = static_cast<type>(atof(loss_goal_element->GetText()));

            try
            {
                set_loss_goal(new_loss_goal);
            }
            catch(const logic_error& e)
            {
                cerr << e.what() << endl;
            }
        }
    }

    // Gradient norm goal
    {
        const tinyxml2::XMLElement* gradient_norm_goal_element = root_element->FirstChildElement("GradientNormGoal");

        if(gradient_norm_goal_element)
        {
            const type new_gradient_norm_goal = static_cast<type>(atof(gradient_norm_goal_element->GetText()));

            try
            {
                set_gradient_norm_goal(new_gradient_norm_goal);
            }
            catch(const logic_error& e)
            {
                cerr << e.what() << endl;
            }
        }
    }

    // Maximum selection error increases
    {
        const tinyxml2::XMLElement* maximum_selection_error_increases_element = root_element->FirstChildElement("MaximumSelectionErrorIncreases");

        if(maximum_selection_error_increases_element)
        {
            const Index new_maximum_selection_error_increases = static_cast<Index>(atoi(maximum_selection_error_increases_element->GetText()));

            try
            {
                set_maximum_selection_error_increases(new_maximum_selection_error_increases);
            }
            catch(const logic_error& e)
            {
                cerr << e.what() << endl;
            }
        }
    }

    // Maximum epochs number
    {
        const tinyxml2::XMLElement* maximum_iterations_number_element = root_element->FirstChildElement("MaximumEpochsNumber");

        if(maximum_iterations_number_element)
        {
            const Index new_maximum_iterations_number = static_cast<Index>(atoi(maximum_iterations_number_element->GetText()));

            try
            {
                set_maximum_epochs_number(new_maximum_iterations_number);
            }
            catch(const logic_error& e)
            {
                cerr << e.what() << endl;
            }
        }
    }

    // Maximum time
    {
        const tinyxml2::XMLElement* maximum_time_element = root_element->FirstChildElement("MaximumTime");

        if(maximum_time_element)
        {
            const type new_maximum_time = static_cast<type>(atof(maximum_time_element->GetText()));

            try
            {
                set_maximum_time(new_maximum_time);
            }
            catch(const logic_error& e)
            {
                cerr << e.what() << endl;
            }
        }
    }

    // Reserve training error history
    {
        const tinyxml2::XMLElement* reserve_training_error_history_element = root_element->FirstChildElement("ReserveTrainingErrorHistory");

        if(reserve_training_error_history_element)
        {
            const string new_reserve_training_error_history = reserve_training_error_history_element->GetText();

            try
            {
                set_reserve_training_error_history(new_reserve_training_error_history != "0");
>>>>>>> f4e1fcf4
            }
            catch(const logic_error& e)
            {
                cerr << e.what() << endl;
            }
<<<<<<< HEAD
        }
    }

    // Learning rate algorithm
    {
        const tinyxml2::XMLElement* learning_rate_algorithm_element = root_element->FirstChildElement("LearningRateAlgorithm");

        if(learning_rate_algorithm_element)
        {
            tinyxml2::XMLDocument learning_rate_algorithm_document;
            tinyxml2::XMLNode* element_clone;

            element_clone = learning_rate_algorithm_element->DeepClone(&learning_rate_algorithm_document);

            learning_rate_algorithm_document.InsertFirstChild(element_clone);

            learning_rate_algorithm.from_XML(learning_rate_algorithm_document);
        }
    }
    /*
      // Warning parameters norm
      {
         const tinyxml2::XMLElement* warning_parameters_norm_element = root_element->FirstChildElement("WarningParametersNorm");

         if(warning_parameters_norm_element)
         {
            const type new_warning_parameters_norm = static_cast<type>(atof(warning_parameters_norm_element->GetText()));

            try
            {
               set_warning_parameters_norm(new_warning_parameters_norm);
            }
            catch(const logic_error& e)
            {
               cerr << e.what() << endl;
            }
         }
      }

      // Warning gradient norm
      {
         const tinyxml2::XMLElement* warning_gradient_norm_element = root_element->FirstChildElement("WarningGradientNorm");

         if(warning_gradient_norm_element)
         {
            const type new_warning_gradient_norm = static_cast<type>(atof(warning_gradient_norm_element->GetText()));

            try
            {
               set_warning_gradient_norm(new_warning_gradient_norm);
            }
            catch(const logic_error& e)
            {
               cerr << e.what() << endl;
            }
         }
      }

      // Warning training rate
      {
         const tinyxml2::XMLElement* warning_learning_rate_element = root_element->FirstChildElement("WarningLearningRate");

         if(warning_learning_rate_element)
         {
            const type new_warning_learning_rate = static_cast<type>(atof(warning_learning_rate_element->GetText()));

            try
            {
               set_warning_learning_rate(new_warning_learning_rate);
            }
            catch(const logic_error& e)
            {
               cerr << e.what() << endl;
            }
         }
      }

      // Error parameters norm
      {
         const tinyxml2::XMLElement* error_parameters_norm_element = root_element->FirstChildElement("ErrorParametersNorm");

         if(error_parameters_norm_element)
         {
            const type new_error_parameters_norm = static_cast<type>(atof(error_parameters_norm_element->GetText()));

            try
            {
                set_error_parameters_norm(new_error_parameters_norm);
            }
            catch(const logic_error& e)
            {
               cerr << e.what() << endl;
            }
         }
      }

      // Error gradient norm
      {
         const tinyxml2::XMLElement* error_gradient_norm_element = root_element->FirstChildElement("ErrorGradientNorm");

         if(error_gradient_norm_element)
         {
            const type new_error_gradient_norm = static_cast<type>(atof(error_gradient_norm_element->GetText()));

            try
            {
               set_error_gradient_norm(new_error_gradient_norm);
            }
            catch(const logic_error& e)
            {
               cerr << e.what() << endl;
            }
         }
      }

      // Error training rate
      {
         const tinyxml2::XMLElement* error_learning_rate_element = root_element->FirstChildElement("ErrorLearningRate");

         if(error_learning_rate_element)
         {
            const type new_error_learning_rate = static_cast<type>(atof(error_learning_rate_element->GetText()));

            try
            {
               set_error_learning_rate(new_error_learning_rate);
            }
            catch(const logic_error& e)
            {
               cerr << e.what() << endl;
            }
         }
      }
    */
    // Return minimum selection error neural network

    const tinyxml2::XMLElement* choose_best_selection_element = root_element->FirstChildElement("ReturnMinimumSelectionErrorNN");

    if(choose_best_selection_element)
    {
        string new_choose_best_selection = choose_best_selection_element->GetText();

        try
        {
            set_choose_best_selection(new_choose_best_selection != "0");
        }
        catch(const logic_error& e)
        {
            cerr << e.what() << endl;
=======
>>>>>>> f4e1fcf4
        }
    }

    // Reserve selection error history
    {
        const tinyxml2::XMLElement* reserve_selection_error_history_element = root_element->FirstChildElement("ReserveSelectionErrorHistory");

        if(reserve_selection_error_history_element)
        {
<<<<<<< HEAD
            cerr << e.what() << endl;
        }
    }

    // Minimum parameters increment norm
    {
        const tinyxml2::XMLElement* minimum_parameters_increment_norm_element = root_element->FirstChildElement("MinimumParametersIncrementNorm");

        if(minimum_parameters_increment_norm_element)
        {
            const type new_minimum_parameters_increment_norm = static_cast<type>(atof(minimum_parameters_increment_norm_element->GetText()));

            try
            {
                set_minimum_parameters_increment_norm(new_minimum_parameters_increment_norm);
            }
            catch(const logic_error& e)
            {
                cerr << e.what() << endl;
            }
        }
    }

    // Minimum loss decrease
    {
        const tinyxml2::XMLElement* minimum_loss_decrease_element = root_element->FirstChildElement("MinimumLossDecrease");

        if(minimum_loss_decrease_element)
        {
            const type new_minimum_loss_decrease = static_cast<type>(atof(minimum_loss_decrease_element->GetText()));

            try
            {
                set_minimum_loss_decrease(new_minimum_loss_decrease);
            }
            catch(const logic_error& e)
            {
                cerr << e.what() << endl;
            }
        }
    }

    // Loss goal
    {
        const tinyxml2::XMLElement* loss_goal_element = root_element->FirstChildElement("LossGoal");

        if(loss_goal_element)
        {
            const type new_loss_goal = static_cast<type>(atof(loss_goal_element->GetText()));

            try
            {
                set_loss_goal(new_loss_goal);
            }
            catch(const logic_error& e)
            {
                cerr << e.what() << endl;
            }
        }
    }

    // Gradient norm goal
    {
        const tinyxml2::XMLElement* gradient_norm_goal_element = root_element->FirstChildElement("GradientNormGoal");

        if(gradient_norm_goal_element)
        {
            const type new_gradient_norm_goal = static_cast<type>(atof(gradient_norm_goal_element->GetText()));

            try
            {
                set_gradient_norm_goal(new_gradient_norm_goal);
=======
            const string new_reserve_selection_error_history = reserve_selection_error_history_element->GetText();

            try
            {
                set_reserve_selection_error_history(new_reserve_selection_error_history != "0");
            }
            catch(const logic_error& e)
            {
                cerr << e.what() << endl;
            }
        }
    }

    // Reserve selection error history
    {
        const tinyxml2::XMLElement* reserve_selection_error_history_element = root_element->FirstChildElement("ReserveSelectionErrorHistory");

        if(reserve_selection_error_history_element)
        {
            const string new_reserve_selection_error_history = reserve_selection_error_history_element->GetText();

            try
            {
                set_reserve_selection_error_history(new_reserve_selection_error_history != "0");
            }
            catch(const logic_error& e)
            {
                cerr << e.what() << endl;
            }
        }
    }

      // Display period
      {
         const tinyxml2::XMLElement* display_period_element = root_element->FirstChildElement("DisplayPeriod");

         if(display_period_element)
         {
            const Index new_display_period = static_cast<Index>(atoi(display_period_element->GetText()));

            try
            {
               set_display_period(new_display_period);
            }
            catch(const logic_error& e)
            {
               cerr << e.what() << endl;
            }
         }
      }

         // Save period
         {
             const tinyxml2::XMLElement* element = root_element->FirstChildElement("SavePeriod");

             if(element)
             {
                const Index new_save_period = static_cast<Index>(atoi(element->GetText()));

                try
                {
                   set_save_period(new_save_period);
                }
                catch(const logic_error& e)
                {
                   cerr << e.what() << endl;
                }
             }
         }

         // Neural network file name
         {
             const tinyxml2::XMLElement* element = root_element->FirstChildElement("NeuralNetworkFileName");

             if(element)
             {
                const string new_neural_network_file_name = element->GetText();

                try
                {
                   set_neural_network_file_name(new_neural_network_file_name);
                }
                catch(const logic_error& e)
                {
                   cerr << e.what() << endl;
                }
             }
         }

      // Display
      {
         const tinyxml2::XMLElement* display_element = root_element->FirstChildElement("Display");

         if(display_element)
         {
            const string new_display = display_element->GetText();

            try
            {
               set_display(new_display != "0");
            }
            catch(const logic_error& e)
            {
               cerr << e.what() << endl;
            }
         }
      }

    // Hardware use
    {
        const tinyxml2::XMLElement* element = root_element->FirstChildElement("HardwareUse");

        if(element)
        {
            const string new_hardware_use = element->GetText();

            try
            {
                set_hardware_use(new_hardware_use);
>>>>>>> f4e1fcf4
            }
            catch(const logic_error& e)
            {
                cerr << e.what() << endl;
            }
        }
    }
<<<<<<< HEAD

    // Maximum selection error increases
    {
        const tinyxml2::XMLElement* maximum_selection_error_increases_element = root_element->FirstChildElement("MaximumSelectionErrorIncreases");

        if(maximum_selection_error_increases_element)
        {
            const Index new_maximum_selection_error_increases = static_cast<Index>(atoi(maximum_selection_error_increases_element->GetText()));

            try
            {
                set_maximum_selection_error_increases(new_maximum_selection_error_increases);
            }
            catch(const logic_error& e)
            {
                cerr << e.what() << endl;
            }
        }
    }

    // Maximum epochs number
    {
        const tinyxml2::XMLElement* maximum_iterations_number_element = root_element->FirstChildElement("MaximumEpochsNumber");

        if(maximum_iterations_number_element)
        {
            const Index new_maximum_iterations_number = static_cast<Index>(atoi(maximum_iterations_number_element->GetText()));

            try
            {
                set_maximum_epochs_number(new_maximum_iterations_number);
            }
            catch(const logic_error& e)
            {
                cerr << e.what() << endl;
            }
        }
    }

    // Maximum time
    {
        const tinyxml2::XMLElement* maximum_time_element = root_element->FirstChildElement("MaximumTime");

        if(maximum_time_element)
        {
            const type new_maximum_time = static_cast<type>(atof(maximum_time_element->GetText()));

            try
            {
                set_maximum_time(new_maximum_time);
            }
            catch(const logic_error& e)
            {
                cerr << e.what() << endl;
            }
        }
    }

    // Reserve training error history
    {
        const tinyxml2::XMLElement* reserve_training_error_history_element = root_element->FirstChildElement("ReserveTrainingErrorHistory");

        if(reserve_training_error_history_element)
        {
            const string new_reserve_training_error_history = reserve_training_error_history_element->GetText();

            try
            {
                set_reserve_training_error_history(new_reserve_training_error_history != "0");
            }
            catch(const logic_error& e)
            {
                cerr << e.what() << endl;
            }
        }
    }

    // Reserve selection error history
    {
        const tinyxml2::XMLElement* reserve_selection_error_history_element = root_element->FirstChildElement("ReserveSelectionErrorHistory");

        if(reserve_selection_error_history_element)
        {
            const string new_reserve_selection_error_history = reserve_selection_error_history_element->GetText();

            try
            {
                set_reserve_selection_error_history(new_reserve_selection_error_history != "0");
            }
            catch(const logic_error& e)
            {
                cerr << e.what() << endl;
            }
        }
    }

    // Reserve selection error history
    {
        const tinyxml2::XMLElement* reserve_selection_error_history_element = root_element->FirstChildElement("ReserveSelectionErrorHistory");

        if(reserve_selection_error_history_element)
        {
            const string new_reserve_selection_error_history = reserve_selection_error_history_element->GetText();

            try
            {
                set_reserve_selection_error_history(new_reserve_selection_error_history != "0");
            }
            catch(const logic_error& e)
            {
                cerr << e.what() << endl;
            }
        }
    }
    /*
      // Display period
      {
         const tinyxml2::XMLElement* display_period_element = root_element->FirstChildElement("DisplayPeriod");

         if(display_period_element)
         {
            const Index new_display_period = static_cast<Index>(atoi(display_period_element->GetText()));

            try
            {
               set_display_period(new_display_period);
            }
            catch(const logic_error& e)
            {
               cerr << e.what() << endl;
            }
         }
      }

         // Save period
         {
             const tinyxml2::XMLElement* element = root_element->FirstChildElement("SavePeriod");

             if(element)
             {
                const Index new_save_period = static_cast<Index>(atoi(element->GetText()));

                try
                {
                   set_save_period(new_save_period);
                }
                catch(const logic_error& e)
                {
                   cerr << e.what() << endl;
                }
             }
         }

         // Neural network file name
         {
             const tinyxml2::XMLElement* element = root_element->FirstChildElement("NeuralNetworkFileName");

             if(element)
             {
                const string new_neural_network_file_name = element->GetText();

                try
                {
                   set_neural_network_file_name(new_neural_network_file_name);
                }
                catch(const logic_error& e)
                {
                   cerr << e.what() << endl;
                }
             }
         }

      // Display
      {
         const tinyxml2::XMLElement* display_element = root_element->FirstChildElement("Display");

         if(display_element)
         {
            const string new_display = display_element->GetText();

            try
            {
               set_display(new_display != "0");
            }
            catch(const logic_error& e)
            {
               cerr << e.what() << endl;
            }
         }
      }
        */
=======

}


void ConjugateGradient::update_epoch(
        const DataSet::Batch& batch,
        NeuralNetwork::ForwardPropagation& forward_propagation,
        LossIndex::BackPropagation& back_propagation,
        GGOptimizationData& optimization_data)
{      
    const Index parameters_number = optimization_data.parameters.dimension(0);

    if(optimization_data.epoch == 0 || optimization_data.epoch % parameters_number == 0)
    {
        calculate_gradient_descent_training_direction(
                    back_propagation.gradient,
                    optimization_data.training_direction);
    }
    else
    {       
        calculate_conjugate_gradient_training_direction(
                    optimization_data.old_gradient,
                    back_propagation.gradient,
                    optimization_data.old_training_direction,
                    optimization_data.training_direction);
    }

//    const type gradient_norm = l2_norm(back_propagation.gradient);

    optimization_data.training_slope.device(*thread_pool_device)
            = (back_propagation.gradient).contract(optimization_data.training_direction, AT_B);

    if(optimization_data.training_slope(0) >= 0)
    {
        calculate_gradient_descent_training_direction(
                    back_propagation.gradient,
                    optimization_data.training_direction);

        cout << "Epoch " << optimization_data.epoch << ": Gradient descent training direction" << endl;
    }

    // Get initial learning rate

    optimization_data.initial_learning_rate = 0;

    optimization_data.epoch == 0
            ? optimization_data.initial_learning_rate = first_learning_rate
            : optimization_data.initial_learning_rate = optimization_data.old_learning_rate;

    pair<type,type> directional_point = learning_rate_algorithm.calculate_directional_point(
         batch,
         forward_propagation,
         back_propagation,
         optimization_data);

    optimization_data.learning_rate = directional_point.first;

    optimization_data.parameters_increment.device(*thread_pool_device)
            = optimization_data.training_direction*optimization_data.learning_rate;

    optimization_data.parameters_increment_norm = l2_norm(optimization_data.parameters_increment);

    optimization_data.parameters.device(*thread_pool_device) += optimization_data.parameters_increment;

    // Update stuff

    optimization_data.old_gradient = back_propagation.gradient;

    optimization_data.old_training_direction = optimization_data.training_direction;
    optimization_data.old_learning_rate = optimization_data.learning_rate;
}



ConjugateGradient::GGOptimizationData::GGOptimizationData(): OptimizationData()
{
}


ConjugateGradient::GGOptimizationData::GGOptimizationData(ConjugateGradient* new_conjugate_gradient_pointer) : OptimizationData()
{
    set(new_conjugate_gradient_pointer);
}


ConjugateGradient::GGOptimizationData::~GGOptimizationData()
{

}


void ConjugateGradient::GGOptimizationData::set(ConjugateGradient* new_conjugate_gradient_pointer)
{
    conjugate_gradient_pointer = new_conjugate_gradient_pointer;

    LossIndex* loss_index_pointer = conjugate_gradient_pointer->get_loss_index_pointer();

    NeuralNetwork* neural_network_pointer = loss_index_pointer->get_neural_network_pointer();

    const Index parameters_number = neural_network_pointer->get_parameters_number();

    parameters.resize(parameters_number);
    parameters = neural_network_pointer->get_parameters();

    potential_parameters.resize(parameters_number);

    parameters_increment.resize(parameters_number);

    old_gradient.resize(parameters_number);

    training_direction.resize(parameters_number);
    old_training_direction.resize(parameters_number);
}


void ConjugateGradient::GGOptimizationData::print() const
{
>>>>>>> f4e1fcf4
}


}


// OpenNN: Open Neural Networks Library.
// Copyright(C) 2005-2020 Artificial Intelligence Techniques, SL.
//
// This library is free software; you can redistribute it and/or
// modify it under the terms of the GNU Lesser General Public
// License as published by the Free Software Foundation; either
// version 2.1 of the License, or any later version.
//
// This library is distributed in the hope that it will be useful,
// but WITHOUT ANY WARRANTY; without even the implied warranty of
// MERCHANTABILITY or FITNESS FOR A PARTICULAR PURPOSE.  See the GNU
// Lesser General Public License for more details.

// You should have received a copy of the GNU Lesser General Public
// License along with this library; if not, write to the Free Software
// Foundation, Inc., 51 Franklin St, Fifth Floor, Boston, MA  02110-1301  USA<|MERGE_RESOLUTION|>--- conflicted
+++ resolved
@@ -29,31 +29,10 @@
 
 ConjugateGradient::ConjugateGradient(LossIndex* new_loss_index_pointer)
     : OptimizationAlgorithm(new_loss_index_pointer)
-<<<<<<< HEAD
 {
     learning_rate_algorithm.set_loss_index_pointer(new_loss_index_pointer);
 
     set_default();
-}
-
-
-/// XML constructor.
-/// It creates a conjugate gradient optimization algorithm not associated to any loss index object.
-/// It also loads the class members from a XML document.
-/// @param conjugate_gradient_document TinyXML document with the members of a conjugate gradient object.
-
-ConjugateGradient::ConjugateGradient(const tinyxml2::XMLDocument& conjugate_gradient_document)
-    : OptimizationAlgorithm(conjugate_gradient_document)
-{
-    set_default();
-
-    from_XML(conjugate_gradient_document);
-=======
-{
-    learning_rate_algorithm.set_loss_index_pointer(new_loss_index_pointer);
-
-    set_default();
->>>>>>> f4e1fcf4
 }
 
 
@@ -96,7 +75,6 @@
     {
     case PR:
         return "PR";
-<<<<<<< HEAD
 
     case FR:
         return "FR";
@@ -106,64 +84,6 @@
 }
 
 
-/// Returns the minimum value for the norm of the parameters vector at wich a warning message is written to the screen.
-
-const type& ConjugateGradient::get_warning_parameters_norm() const
-{
-    return warning_parameters_norm;
-}
-
-
-/// Returns the minimum value for the norm of the gradient vector at wich a warning message is written to the screen.
-
-const type& ConjugateGradient::get_warning_gradient_norm() const
-{
-    return warning_gradient_norm;
-}
-
-
-/// Returns the training rate value at wich a warning message is written to the screen during line minimization.
-
-const type& ConjugateGradient::get_warning_learning_rate() const
-{
-    return warning_learning_rate;
-}
-
-
-/// Returns the value for the norm of the parameters vector at wich an error message is written to the screen and the program exits.
-
-const type& ConjugateGradient::get_error_parameters_norm() const
-{
-    return error_parameters_norm;
-}
-
-
-/// Returns the value for the norm of the gradient vector at wich an error message is written
-/// to the screen and the program exits.
-
-const type& ConjugateGradient::get_error_gradient_norm() const
-{
-    return error_gradient_norm;
-}
-
-
-/// Returns the training rate value at wich the line minimization algorithm is assumed to fail when
-/// bracketing a minimum.
-
-const type& ConjugateGradient::get_error_learning_rate() const
-{
-    return error_learning_rate;
-=======
-
-    case FR:
-        return "FR";
-    }
-
-    return string();
->>>>>>> f4e1fcf4
-}
-
-
 /// Returns the minimum norm of the parameter increment vector used as a stopping criteria when training.
 
 const type& ConjugateGradient::get_minimum_parameters_increment_norm() const
@@ -227,17 +147,6 @@
 const bool& ConjugateGradient::get_choose_best_selection() const
 {
     return choose_best_selection;
-<<<<<<< HEAD
-}
-
-
-/// Returns true if the selection error decrease stopping criteria has to be taken in account, false otherwise.
-
-const bool& ConjugateGradient::get_apply_early_stopping() const
-{
-    return apply_early_stopping;
-=======
->>>>>>> f4e1fcf4
 }
 
 
@@ -264,19 +173,14 @@
 void ConjugateGradient::set_loss_index_pointer(LossIndex* new_loss_index_pointer)
 {
     loss_index_pointer = new_loss_index_pointer;
-<<<<<<< HEAD
 
     learning_rate_algorithm.set_loss_index_pointer(new_loss_index_pointer);
-=======
-
-    learning_rate_algorithm.set_loss_index_pointer(new_loss_index_pointer);
 }
 
 
 void ConjugateGradient::set_hardware_use(const string & new_hardware_use)
 {
     hardware_use = new_hardware_use;
->>>>>>> f4e1fcf4
 }
 
 
@@ -331,11 +235,7 @@
 /// <li> selection error.
 /// <li> Training direction.
 /// <li> Training direction norm.
-<<<<<<< HEAD
-/// <li> Training rate.
-=======
 /// <li> Learning rate.
->>>>>>> f4e1fcf4
 /// </ul>
 ///
 /// @param new_reserve_all_training_history True if all training history variables are to be reserved,
@@ -385,56 +285,6 @@
 
 void ConjugateGradient::set_default()
 {
-<<<<<<< HEAD
-    // TRAINING PARAMETERS
-
-    warning_parameters_norm = 1.0e6;
-    warning_gradient_norm = 1.0e6;
-    warning_learning_rate = 1.0e6;
-
-    error_parameters_norm = 1.0e9;
-    error_gradient_norm = 1.0e9;
-    error_learning_rate = 1.0e9;
-
-    // Stopping criteria
-
-    minimum_parameters_increment_norm = 0;
-
-    minimum_loss_decrease = 0;
-    training_loss_goal = numeric_limits<type>::max()*(static_cast<type>(-1.0));
-    gradient_norm_goal = 0;
-    maximum_selection_error_increases = 1000000;
-
-    maximum_epochs_number = 1000;
-    maximum_time = 1000.0;
-
-    choose_best_selection = false;
-    apply_early_stopping = true;
-
-    // TRAINING HISTORY
-
-    reserve_training_error_history = true;
-    reserve_selection_error_history = false;
-
-    // UTILITIES
-
-    display = true;
-    display_period = 5;
-
-    training_direction_method = PR;
-}
-
-
-/// Sets a new value for the parameters vector norm at which a warning message is written to the
-/// screen.
-/// @param new_warning_parameters_norm Warning norm of parameters vector value.
-
-void ConjugateGradient::set_warning_parameters_norm(const type& new_warning_parameters_norm)
-{
-#ifdef __OPENNN_DEBUG__
-
-    if(new_warning_parameters_norm < static_cast<type>(0.0))
-=======
     // Stopping criteria
 
     minimum_parameters_increment_norm = static_cast<type>(1.0e-3);;
@@ -471,41 +321,18 @@
 #ifdef __OPENNN_DEBUG__
 
     if(new_minimum_parameters_increment_norm < static_cast<type>(0.0))
->>>>>>> f4e1fcf4
     {
         ostringstream buffer;
 
         buffer << "OpenNN Exception: ConjugateGradient class.\n"
-<<<<<<< HEAD
-               << "void set_warning_parameters_norm(const type&) method.\n"
-               << "Warning parameters norm must be equal or greater than 0.\n";
-=======
                << "void new_minimum_parameters_increment_norm(const type&) method.\n"
                << "Minimum parameters increment norm must be equal or greater than 0.\n";
->>>>>>> f4e1fcf4
 
         throw logic_error(buffer.str());
     }
 
 #endif
 
-<<<<<<< HEAD
-    // Set warning parameters norm
-
-    warning_parameters_norm = new_warning_parameters_norm;
-}
-
-
-/// Sets a new value for the gradient vector norm at which
-/// a warning message is written to the screen.
-/// @param new_warning_gradient_norm Warning norm of gradient vector value.
-
-void ConjugateGradient::set_warning_gradient_norm(const type& new_warning_gradient_norm)
-{
-#ifdef __OPENNN_DEBUG__
-
-    if(new_warning_gradient_norm < static_cast<type>(0.0))
-=======
     // Set error learning rate
 
     minimum_parameters_increment_norm = new_minimum_parameters_increment_norm;
@@ -520,66 +347,18 @@
 #ifdef __OPENNN_DEBUG__
 
     if(new_minimum_loss_decrease < static_cast<type>(0.0))
->>>>>>> f4e1fcf4
     {
         ostringstream buffer;
 
         buffer << "OpenNN Exception: ConjugateGradient class.\n"
-<<<<<<< HEAD
-               << "void set_warning_gradient_norm(const type&) method.\n"
-               << "Warning gradient norm must be equal or greater than 0.\n";
-=======
                << "void set_minimum_loss_decrease(const type&) method.\n"
                << "Minimum loss improvement must be equal or greater than 0.\n";
->>>>>>> f4e1fcf4
 
         throw logic_error(buffer.str());
     }
 
 #endif
 
-<<<<<<< HEAD
-    // Set warning gradient norm
-
-    warning_gradient_norm = new_warning_gradient_norm;
-}
-
-
-/// Sets a new training rate value at which a warning message is written to the screen during line
-/// minimization.
-/// @param new_warning_learning_rate Warning training rate value.
-
-void ConjugateGradient::set_warning_learning_rate(const type& new_warning_learning_rate)
-{
-#ifdef __OPENNN_DEBUG__
-
-    if(new_warning_learning_rate < static_cast<type>(0.0))
-    {
-        ostringstream buffer;
-
-        buffer << "OpenNN Exception: ConjugateGradient class.\n"
-               << "void set_warning_learning_rate(const type&) method.\n"
-               << "Warning training rate must be equal or greater than 0.\n";
-
-        throw logic_error(buffer.str());
-    }
-
-#endif
-
-    warning_learning_rate = new_warning_learning_rate;
-}
-
-
-/// Sets a new value for the parameters vector norm at which an error message is written to the
-/// screen and the program exits.
-/// @param new_error_parameters_norm Error norm of parameters vector value.
-
-void ConjugateGradient::set_error_parameters_norm(const type& new_error_parameters_norm)
-{
-#ifdef __OPENNN_DEBUG__
-
-    if(new_error_parameters_norm < static_cast<type>(0.0))
-=======
     // Set minimum loss improvement
 
     minimum_loss_decrease = new_minimum_loss_decrease;
@@ -605,68 +384,18 @@
 #ifdef __OPENNN_DEBUG__
 
     if(new_gradient_norm_goal < static_cast<type>(0.0))
->>>>>>> f4e1fcf4
     {
         ostringstream buffer;
 
         buffer << "OpenNN Exception: ConjugateGradient class.\n"
-<<<<<<< HEAD
-               << "void set_error_parameters_norm(const type&) method.\n"
-               << "Error parameters norm must be equal or greater than 0.\n";
-=======
                << "void set_gradient_norm_goal(const type&) method.\n"
                << "Gradient norm goal must be equal or greater than 0.\n";
->>>>>>> f4e1fcf4
 
         throw logic_error(buffer.str());
     }
 
 #endif
 
-<<<<<<< HEAD
-    // Set error parameters norm
-
-    error_parameters_norm = new_error_parameters_norm;
-}
-
-
-/// Sets a new value for the gradient vector norm at which an error message is written to the screen
-/// and the program exits.
-/// @param new_error_gradient_norm Error norm of gradient vector value.
-
-void ConjugateGradient::set_error_gradient_norm(const type& new_error_gradient_norm)
-{
-#ifdef __OPENNN_DEBUG__
-
-    if(new_error_gradient_norm < static_cast<type>(0.0))
-    {
-        ostringstream buffer;
-
-        buffer << "OpenNN Exception: ConjugateGradient class.\n"
-               << "void set_error_gradient_norm(const type&) method.\n"
-               << "Error gradient norm must be equal or greater than 0.\n";
-
-        throw logic_error(buffer.str());
-    }
-
-#endif
-
-    // Set error gradient norm
-
-    error_gradient_norm = new_error_gradient_norm;
-}
-
-
-/// Sets a new training rate value at wich a the line minimization algorithm is assumed to fail when
-/// bracketing a minimum.
-/// @param new_error_learning_rate Error training rate value.
-
-void ConjugateGradient::set_error_learning_rate(const type& new_error_learning_rate)
-{
-#ifdef __OPENNN_DEBUG__
-
-    if(new_error_learning_rate < static_cast<type>(0.0))
-=======
     // Set gradient norm goal
 
     gradient_norm_goal = new_gradient_norm_goal;
@@ -699,82 +428,18 @@
 #ifdef __OPENNN_DEBUG__
 
     if(new_maximum_time < static_cast<type>(0.0))
->>>>>>> f4e1fcf4
     {
         ostringstream buffer;
 
         buffer << "OpenNN Exception: ConjugateGradient class.\n"
-<<<<<<< HEAD
-               << "void set_error_learning_rate(const type&) method.\n"
-               << "Error training rate must be equal or greater than 0.\n";
-=======
                << "void set_maximum_time(const type&) method.\n"
                << "Maximum time must be equal or greater than 0.\n";
->>>>>>> f4e1fcf4
 
         throw logic_error(buffer.str());
     }
 
 #endif
 
-<<<<<<< HEAD
-    // Set error training rate
-
-    error_learning_rate = new_error_learning_rate;
-}
-
-
-/// Sets a new value for the minimum parameters increment norm stopping criterion.
-/// @param new_minimum_parameters_increment_norm Value of norm of parameters increment norm used to stop training.
-
-void ConjugateGradient::set_minimum_parameters_increment_norm(const type& new_minimum_parameters_increment_norm)
-{
-#ifdef __OPENNN_DEBUG__
-
-    if(new_minimum_parameters_increment_norm < static_cast<type>(0.0))
-    {
-        ostringstream buffer;
-
-        buffer << "OpenNN Exception: ConjugateGradient class.\n"
-               << "void new_minimum_parameters_increment_norm(const type&) method.\n"
-               << "Minimum parameters increment norm must be equal or greater than 0.\n";
-
-        throw logic_error(buffer.str());
-    }
-
-#endif
-
-    // Set error training rate
-
-    minimum_parameters_increment_norm = new_minimum_parameters_increment_norm;
-}
-
-
-/// Sets a new minimum loss improvement during training.
-/// @param new_minimum_loss_decrease Minimum improvement in the loss between two iterations.
-
-void ConjugateGradient::set_minimum_loss_decrease(const type& new_minimum_loss_decrease)
-{
-#ifdef __OPENNN_DEBUG__
-
-    if(new_minimum_loss_decrease < static_cast<type>(0.0))
-    {
-        ostringstream buffer;
-
-        buffer << "OpenNN Exception: ConjugateGradient class.\n"
-               << "void set_minimum_loss_decrease(const type&) method.\n"
-               << "Minimum loss improvement must be equal or greater than 0.\n";
-
-        throw logic_error(buffer.str());
-    }
-
-#endif
-
-    // Set minimum loss improvement
-
-    minimum_loss_decrease = new_minimum_loss_decrease;
-}
-=======
     // Set maximum time
 
     maximum_time = new_maximum_time;
@@ -824,57 +489,10 @@
         buffer << "OpenNN Exception: ConjugateGradient class.\n"
                << "void set_display_period(const type&) method.\n"
                << "Display period must be greater than 0.\n";
->>>>>>> f4e1fcf4
-
-        throw logic_error(buffer.str());
-    }
-
-<<<<<<< HEAD
-/// Sets a new goal value for the loss.
-/// This is used as a stopping criterion when training a neural network
-/// @param new_loss_goal Goal value for the loss.
-
-void ConjugateGradient::set_loss_goal(const type& new_loss_goal)
-{
-    training_loss_goal = new_loss_goal;
-}
-
-
-/// Sets a new the goal value for the norm of the error function gradient.
-/// This is used as a stopping criterion when training a neural network
-/// @param new_gradient_norm_goal Goal value for the norm of the error function gradient.
-
-void ConjugateGradient::set_gradient_norm_goal(const type& new_gradient_norm_goal)
-{
-#ifdef __OPENNN_DEBUG__
-
-    if(new_gradient_norm_goal < static_cast<type>(0.0))
-    {
-        ostringstream buffer;
-
-        buffer << "OpenNN Exception: ConjugateGradient class.\n"
-               << "void set_gradient_norm_goal(const type&) method.\n"
-               << "Gradient norm goal must be equal or greater than 0.\n";
-
-        throw logic_error(buffer.str());
-    }
-
-#endif
-
-    // Set gradient norm goal
-
-    gradient_norm_goal = new_gradient_norm_goal;
-}
-
-
-/// Sets a new maximum number of selection error increases.
-/// @param new_maximum_selection_error_increases Maximum number of iterations in which the selection evalutation increases.
-
-void ConjugateGradient::set_maximum_selection_error_increases(const Index& new_maximum_selection_error_increases)
-{
-    maximum_selection_error_increases = new_maximum_selection_error_increases;
-}
-=======
+
+        throw logic_error(buffer.str());
+    }
+
 #endif
 
     display_period = new_display_period;
@@ -913,7 +531,6 @@
 type ConjugateGradient::calculate_FR_parameter(const Tensor<type, 1>& old_gradient, const Tensor<type, 1>& gradient) const
 {
 #ifdef __OPENNN_DEBUG__
->>>>>>> f4e1fcf4
 
     ostringstream buffer;
 
@@ -922,34 +539,11 @@
         buffer << "OpenNN Exception: ConjugateGradient class.\n"
                << "type calculate_FR_parameter(const Tensor<type, 1>&, const Tensor<type, 1>&) const method.\n"
 
-<<<<<<< HEAD
-void ConjugateGradient::set_maximum_epochs_number(const Index& new_maximum_epochs_number)
-{
-    maximum_epochs_number = new_maximum_epochs_number;
-}
-=======
                << "Loss index pointer is nullptr.\n";
->>>>>>> f4e1fcf4
-
-        throw logic_error(buffer.str());
-    }
-
-<<<<<<< HEAD
-/// Sets a new maximum training time.
-/// @param new_maximum_time Maximum training time.
-
-void ConjugateGradient::set_maximum_time(const type& new_maximum_time)
-{
-#ifdef __OPENNN_DEBUG__
-
-    if(new_maximum_time < static_cast<type>(0.0))
-    {
-        ostringstream buffer;
-
-        buffer << "OpenNN Exception: ConjugateGradient class.\n"
-               << "void set_maximum_time(const type&) method.\n"
-               << "Maximum time must be equal or greater than 0.\n";
-=======
+
+        throw logic_error(buffer.str());
+    }
+
     const NeuralNetwork* neural_network_pointer = loss_index_pointer->get_neural_network_pointer();
 
     const Index parameters_number = neural_network_pointer->get_parameters_number();
@@ -961,19 +555,10 @@
         buffer << "OpenNN Exception: ConjugateGradient class.\n"
                << "type calculate_FR_parameter(const Tensor<type, 1>&, const Tensor<type, 1>&) const method.\n"
                << "Size of old gradient(" << old_gradient_size << ") is not equal to number of parameters(" << parameters_number << ").\n";
->>>>>>> f4e1fcf4
-
-        throw logic_error(buffer.str());
-    }
-
-<<<<<<< HEAD
-#endif
-
-    // Set maximum time
-
-    maximum_time = new_maximum_time;
-}
-=======
+
+        throw logic_error(buffer.str());
+    }
+
     const Index gradient_size = gradient.size();
 
     if(gradient_size != parameters_number)
@@ -984,24 +569,13 @@
 
         throw logic_error(buffer.str());
     }
->>>>>>> f4e1fcf4
 
 #endif
 
-<<<<<<< HEAD
-/// Makes the minimum selection error neural network of all the iterations to be returned or not.
-/// @param new_choose_best_selection True if the final model will be the neural network with the minimum selection error, false otherwise.
-
-void ConjugateGradient::set_choose_best_selection(const bool& new_choose_best_selection)
-{
-    choose_best_selection = new_choose_best_selection;
-}
-=======
     type FR_parameter = 0;
 
     Tensor<type, 0> numerator;
     Tensor<type, 0> denominator;
->>>>>>> f4e1fcf4
 
     numerator.device(*thread_pool_device) = gradient.contract(gradient, AT_B);
     denominator.device(*thread_pool_device) = old_gradient.contract(old_gradient, AT_B);
@@ -1019,50 +593,6 @@
 
     // Bound the Fletcher-Reeves parameter between 0 and 1
 
-<<<<<<< HEAD
-/// Makes the error history vector to be reseved or not in memory.
-/// @param new_reserve_training_error_history True if the loss history vector is to be reserved, false otherwise.
-
-void ConjugateGradient::set_reserve_training_error_history(const bool& new_reserve_training_error_history)
-{
-    reserve_training_error_history = new_reserve_training_error_history;
-}
-
-
-/// Makes the selection error history to be reserved or not in memory.
-/// This is a vector.
-/// @param new_reserve_selection_error_history True if the selection error history is to be reserved, false otherwise.
-
-void ConjugateGradient::set_reserve_selection_error_history(const bool& new_reserve_selection_error_history)
-{
-    reserve_selection_error_history = new_reserve_selection_error_history;
-}
-
-
-/// Sets a new number of iterations between the training showing progress.
-/// @param new_display_period
-/// Number of iterations between the training showing progress.
-
-void ConjugateGradient::set_display_period(const Index& new_display_period)
-{
-#ifdef __OPENNN_DEBUG__
-
-    if(new_display_period <= 0)
-    {
-        ostringstream buffer;
-
-        buffer << "OpenNN Exception: ConjugateGradient class.\n"
-               << "void set_display_period(const type&) method.\n"
-               << "Display period must be greater than 0.\n";
-
-        throw logic_error(buffer.str());
-    }
-
-#endif
-
-    display_period = new_display_period;
-}
-=======
     if(FR_parameter < static_cast<type>(0.0))
     {
         FR_parameter = 0;
@@ -1123,37 +653,12 @@
     }
 
 #endif
->>>>>>> f4e1fcf4
 
     type PR_parameter = 0;
 
     Tensor<type, 0> numerator;
     Tensor<type, 0> denominator;
 
-<<<<<<< HEAD
-void ConjugateGradient::set_save_period(const Index& new_save_period)
-{
-#ifdef __OPENNN_DEBUG__
-
-    if(new_save_period <= 0)
-    {
-        ostringstream buffer;
-
-        buffer << "OpenNN Exception: ConjugateGradient class.\n"
-               << "void set_save_period(const type&) method.\n"
-               << "Save period must be greater than 0.\n";
-
-        throw logic_error(buffer.str());
-    }
-
-#endif
-
-    save_period = new_save_period;
-}
-
-
-/// Returns the Fletcher-Reeves parameter used to calculate the training direction.
-=======
     numerator.device(*thread_pool_device) = (gradient-old_gradient).contract(gradient, AT_B);
     denominator.device(*thread_pool_device) = old_gradient.contract(old_gradient, AT_B);
 
@@ -1185,19 +690,14 @@
 
 
 /// Returns the training direction using the Polak-Ribiere update.
->>>>>>> f4e1fcf4
 /// @param old_gradient Previous error function gradient.
 /// @param gradient Current error function gradient.
 /// @param old_training_direction Previous training direction vector.
 
-<<<<<<< HEAD
-type ConjugateGradient::calculate_FR_parameter(const Tensor<type, 1>& old_gradient, const Tensor<type, 1>& gradient) const
-=======
 void ConjugateGradient::calculate_PR_training_direction(const Tensor<type, 1>& old_gradient,
                                                         const Tensor<type, 1>& gradient,
                                                         const Tensor<type, 1>& old_training_direction,
                                                         Tensor<type, 1>& training_direction) const
->>>>>>> f4e1fcf4
 {
 #ifdef __OPENNN_DEBUG__
 
@@ -1206,12 +706,7 @@
     if(!loss_index_pointer)
     {
         buffer << "OpenNN Exception: ConjugateGradient class.\n"
-<<<<<<< HEAD
-               << "type calculate_FR_parameter(const Tensor<type, 1>&, const Tensor<type, 1>&) const method.\n"
-
-=======
                << "Tensor<type, 1> calculate_PR_training_direction(const Tensor<type, 1>&, const Tensor<type, 1>&, const Tensor<type, 1>&) const method.\n"
->>>>>>> f4e1fcf4
                << "Loss index pointer is nullptr.\n";
 
         throw logic_error(buffer.str());
@@ -1226,11 +721,7 @@
     if(old_gradient_size != parameters_number)
     {
         buffer << "OpenNN Exception: ConjugateGradient class.\n"
-<<<<<<< HEAD
-               << "type calculate_FR_parameter(const Tensor<type, 1>&, const Tensor<type, 1>&) const method.\n"
-=======
                << "Tensor<type, 1> calculate_PR_training_direction(const Tensor<type, 1>&, const Tensor<type, 1>&, const Tensor<type, 1>&) const method.\n"
->>>>>>> f4e1fcf4
                << "Size of old gradient(" << old_gradient_size << ") is not equal to number of parameters(" << parameters_number << ").\n";
 
         throw logic_error(buffer.str());
@@ -1241,45 +732,12 @@
     if(gradient_size != parameters_number)
     {
         buffer << "OpenNN Exception: ConjugateGradient class.\n"
-<<<<<<< HEAD
-               << "type calculate_FR_parameter(const Tensor<type, 1>&, const Tensor<type, 1>&) const method.\n"
-=======
                << "Tensor<type, 1> calculate_PR_training_direction(const Tensor<type, 1>&, const Tensor<type, 1>&, const Tensor<type, 1>&) const method.\n"
->>>>>>> f4e1fcf4
                << "Size of gradient(" << gradient_size << ") is not equal to number of parameters(" << parameters_number << ").\n";
 
         throw logic_error(buffer.str());
     }
 
-<<<<<<< HEAD
-#endif
-
-    type FR_parameter = 0;
-
-    const Tensor<type, 0> numerator = gradient.contract(gradient, AT_B);
-    const Tensor<type, 0> denominator = old_gradient.contract(old_gradient, AT_B);
-
-    // Prevent a possible division by 0
-
-    if(abs(denominator(0)) < numeric_limits<type>::min())
-    {
-        FR_parameter = 0;
-    }
-    else
-    {
-        FR_parameter = numerator(0)/denominator(0);
-    }
-
-    // Bound the Fletcher-Reeves parameter between 0 and 1
-
-    if(FR_parameter < static_cast<type>(0.0))
-        FR_parameter = 0;
-
-    if(FR_parameter > static_cast<type>(1.0))
-        FR_parameter = 1;
-
-    return FR_parameter;
-=======
     const Index old_training_direction_size = old_training_direction.size();
 
     if(old_training_direction_size != parameters_number)
@@ -1296,7 +754,6 @@
     const type PR_parameter = calculate_PR_parameter(old_gradient, gradient);
 
     training_direction.device(*thread_pool_device) = -gradient + old_training_direction*PR_parameter;
->>>>>>> f4e1fcf4
 }
 
 
@@ -1305,14 +762,10 @@
 /// @param gradient Current error function gradient.
 /// @param old_training_direction Previous training direction vector.
 
-<<<<<<< HEAD
-type ConjugateGradient::calculate_PR_parameter(const Tensor<type, 1>& old_gradient, const Tensor<type, 1>& gradient) const
-=======
 void ConjugateGradient::calculate_FR_training_direction(const Tensor<type, 1>& old_gradient,
                                                         const Tensor<type, 1>& gradient,
                                                         const Tensor<type, 1>& old_training_direction,
                                                         Tensor<type, 1>& training_direction) const
->>>>>>> f4e1fcf4
 {
 #ifdef __OPENNN_DEBUG__
 
@@ -1321,12 +774,7 @@
     if(!loss_index_pointer)
     {
         buffer << "OpenNN Exception: ConjugateGradient class.\n"
-<<<<<<< HEAD
-               << "type calculate_PR_parameter(const Tensor<type, 1>&, const Tensor<type, 1>&) const method.\n"
-
-=======
                << "Tensor<type, 1> calculate_FR_training_direction(const Tensor<type, 1>&, const Tensor<type, 1>&, const Tensor<type, 1>&) const method.\n"
->>>>>>> f4e1fcf4
                << "Loss index pointer is nullptr.\n";
 
         throw logic_error(buffer.str());
@@ -1341,11 +789,7 @@
     if(old_gradient_size != parameters_number)
     {
         buffer << "OpenNN Exception: ConjugateGradient class.\n"
-<<<<<<< HEAD
-               << "type calculate_PR_parameter(const Tensor<type, 1>&, const Tensor<type, 1>&) const method.\n"
-=======
                << "Tensor<type, 1> calculate_FR_training_direction(const Tensor<type, 1>&, const Tensor<type, 1>&, const Tensor<type, 1>&) const method.\n"
->>>>>>> f4e1fcf4
                << "Size of old gradient(" << old_gradient_size << ") is not equal to number of parameters(" << parameters_number << ").\n";
 
         throw logic_error(buffer.str());
@@ -1356,53 +800,12 @@
     if(gradient_size != parameters_number)
     {
         buffer << "OpenNN Exception: ConjugateGradient class.\n"
-<<<<<<< HEAD
-               << "type calculate_PR_parameter(const Tensor<type, 1>&, const Tensor<type, 1>&) const method.\n"
-=======
                << "Tensor<type, 1> calculate_FR_training_direction(const Tensor<type, 1>&, const Tensor<type, 1>&, const Tensor<type, 1>&) const method.\n"
->>>>>>> f4e1fcf4
                << "Size of gradient(" << gradient_size << ") is not equal to number of parameters(" << parameters_number << ").\n";
 
         throw logic_error(buffer.str());
     }
 
-<<<<<<< HEAD
-#endif
-
-    type PR_parameter = 0;
-
-    const Tensor<type, 0> dot_numerator = (gradient-old_gradient).contract(gradient, AT_B);
-    const Tensor<type, 0> dot_denominator = old_gradient.contract(old_gradient, AT_B);
-
-    const type numerator = dot_numerator(0);
-    const type denominator = dot_denominator(0);
-
-    // Prevent a possible division by 0
-
-    if(abs(denominator) < numeric_limits<type>::min())
-    {
-        PR_parameter = 0;
-    }
-    else
-    {
-        PR_parameter = numerator/denominator;
-    }
-
-    // Bound the Polak-Ribiere parameter between 0 and 1
-
-    if(PR_parameter < static_cast<type>(0.0))
-    {
-        PR_parameter = 0;
-    }
-
-    if(PR_parameter > static_cast<type>(1.0))
-    {
-        PR_parameter = 1.0;
-    }
-
-    return PR_parameter;
-
-=======
     const Index old_training_direction_size = old_training_direction.size();
 
     if(old_training_direction_size != parameters_number)
@@ -1426,7 +829,6 @@
                                                                       Tensor<type, 1>& training_direction) const
 {
     training_direction.device(*thread_pool_device) = -gradient;
->>>>>>> f4e1fcf4
 }
 
 /// Returns the conjugate gradient training direction.
@@ -1434,17 +836,6 @@
 /// @param gradient Current gradient vector.
 /// @param old_training_direction Training direction in the previous iteration.
 
-<<<<<<< HEAD
-/// Returns the training direction using the Polak-Ribiere update.
-/// @param old_gradient Previous error function gradient.
-/// @param gradient Current error function gradient.
-/// @param old_training_direction Previous training direction vector.
-
-Tensor<type, 1> ConjugateGradient::calculate_PR_training_direction
-(const Tensor<type, 1>& old_gradient, const Tensor<type, 1>& gradient, const Tensor<type, 1>& old_training_direction) const
-{
-#ifdef __OPENNN_DEBUG__
-=======
 void ConjugateGradient::calculate_conjugate_gradient_training_direction(const Tensor<type, 1>& old_gradient,
                                                                         const Tensor<type, 1>& gradient,
                                                                         const Tensor<type, 1>& old_training_direction,
@@ -1455,40 +846,24 @@
     const NeuralNetwork* neural_network_pointer = loss_index_pointer->get_neural_network_pointer();
 
     const Index parameters_number = neural_network_pointer->get_parameters_number();
->>>>>>> f4e1fcf4
 
     ostringstream buffer;
 
     if(!loss_index_pointer)
     {
         buffer << "OpenNN Exception: ConjugateGradient class.\n"
-<<<<<<< HEAD
-               << "Tensor<type, 1> calculate_PR_training_direction(const Tensor<type, 1>&, const Tensor<type, 1>&, const Tensor<type, 1>&) const method.\n"
-=======
                << "Tensor<type, 1> calculate_training_direction(const Tensor<type, 1>&, const Tensor<type, 1>&, const Tensor<type, 1>&) const method.\n"
->>>>>>> f4e1fcf4
                << "Loss index pointer is nullptr.\n";
 
         throw logic_error(buffer.str());
     }
 
-<<<<<<< HEAD
-    const NeuralNetwork* neural_network_pointer = loss_index_pointer->get_neural_network_pointer();
-
-    const Index parameters_number = neural_network_pointer->get_parameters_number();
-
-=======
->>>>>>> f4e1fcf4
     const Index old_gradient_size = old_gradient.size();
 
     if(old_gradient_size != parameters_number)
     {
         buffer << "OpenNN Exception: ConjugateGradient class.\n"
-<<<<<<< HEAD
-               << "Tensor<type, 1> calculate_PR_training_direction(const Tensor<type, 1>&, const Tensor<type, 1>&, const Tensor<type, 1>&) const method.\n"
-=======
                << "Tensor<type, 1> calculate_training_direction(const Tensor<type, 1>&, const Tensor<type, 1>&, const Tensor<type, 1>&) const method.\n"
->>>>>>> f4e1fcf4
                << "Size of old gradient(" << old_gradient_size << ") is not equal to number of parameters(" << parameters_number << ").\n";
 
         throw logic_error(buffer.str());
@@ -1499,11 +874,7 @@
     if(gradient_size != parameters_number)
     {
         buffer << "OpenNN Exception: ConjugateGradient class.\n"
-<<<<<<< HEAD
-               << "Tensor<type, 1> calculate_PR_training_direction(const Tensor<type, 1>&, const Tensor<type, 1>&, const Tensor<type, 1>&) const method.\n"
-=======
                << "Tensor<type, 1> calculate_training_direction(const Tensor<type, 1>&, const Tensor<type, 1>&, const Tensor<type, 1>&) const method.\n"
->>>>>>> f4e1fcf4
                << "Size of gradient(" << gradient_size << ") is not equal to number of parameters(" << parameters_number << ").\n";
 
         throw logic_error(buffer.str());
@@ -1514,11 +885,7 @@
     if(old_training_direction_size != parameters_number)
     {
         buffer << "OpenNN Exception: ConjugateGradient class.\n"
-<<<<<<< HEAD
-               << "Tensor<type, 1> calculate_PR_training_direction(const Tensor<type, 1>&, const Tensor<type, 1>&, const Tensor<type, 1>&) const method.\n"
-=======
                << "Tensor<type, 1> calculate_training_direction(const Tensor<type, 1>&, const Tensor<type, 1>&, const Tensor<type, 1>&) const method.\n"
->>>>>>> f4e1fcf4
                << "Size of old training direction(" << old_training_direction_size << ") is not equal to number of parameters(" << parameters_number << ").\n";
 
         throw logic_error(buffer.str());
@@ -1526,16 +893,6 @@
 
 #endif
 
-<<<<<<< HEAD
-    const type PR_parameter = calculate_PR_parameter(old_gradient, gradient);
-
-    const Tensor<type, 1> gradient_descent_term = -gradient;
-    const Tensor<type, 1> conjugate_direction_term = old_training_direction*PR_parameter;
-
-    const Tensor<type, 1> PR_training_direction = gradient_descent_term + conjugate_direction_term;
-
-    return normalized(PR_training_direction);
-=======
     switch(training_direction_method)
     {
     case FR:
@@ -1546,96 +903,29 @@
         calculate_PR_training_direction(old_gradient, gradient, old_training_direction, training_direction);
         return;
     }
->>>>>>> f4e1fcf4
 }
 
 
 /// Trains a neural network with an associated loss index according to the conjugate gradient algorithm.
 /// Training occurs according to the training operators, training parameters and stopping criteria.
 
-<<<<<<< HEAD
-Tensor<type, 1> ConjugateGradient::calculate_FR_training_direction
-(const Tensor<type, 1>& old_gradient, const Tensor<type, 1>& gradient, const Tensor<type, 1>& old_training_direction) const
-{
-#ifdef __OPENNN_DEBUG__
-=======
 OptimizationAlgorithm::Results ConjugateGradient::perform_training()
 {
     check();
 
     // Start training
->>>>>>> f4e1fcf4
 
     if(display) cout << "Training with conjugate gradient...\n";
 
-<<<<<<< HEAD
-    if(!loss_index_pointer)
-    {
-        buffer << "OpenNN Exception: ConjugateGradient class.\n"
-               << "Tensor<type, 1> calculate_FR_training_direction(const Tensor<type, 1>&, const Tensor<type, 1>&, const Tensor<type, 1>&) const method.\n"
-               << "Loss index pointer is nullptr.\n";
-
-        throw logic_error(buffer.str());
-    }
-=======
     Results results;
     results.resize_training_history(maximum_epochs_number+1);
 
     // Elapsed time
->>>>>>> f4e1fcf4
 
     time_t beginning_time, current_time;
     time(&beginning_time);
     type elapsed_time = 0;
 
-<<<<<<< HEAD
-    const Index parameters_number = neural_network_pointer->get_parameters_number();
-
-    const Index old_gradient_size = old_gradient.size();
-
-    if(old_gradient_size != parameters_number)
-    {
-        buffer << "OpenNN Exception: ConjugateGradient class.\n"
-               << "Tensor<type, 1> calculate_FR_training_direction(const Tensor<type, 1>&, const Tensor<type, 1>&, const Tensor<type, 1>&) const method.\n"
-               << "Size of old gradient(" << old_gradient_size << ") is not equal to number of parameters(" << parameters_number << ").\n";
-
-        throw logic_error(buffer.str());
-    }
-
-    const Index gradient_size = gradient.size();
-
-    if(gradient_size != parameters_number)
-    {
-        buffer << "OpenNN Exception: ConjugateGradient class.\n"
-               << "Tensor<type, 1> calculate_FR_training_direction(const Tensor<type, 1>&, const Tensor<type, 1>&, const Tensor<type, 1>&) const method.\n"
-               << "Size of gradient(" << gradient_size << ") is not equal to number of parameters(" << parameters_number << ").\n";
-
-        throw logic_error(buffer.str());
-    }
-
-    const Index old_training_direction_size = old_training_direction.size();
-
-    if(old_training_direction_size != parameters_number)
-    {
-        buffer << "OpenNN Exception: ConjugateGradient class.\n"
-               << "Tensor<type, 1> calculate_FR_training_direction(const Tensor<type, 1>&, const Tensor<type, 1>&, const Tensor<type, 1>&) const method.\n"
-               << "Size of old training direction(" << old_training_direction_size << ") is not equal to number of parameters(" << parameters_number << ").\n";
-
-        throw logic_error(buffer.str());
-    }
-
-#endif
-
-    const type FR_parameter = calculate_FR_parameter(old_gradient, gradient);
-
-    const Tensor<type, 1> gradient_descent_term = -gradient;
-    const Tensor<type, 1> conjugate_direction_term = old_training_direction*FR_parameter;
-
-    const Tensor<type, 1> FR_training_direction = gradient_descent_term + conjugate_direction_term;
-
-    return normalized(FR_training_direction);
-}
-=======
     // Data set
 
     DataSet* data_set_pointer = loss_index_pointer->get_data_set_pointer();
@@ -1680,25 +970,9 @@
 
     type old_training_loss = 0;
     type training_loss_decrease = 0;
->>>>>>> f4e1fcf4
 
     type gradient_norm = 0;
 
-<<<<<<< HEAD
-/// Returns the conjugate gradient training direction, which has been previously normalized.
-/// @param old_gradient Gradient vector in the previous iteration.
-/// @param gradient Current gradient vector.
-/// @param old_training_direction Training direction in the previous iteration.
-
-Tensor<type, 1> ConjugateGradient::calculate_conjugate_gradient_training_direction
-(const Tensor<type, 1>& old_gradient, const Tensor<type, 1>& gradient, const Tensor<type, 1>& old_training_direction) const
-{
-
-#ifdef __OPENNN_DEBUG__
-    const NeuralNetwork* neural_network_pointer = loss_index_pointer->get_neural_network_pointer();
-
-    const Index parameters_number = neural_network_pointer->get_parameters_number();
-=======
     type selection_error = 0;
     type old_selection_error = 0;
 
@@ -1710,77 +984,19 @@
     bool stop_training = false;
 
     Index selection_error_increases = 0;
->>>>>>> f4e1fcf4
 
     GGOptimizationData optimization_data(this);
 
     if(has_selection)
     {
-<<<<<<< HEAD
-        buffer << "OpenNN Exception: ConjugateGradient class.\n"
-               << "Tensor<type, 1> calculate_training_direction(const Tensor<type, 1>&, const Tensor<type, 1>&, const Tensor<type, 1>&) const method.\n"
-               << "Loss index pointer is nullptr.\n";
-
-        throw logic_error(buffer.str());
-    }
-
-    const Index old_gradient_size = old_gradient.size();
-=======
         minimal_selection_parameters = optimization_data.parameters;
         results.resize_selection_history(maximum_epochs_number + 1);
     }
 
     // Main loop
->>>>>>> f4e1fcf4
 
     for(Index epoch = 0; epoch <= maximum_epochs_number; epoch++)
     {
-<<<<<<< HEAD
-        buffer << "OpenNN Exception: ConjugateGradient class.\n"
-               << "Tensor<type, 1> calculate_training_direction(const Tensor<type, 1>&, const Tensor<type, 1>&, const Tensor<type, 1>&) const method.\n"
-               << "Size of old gradient(" << old_gradient_size << ") is not equal to number of parameters(" << parameters_number << ").\n";
-
-        throw logic_error(buffer.str());
-    }
-
-    const Index gradient_size = gradient.size();
-
-    if(gradient_size != parameters_number)
-    {
-        buffer << "OpenNN Exception: ConjugateGradient class.\n"
-               << "Tensor<type, 1> calculate_training_direction(const Tensor<type, 1>&, const Tensor<type, 1>&, const Tensor<type, 1>&) const method.\n"
-               << "Size of gradient(" << gradient_size << ") is not equal to number of parameters(" << parameters_number << ").\n";
-
-        throw logic_error(buffer.str());
-    }
-
-    const Index old_training_direction_size = old_training_direction.size();
-
-    if(old_training_direction_size != parameters_number)
-    {
-        buffer << "OpenNN Exception: ConjugateGradient class.\n"
-               << "Tensor<type, 1> calculate_training_direction(const Tensor<type, 1>&, const Tensor<type, 1>&, const Tensor<type, 1>&) const method.\n"
-               << "Size of old training direction(" << old_training_direction_size << ") is not equal to number of parameters(" << parameters_number << ").\n";
-
-        throw logic_error(buffer.str());
-    }
-
-#endif
-
-    switch(training_direction_method)
-    {
-    case FR:
-        return calculate_FR_training_direction(old_gradient, gradient, old_training_direction);
-
-    case PR:
-        return calculate_PR_training_direction(old_gradient, gradient, old_training_direction);
-    }
-
-    // Never reach here
-
-    return Tensor<type, 1>();
-}
-=======
         optimization_data.epoch = epoch;
 
         // Neural network
@@ -1821,1006 +1037,9 @@
         // Optimization algorithm
 
         update_epoch(training_batch, training_forward_propagation, training_back_propagation, optimization_data);
->>>>>>> f4e1fcf4
 
         // Training history
 
-<<<<<<< HEAD
-/// Trains a neural network with an associated loss index according to the conjugate gradient algorithm.
-/// Training occurs according to the training operators, training parameters and stopping criteria.
-
-OptimizationAlgorithm::Results ConjugateGradient::perform_training()
-{
-    check();
-
-    // Start training
-
-    if(display) cout << "Training with conjugate gradient...\n";
-
-    Results results;
-    results.resize_training_history(maximum_epochs_number+1);
-
-    // Elapsed time
-
-    time_t beginning_time, current_time;
-    time(&beginning_time);
-    type elapsed_time = 0;
-
-    // Data set
-
-    DataSet* data_set_pointer = loss_index_pointer->get_data_set_pointer();
-
-    const Index training_instances_number = data_set_pointer->get_training_instances_number();
-    const Index selection_instances_number = data_set_pointer->get_selection_instances_number();
-
-    Tensor<Index, 1> training_instances_indices = data_set_pointer->get_training_instances_indices();
-    Tensor<Index, 1> selection_instances_indices = data_set_pointer->get_selection_instances_indices();
-    const Tensor<Index, 1> inputs_indices = data_set_pointer->get_input_variables_indices();
-    const Tensor<Index, 1> target_indices = data_set_pointer->get_target_variables_indices();
-
-    const bool has_selection = data_set_pointer->has_selection();
-
-    DataSet::Batch training_batch(training_instances_number, data_set_pointer);
-    DataSet::Batch selection_batch(selection_instances_number, data_set_pointer);
-
-    training_batch.fill(training_instances_indices, inputs_indices, target_indices);
-    selection_batch.fill(selection_instances_indices, inputs_indices, target_indices);
-
-    // Neural network
-
-    NeuralNetwork* neural_network_pointer = loss_index_pointer->get_neural_network_pointer();
-
-    type parameters_norm = 0;
-
-    NeuralNetwork::ForwardPropagation training_forward_propagation(training_instances_number, neural_network_pointer);
-    NeuralNetwork::ForwardPropagation selection_forward_propagation(selection_instances_number, neural_network_pointer);
-
-    // Loss index
-
-    string information;
-
-    LossIndex::BackPropagation training_back_propagation(training_instances_number, loss_index_pointer);
-    LossIndex::BackPropagation selection_back_propagation(selection_instances_number, loss_index_pointer);
-
-    // Optimization algorithm
-
-
-    type old_training_loss = 0;
-    type training_loss_decrease = 0;
-
-    type gradient_norm = 0;
-
-    type selection_error = 0;
-    type old_selection_error = 0;
-
-    type learning_rate = 0;
-
-    Tensor<type, 1> minimal_selection_parameters;
-
-    type minimum_selection_error = numeric_limits<type>::max();
-
-    bool stop_training = false;
-
-    Index selection_error_increases = 0;
-
-    OptimizationData optimization_data(this);
-
-    // Main loop
-
-    for(Index epoch = 1; epoch <= maximum_epochs_number; epoch++)
-    {
-        optimization_data.epoch = epoch;
-
-        // Neural network
-
-        parameters_norm = l2_norm(optimization_data.parameters);
-
-        if(parameters_norm >= error_parameters_norm)
-        {
-            ostringstream buffer;
-
-            buffer << "OpenNN Exception: ConjugateGradient class.\n"
-                   << "Results perform_training() method.\n"
-                   << "Parameters norm is greater than error parameters norm.\n";
-
-            throw logic_error(buffer.str());
-        }
-        else if(display && parameters_norm >= warning_parameters_norm)
-        {
-            cout << "OpenNN Warning: Parameters norm is " << parameters_norm << ".\n";
-        }
-
-        neural_network_pointer->forward_propagate(training_batch, training_forward_propagation);
-
-        // Loss index
-
-        loss_index_pointer->back_propagate(training_batch, training_forward_propagation, training_back_propagation);
-
-        gradient_norm = l2_norm(training_back_propagation.gradient);
-
-        if(display && gradient_norm >= warning_gradient_norm)
-        {
-            cout << "OpenNN Warning: Gradient norm is " << gradient_norm << ".\n";
-        }
-
-        if(has_selection)
-        {
-
-            neural_network_pointer->forward_propagate(selection_batch, selection_forward_propagation);
-
-            loss_index_pointer->calculate_error(selection_batch, selection_forward_propagation, selection_back_propagation);
-
-            selection_error = selection_back_propagation.loss;
-
-            if(epoch == 0)
-            {
-                minimum_selection_error = selection_error;
-            }
-            else if(selection_error > old_selection_error)
-            {
-                selection_error_increases++;
-            }
-            else if(selection_error < minimum_selection_error)
-            {
-                minimum_selection_error = selection_error;
-
-                minimal_selection_parameters = optimization_data.parameters;
-            }
-        }
-
-        // Optimization algorithm
-
-        update_epoch(training_batch, training_forward_propagation, training_back_propagation, optimization_data);
-
-        // Training history
-
-        if(reserve_training_error_history)
-        {
-            results.training_error_history[epoch] = training_back_propagation.loss;
-        }
-
-        if(reserve_selection_error_history)
-        {
-            results.selection_error_history[epoch] = selection_error;
-        }
-
-        // Stopping Criteria       
-
-        if(epoch != 0) training_loss_decrease = training_back_propagation.loss - old_training_loss;
-        old_training_loss = training_back_propagation.loss;
-
-        time(&current_time);
-        elapsed_time = static_cast<type>(difftime(current_time, beginning_time));
-
-        if(optimization_data.parameters_increment_norm <= minimum_parameters_increment_norm)
-        {
-            if(display)
-            {
-                cout << "Epoch " << epoch << ": Minimum parameters increment norm reached.\n";
-                cout << "Parameters increment norm: " << optimization_data.parameters_increment_norm << endl;
-            }
-
-            stop_training = true;
-
-            results.stopping_condition = MinimumParametersIncrementNorm;
-        }
-
-        /*else if(epoch != 0 && training_loss_decrease <= minimum_loss_decrease)
-        {
-            if(display)
-            {
-                cout << "Epoch " << epoch << ": Minimum loss decrease (" << minimum_loss_decrease << ") reached.\n";
-                cout << "Loss decrease: " << training_loss_decrease << endl;
-            }
-
-            stop_training = true;
-
-            results.stopping_condition = MinimumLossDecrease;
-        }*/
-
-        else if(training_back_propagation.loss <= training_loss_goal)
-        {
-            if(display) cout << "Epoch " << epoch << ": Loss goal reached.\n";
-
-            stop_training = true;
-
-            results.stopping_condition = LossGoal;
-        }
-
-        else if(gradient_norm <= gradient_norm_goal)
-        {
-            if(display) cout << "Epoch " << epoch << ": Gradient norm goal reached.\n";
-
-            stop_training = true;
-
-            results.stopping_condition = GradientNormGoal;
-        }
-
-        else if(apply_early_stopping && selection_error_increases > maximum_selection_error_increases)
-        {
-            if(display)
-            {
-                cout << "Epoch " << epoch << ": Maximum selection error increases reached.\n"
-                     << "Selection error increases: " << selection_error_increases << endl;
-            }
-
-            stop_training = true;
-
-            results.stopping_condition = MaximumSelectionErrorIncreases;
-        }
-
-        else if(epoch == maximum_epochs_number)
-        {
-            if(display)
-            {
-                cout << "Epoch " << epoch << ": Maximum number of epochs reached.\n";
-            }
-
-            stop_training = true;
-
-            results.stopping_condition = MaximumEpochsNumber;
-        }
-
-        else if(elapsed_time >= maximum_time)
-        {
-            if(display)
-            {
-                cout << "Epoch " << epoch << ": Maximum training time reached.\n";
-            }
-
-            stop_training = true;
-
-            results.stopping_condition = MaximumTime;
-        }
-
-        if(epoch != 0 && epoch % save_period == 0)
-        {
-            neural_network_pointer->save(neural_network_file_name);
-        }
-
-        if(stop_training)
-        {
-            if(display)
-            {
-                information = loss_index_pointer->write_information();
-
-                cout << "Parameters norm: " << parameters_norm << "\n"
-                     << "Training loss: " << training_back_propagation.loss << "\n"
-                     << "Gradient norm: " << gradient_norm << "\n"
-                     << information
-                     << "Training rate: " << learning_rate << "\n"
-                     << "Elapsed time: " << write_elapsed_time(elapsed_time) << endl;
-
-                if(has_selection)
-                {
-                    cout << "Selection error: " << selection_error << endl;
-                }
-            }
-
-            results.resize_training_history(1+epoch);
-
-            results.final_parameters = optimization_data.parameters;
-            results.final_parameters_norm = parameters_norm;
-
-            results.final_training_error = training_back_propagation.loss;
-            results.final_selection_error = selection_error;
-
-            results.final_gradient_norm = gradient_norm;
-
-            results.elapsed_time = elapsed_time;
-
-            results.epochs_number = epoch;
-
-            break;
-        }
-
-        else if(display && epoch % display_period == 0)
-        {
-            information = loss_index_pointer->write_information();
-
-            cout << "Epoch " << epoch << ";\n"
-                 << "Parameters norm: " << parameters_norm << "\n"
-                 << "Training loss: " << training_back_propagation.loss << "\n"
-                 << "Gradient norm: " << gradient_norm << "\n"
-                 << information
-                 << "Training rate: " << optimization_data.learning_rate << "\n";
-//                   << "Elapsed time: " << write_elapsed_time(elapsed_time) << endl;
-
-            if(has_selection)
-            {
-                cout << "Selection error: " << selection_error << endl;
-            }
-        }
-
-        // Set new parameters
-
-        neural_network_pointer->set_parameters(optimization_data.parameters);
-
-        // Update stuff
-
-        old_selection_error = selection_error;
-    }
-
-    if(choose_best_selection)
-    {
-        neural_network_pointer->set_parameters(minimal_selection_parameters);
-
-//        neural_network_pointer->forward_propagate(training_batch, training_forward_propagation);
-
-//        loss_index_pointer->back_propagate(training_batch, training_forward_propagation, training_back_propagation);
-
-//        training_loss = training_back_propagation.loss;
-
-//        selection_error = minimum_selection_error;
-    }
-
-    results.final_parameters = optimization_data.parameters;
-    results.final_parameters_norm = parameters_norm;
-
-    results.final_training_error = training_back_propagation.loss;
-    results.final_selection_error = selection_error;
-
-    results.final_gradient_norm = gradient_norm;
-
-    results.elapsed_time = elapsed_time;
-
-    return results;
-}
-
-
-/// Perform the training.
-
-void ConjugateGradient::perform_training_void()
-{
-    perform_training();
-}
-
-/// Write a string with best algorithm type for the model.
-
-string ConjugateGradient::write_optimization_algorithm_type() const
-{
-    return "CONJUGATE_GRADIENT";
-}
-
-
-/// Writes as matrix of strings the most representative atributes.
-
-Tensor<string, 2> ConjugateGradient::to_string_matrix() const
-{
-    /*
-        ostringstream buffer;
-
-        Tensor<string, 1> labels;
-        Tensor<string, 1> values;
-
-        // Training direction method
-
-        labels.push_back("Training direction method");
-
-        const string training_direction_method_string = write_training_direction_method();
-
-        values.push_back(training_direction_method_string);
-
-       // Training rate method
-
-       labels.push_back("Training rate method");
-
-       const string learning_rate_method = learning_rate_algorithm.write_learning_rate_method();
-
-       values.push_back(learning_rate_method);
-
-       // Loss tolerance
-
-       labels.push_back("Loss tolerance");
-
-       buffer.str("");
-       buffer << learning_rate_algorithm.get_loss_tolerance();
-
-       values.push_back(buffer.str());
-
-       // Minimum parameters increment norm
-
-       labels.push_back("Minimum parameters increment norm");
-
-       buffer.str("");
-       buffer << minimum_parameters_increment_norm;
-
-       values.push_back(buffer.str());
-
-       // Minimum loss decrease
-
-       labels.push_back("Minimum loss decrease");
-
-       buffer.str("");
-       buffer << minimum_loss_decrease;
-
-       values.push_back(buffer.str());
-
-       // Loss goal
-
-       labels.push_back("Loss goal");
-
-       buffer.str("");
-       buffer << training_loss_goal;
-
-       values.push_back(buffer.str());
-
-       // Gradient norm goal
-
-       labels.push_back("Gradient norm goal");
-
-       buffer.str("");
-       buffer << gradient_norm_goal;
-
-       values.push_back(buffer.str());
-
-       // Maximum selection error increases
-
-       labels.push_back("Maximum selection error increases");
-
-       buffer.str("");
-       buffer << maximum_selection_error_increases;
-
-       values.push_back(buffer.str());
-
-       // Maximum iterations number
-
-       labels.push_back("Maximum iterations number");
-
-       buffer.str("");
-       buffer << maximum_epochs_number;
-
-       values.push_back(buffer.str());
-
-       // Maximum time
-
-       labels.push_back("Maximum time");
-
-       buffer.str("");
-       buffer << maximum_time;
-
-       values.push_back(buffer.str());
-
-       // Reserve training error history
-
-       labels.push_back("Reserve training error history");
-
-       buffer.str("");
-
-       if(reserve_training_error_history)
-       {
-           buffer << "true";
-       }
-       else
-       {
-           buffer << "false";
-       }
-
-       values.push_back(buffer.str());
-
-       // Reserve selection error history
-
-       labels.push_back("Reserve selection error history");
-
-       buffer.str("");
-
-       if(reserve_selection_error_history)
-       {
-           buffer << "true";
-       }
-       else
-       {
-           buffer << "false";
-       }
-
-       values.push_back(buffer.str());
-
-       const Index rows_number = labels.size();
-       const Index columns_number = 2;
-
-       Tensor<string, 2> string_matrix(rows_number, columns_number);
-
-       string_matrix.set_column(0, labels, "name");
-       string_matrix.set_column(1, values, "value");
-        return string_matrix;
-
-    */
-    return Tensor<string, 2>();
-}
-
-
-/// Serializes the conjugate gradient object into a XML document of the TinyXML library.
-/// See the OpenNN manual for more information about the format of this element.
-
-tinyxml2::XMLDocument* ConjugateGradient::to_XML() const
-{
-    ostringstream buffer;
-
-    tinyxml2::XMLDocument* document = new tinyxml2::XMLDocument;
-
-    // Conjugate gradient
-
-    tinyxml2::XMLElement* root_element = document->NewElement("ConjugateGradient");
-
-    document->InsertFirstChild(root_element);
-
-    tinyxml2::XMLElement* element = nullptr;
-    tinyxml2::XMLText* text = nullptr;
-
-
-    // Training direction method
-    {
-        element = document->NewElement("TrainingDirectionMethod");
-        root_element->LinkEndChild(element);
-
-        text = document->NewText(write_training_direction_method().c_str());
-        element->LinkEndChild(text);
-    }
-
-    // Training rate algorithm
-    {
-        const tinyxml2::XMLDocument* learning_rate_algorithm_document = learning_rate_algorithm.to_XML();
-
-        const tinyxml2::XMLElement* learning_rate_algorithm_element = learning_rate_algorithm_document->FirstChildElement("LearningRateAlgorithm");
-
-        tinyxml2::XMLNode* node = learning_rate_algorithm_element->DeepClone(document);
-
-        root_element->InsertEndChild(node);
-
-        delete learning_rate_algorithm_document;
-    }
-
-//   // Return minimum selection error neural network
-
-    element = document->NewElement("ReturnMinimumSelectionErrorNN");
-    root_element->LinkEndChild(element);
-
-    buffer.str("");
-    buffer << choose_best_selection;
-
-    text = document->NewText(buffer.str().c_str());
-    element->LinkEndChild(text);
-
-    // Apply early stopping
-
-    element = document->NewElement("ApplyEarlyStopping");
-    root_element->LinkEndChild(element);
-
-    buffer.str("");
-    buffer << apply_early_stopping;
-
-    text = document->NewText(buffer.str().c_str());
-    element->LinkEndChild(text);
-
-    // Warning parameters norm
-//   {
-//      element = document->NewElement("WarningParametersNorm");
-//      root_element->LinkEndChild(element);
-
-//      buffer.str("");
-//      buffer << warning_parameters_norm;
-
-//      text = document->NewText(buffer.str().c_str());
-//      element->LinkEndChild(text);
-//   }
-
-    // Warning gradient norm
-//   {
-//      element = document->NewElement("WarningGradientNorm");
-//      root_element->LinkEndChild(element);
-
-//      buffer.str("");
-//      buffer << warning_gradient_norm;
-
-//      text = document->NewText(buffer.str().c_str());
-//      element->LinkEndChild(text);
-//   }
-
-    // Warning training rate
-//   {
-//      element = document->NewElement("WarningLearningRate");
-//      root_element->LinkEndChild(element);
-
-//      buffer.str("");
-//      buffer << warning_learning_rate;
-
-//      text = document->NewText(buffer.str().c_str());
-//      element->LinkEndChild(text);
-//   }
-
-    // Error parameters norm
-//   {
-//      element = document->NewElement("ErrorParametersNorm");
-//      root_element->LinkEndChild(element);
-
-//      buffer.str("");
-//      buffer << error_parameters_norm;
-
-//      text = document->NewText(buffer.str().c_str());
-//      element->LinkEndChild(text);
-//   }
-
-    // Error gradient norm
-//   {
-//      element = document->NewElement("ErrorGradientNorm");
-//      root_element->LinkEndChild(element);
-
-//      buffer.str("");
-//      buffer << error_gradient_norm;
-
-//      text = document->NewText(buffer.str().c_str());
-//      element->LinkEndChild(text);
-//   }
-
-    // Error training rate
-//   {
-//      element = document->NewElement("ErrorLearningRate");
-//      root_element->LinkEndChild(element);
-
-//      buffer.str("");
-//      buffer << error_learning_rate;
-
-//      text = document->NewText(buffer.str().c_str());
-//      element->LinkEndChild(text);
-//   }
-
-    // Minimum parameters increment norm
-    {
-        element = document->NewElement("MinimumParametersIncrementNorm");
-        root_element->LinkEndChild(element);
-
-        buffer.str("");
-        buffer << minimum_parameters_increment_norm;
-
-        text = document->NewText(buffer.str().c_str());
-        element->LinkEndChild(text);
-    }
-
-    // Minimum loss decrease
-    {
-        element = document->NewElement("MinimumLossDecrease");
-        root_element->LinkEndChild(element);
-
-        buffer.str("");
-        buffer << minimum_loss_decrease;
-
-        text = document->NewText(buffer.str().c_str());
-        element->LinkEndChild(text);
-    }
-
-    // Loss goal
-    {
-        element = document->NewElement("LossGoal");
-        root_element->LinkEndChild(element);
-
-        buffer.str("");
-        buffer << training_loss_goal;
-
-        text = document->NewText(buffer.str().c_str());
-        element->LinkEndChild(text);
-    }
-
-    // Gradient norm goal
-    {
-        element = document->NewElement("GradientNormGoal");
-        root_element->LinkEndChild(element);
-
-        buffer.str("");
-        buffer << gradient_norm_goal;
-
-        text = document->NewText(buffer.str().c_str());
-        element->LinkEndChild(text);
-    }
-
-    // Maximum selection error increases
-    {
-        element = document->NewElement("MaximumSelectionErrorIncreases");
-        root_element->LinkEndChild(element);
-
-        buffer.str("");
-        buffer << maximum_selection_error_increases;
-
-        text = document->NewText(buffer.str().c_str());
-        element->LinkEndChild(text);
-    }
-
-    // Maximum iterations number
-    {
-        element = document->NewElement("MaximumEpochsNumber");
-        root_element->LinkEndChild(element);
-
-        buffer.str("");
-        buffer << maximum_epochs_number;
-
-        text = document->NewText(buffer.str().c_str());
-        element->LinkEndChild(text);
-    }
-
-    // Maximum time
-    {
-        element = document->NewElement("MaximumTime");
-        root_element->LinkEndChild(element);
-
-        buffer.str("");
-        buffer << maximum_time;
-
-        text = document->NewText(buffer.str().c_str());
-        element->LinkEndChild(text);
-    }
-
-    // Reserve training error history
-    {
-        element = document->NewElement("ReserveTrainingErrorHistory");
-        root_element->LinkEndChild(element);
-
-        buffer.str("");
-        buffer << reserve_training_error_history;
-
-        text = document->NewText(buffer.str().c_str());
-        element->LinkEndChild(text);
-    }
-
-    // Reserve selection error history
-    {
-        element = document->NewElement("ReserveSelectionErrorHistory");
-        root_element->LinkEndChild(element);
-
-        buffer.str("");
-        buffer << reserve_selection_error_history;
-
-        text = document->NewText(buffer.str().c_str());
-        element->LinkEndChild(text);
-    }
-
-    // Display period
-//   {
-//      element = document->NewElement("DisplayPeriod");
-//      root_element->LinkEndChild(element);
-
-//      buffer.str("");
-//      buffer << display_period;
-
-//      text = document->NewText(buffer.str().c_str());
-//      element->LinkEndChild(text);
-//   }
-
-    // Save period
-//   {
-//       element = document->NewElement("SavePeriod");
-//       root_element->LinkEndChild(element);
-
-//       buffer.str("");
-//       buffer << save_period;
-
-//       text = document->NewText(buffer.str().c_str());
-//       element->LinkEndChild(text);
-//   }
-
-    // Neural network file name
-//   {
-//       element = document->NewElement("NeuralNetworkFileName");
-//       root_element->LinkEndChild(element);
-
-//       text = document->NewText(neural_network_file_name.c_str());
-//       element->LinkEndChild(text);
-//   }
-
-    // Display
-//   {
-//      element = document->NewElement("Display");
-//      root_element->LinkEndChild(element);
-
-//      buffer.str("");
-//      buffer << display;
-
-//      text = document->NewText(buffer.str().c_str());
-//      element->LinkEndChild(text);
-//   }
-
-    return document;
-}
-
-
-/// Serializes the conjugate gradient object into a XML document of the TinyXML library without keep the DOM tree in memory.
-/// See the OpenNN manual for more information about the format of this element.
-
-void ConjugateGradient::write_XML(tinyxml2::XMLPrinter& file_stream) const
-{
-    ostringstream buffer;
-
-    //file_stream.OpenElement("ConjugateGradient");
-
-    // Training direction method
-
-    {
-        file_stream.OpenElement("TrainingDirectionMethod");
-
-        file_stream.PushText(write_training_direction_method().c_str());
-
-        file_stream.CloseElement();
-    }
-
-    // Training rate algorithm
-
-    learning_rate_algorithm.write_XML(file_stream);
-
-//   // Return minimum selection error neural network
-
-    {
-        file_stream.OpenElement("ReturnMinimumSelectionErrorNN");
-
-        buffer.str("");
-        buffer << choose_best_selection;
-
-        file_stream.PushText(buffer.str().c_str());
-
-        file_stream.CloseElement();
-    }
-
-    // Apply early stopping
-
-    {
-        file_stream.OpenElement("ApplyEarlyStopping");
-
-        buffer.str("");
-        buffer << apply_early_stopping;
-
-        file_stream.PushText(buffer.str().c_str());
-
-        file_stream.CloseElement();
-    }
-
-    // Minimum parameters increment norm
-
-    {
-        file_stream.OpenElement("MinimumParametersIncrementNorm");
-
-        buffer.str("");
-        buffer << minimum_parameters_increment_norm;
-
-        file_stream.PushText(buffer.str().c_str());
-
-        file_stream.CloseElement();
-    }
-
-    // Minimum loss decrease
-
-    {
-        file_stream.OpenElement("MinimumLossDecrease");
-
-        buffer.str("");
-        buffer << minimum_loss_decrease;
-
-        file_stream.PushText(buffer.str().c_str());
-
-        file_stream.CloseElement();
-    }
-
-    // Loss goal
-
-    {
-        file_stream.OpenElement("LossGoal");
-
-        buffer.str("");
-        buffer << training_loss_goal;
-
-        file_stream.PushText(buffer.str().c_str());
-
-        file_stream.CloseElement();
-    }
-
-    // Gradient norm goal
-
-    {
-        file_stream.OpenElement("GradientNormGoal");
-
-        buffer.str("");
-        buffer << gradient_norm_goal;
-
-        file_stream.PushText(buffer.str().c_str());
-
-        file_stream.CloseElement();
-    }
-
-    // Maximum selection error increases
-
-    {
-        file_stream.OpenElement("MaximumSelectionErrorIncreases");
-
-        buffer.str("");
-        buffer << maximum_selection_error_increases;
-
-        file_stream.PushText(buffer.str().c_str());
-
-        file_stream.CloseElement();
-    }
-
-    // Maximum iterations number
-
-    {
-        file_stream.OpenElement("MaximumEpochsNumber");
-
-        buffer.str("");
-        buffer << maximum_epochs_number;
-
-        file_stream.PushText(buffer.str().c_str());
-
-        file_stream.CloseElement();
-    }
-
-    // Maximum time
-
-    {
-        file_stream.OpenElement("MaximumTime");
-
-        buffer.str("");
-        buffer << maximum_time;
-
-        file_stream.PushText(buffer.str().c_str());
-
-        file_stream.CloseElement();
-    }
-
-    // Reserve training error history
-
-    {
-        file_stream.OpenElement("ReserveTrainingErrorHistory");
-
-        buffer.str("");
-        buffer << reserve_training_error_history;
-
-        file_stream.PushText(buffer.str().c_str());
-
-        file_stream.CloseElement();
-    }
-
-    // Reserve selection error history
-
-    {
-        file_stream.OpenElement("ReserveSelectionErrorHistory");
-
-        buffer.str("");
-        buffer << reserve_selection_error_history;
-
-        file_stream.PushText(buffer.str().c_str());
-
-        file_stream.CloseElement();
-    }
-
-    //file_stream.CloseElement();
-}
-
-
-/// Deserializes the conjugate gradient object from a XML document of the TinyXML library.
-/// @param document TinyXML document containing the member data.
-
-void ConjugateGradient::from_XML(const tinyxml2::XMLDocument& document)
-{
-    const tinyxml2::XMLElement* root_element = document.FirstChildElement("ConjugateGradient");
-
-    if(!root_element)
-    {
-        ostringstream buffer;
-
-        buffer << "OpenNN Exception: ConjugateGradient class.\n"
-               << "void from_XML(const tinyxml2::XMLDocument&) method.\n"
-               << "Conjugate gradient element is nullptr.\n";
-
-        throw logic_error(buffer.str());
-    }
-
-    // Training direction method
-    {
-        const tinyxml2::XMLElement* training_direction_method_element = root_element->FirstChildElement("TrainingDirectionMethod");
-
-        if(training_direction_method_element)
-        {
-            const string new_training_direction_method = training_direction_method_element->GetText();
-
-            try
-            {
-                set_training_direction_method(new_training_direction_method);
-=======
         if(reserve_training_error_history)
         {
             results.training_error_history(epoch) = training_back_propagation.loss;
@@ -3512,164 +1731,11 @@
             try
             {
                 set_reserve_training_error_history(new_reserve_training_error_history != "0");
->>>>>>> f4e1fcf4
             }
             catch(const logic_error& e)
             {
                 cerr << e.what() << endl;
             }
-<<<<<<< HEAD
-        }
-    }
-
-    // Learning rate algorithm
-    {
-        const tinyxml2::XMLElement* learning_rate_algorithm_element = root_element->FirstChildElement("LearningRateAlgorithm");
-
-        if(learning_rate_algorithm_element)
-        {
-            tinyxml2::XMLDocument learning_rate_algorithm_document;
-            tinyxml2::XMLNode* element_clone;
-
-            element_clone = learning_rate_algorithm_element->DeepClone(&learning_rate_algorithm_document);
-
-            learning_rate_algorithm_document.InsertFirstChild(element_clone);
-
-            learning_rate_algorithm.from_XML(learning_rate_algorithm_document);
-        }
-    }
-    /*
-      // Warning parameters norm
-      {
-         const tinyxml2::XMLElement* warning_parameters_norm_element = root_element->FirstChildElement("WarningParametersNorm");
-
-         if(warning_parameters_norm_element)
-         {
-            const type new_warning_parameters_norm = static_cast<type>(atof(warning_parameters_norm_element->GetText()));
-
-            try
-            {
-               set_warning_parameters_norm(new_warning_parameters_norm);
-            }
-            catch(const logic_error& e)
-            {
-               cerr << e.what() << endl;
-            }
-         }
-      }
-
-      // Warning gradient norm
-      {
-         const tinyxml2::XMLElement* warning_gradient_norm_element = root_element->FirstChildElement("WarningGradientNorm");
-
-         if(warning_gradient_norm_element)
-         {
-            const type new_warning_gradient_norm = static_cast<type>(atof(warning_gradient_norm_element->GetText()));
-
-            try
-            {
-               set_warning_gradient_norm(new_warning_gradient_norm);
-            }
-            catch(const logic_error& e)
-            {
-               cerr << e.what() << endl;
-            }
-         }
-      }
-
-      // Warning training rate
-      {
-         const tinyxml2::XMLElement* warning_learning_rate_element = root_element->FirstChildElement("WarningLearningRate");
-
-         if(warning_learning_rate_element)
-         {
-            const type new_warning_learning_rate = static_cast<type>(atof(warning_learning_rate_element->GetText()));
-
-            try
-            {
-               set_warning_learning_rate(new_warning_learning_rate);
-            }
-            catch(const logic_error& e)
-            {
-               cerr << e.what() << endl;
-            }
-         }
-      }
-
-      // Error parameters norm
-      {
-         const tinyxml2::XMLElement* error_parameters_norm_element = root_element->FirstChildElement("ErrorParametersNorm");
-
-         if(error_parameters_norm_element)
-         {
-            const type new_error_parameters_norm = static_cast<type>(atof(error_parameters_norm_element->GetText()));
-
-            try
-            {
-                set_error_parameters_norm(new_error_parameters_norm);
-            }
-            catch(const logic_error& e)
-            {
-               cerr << e.what() << endl;
-            }
-         }
-      }
-
-      // Error gradient norm
-      {
-         const tinyxml2::XMLElement* error_gradient_norm_element = root_element->FirstChildElement("ErrorGradientNorm");
-
-         if(error_gradient_norm_element)
-         {
-            const type new_error_gradient_norm = static_cast<type>(atof(error_gradient_norm_element->GetText()));
-
-            try
-            {
-               set_error_gradient_norm(new_error_gradient_norm);
-            }
-            catch(const logic_error& e)
-            {
-               cerr << e.what() << endl;
-            }
-         }
-      }
-
-      // Error training rate
-      {
-         const tinyxml2::XMLElement* error_learning_rate_element = root_element->FirstChildElement("ErrorLearningRate");
-
-         if(error_learning_rate_element)
-         {
-            const type new_error_learning_rate = static_cast<type>(atof(error_learning_rate_element->GetText()));
-
-            try
-            {
-               set_error_learning_rate(new_error_learning_rate);
-            }
-            catch(const logic_error& e)
-            {
-               cerr << e.what() << endl;
-            }
-         }
-      }
-    */
-    // Return minimum selection error neural network
-
-    const tinyxml2::XMLElement* choose_best_selection_element = root_element->FirstChildElement("ReturnMinimumSelectionErrorNN");
-
-    if(choose_best_selection_element)
-    {
-        string new_choose_best_selection = choose_best_selection_element->GetText();
-
-        try
-        {
-            set_choose_best_selection(new_choose_best_selection != "0");
-        }
-        catch(const logic_error& e)
-        {
-            cerr << e.what() << endl;
-=======
->>>>>>> f4e1fcf4
         }
     }
 
@@ -3679,80 +1745,6 @@
 
         if(reserve_selection_error_history_element)
         {
-<<<<<<< HEAD
-            cerr << e.what() << endl;
-        }
-    }
-
-    // Minimum parameters increment norm
-    {
-        const tinyxml2::XMLElement* minimum_parameters_increment_norm_element = root_element->FirstChildElement("MinimumParametersIncrementNorm");
-
-        if(minimum_parameters_increment_norm_element)
-        {
-            const type new_minimum_parameters_increment_norm = static_cast<type>(atof(minimum_parameters_increment_norm_element->GetText()));
-
-            try
-            {
-                set_minimum_parameters_increment_norm(new_minimum_parameters_increment_norm);
-            }
-            catch(const logic_error& e)
-            {
-                cerr << e.what() << endl;
-            }
-        }
-    }
-
-    // Minimum loss decrease
-    {
-        const tinyxml2::XMLElement* minimum_loss_decrease_element = root_element->FirstChildElement("MinimumLossDecrease");
-
-        if(minimum_loss_decrease_element)
-        {
-            const type new_minimum_loss_decrease = static_cast<type>(atof(minimum_loss_decrease_element->GetText()));
-
-            try
-            {
-                set_minimum_loss_decrease(new_minimum_loss_decrease);
-            }
-            catch(const logic_error& e)
-            {
-                cerr << e.what() << endl;
-            }
-        }
-    }
-
-    // Loss goal
-    {
-        const tinyxml2::XMLElement* loss_goal_element = root_element->FirstChildElement("LossGoal");
-
-        if(loss_goal_element)
-        {
-            const type new_loss_goal = static_cast<type>(atof(loss_goal_element->GetText()));
-
-            try
-            {
-                set_loss_goal(new_loss_goal);
-            }
-            catch(const logic_error& e)
-            {
-                cerr << e.what() << endl;
-            }
-        }
-    }
-
-    // Gradient norm goal
-    {
-        const tinyxml2::XMLElement* gradient_norm_goal_element = root_element->FirstChildElement("GradientNormGoal");
-
-        if(gradient_norm_goal_element)
-        {
-            const type new_gradient_norm_goal = static_cast<type>(atof(gradient_norm_goal_element->GetText()));
-
-            try
-            {
-                set_gradient_norm_goal(new_gradient_norm_goal);
-=======
             const string new_reserve_selection_error_history = reserve_selection_error_history_element->GetText();
 
             try
@@ -3872,7 +1864,6 @@
             try
             {
                 set_hardware_use(new_hardware_use);
->>>>>>> f4e1fcf4
             }
             catch(const logic_error& e)
             {
@@ -3880,199 +1871,6 @@
             }
         }
     }
-<<<<<<< HEAD
-
-    // Maximum selection error increases
-    {
-        const tinyxml2::XMLElement* maximum_selection_error_increases_element = root_element->FirstChildElement("MaximumSelectionErrorIncreases");
-
-        if(maximum_selection_error_increases_element)
-        {
-            const Index new_maximum_selection_error_increases = static_cast<Index>(atoi(maximum_selection_error_increases_element->GetText()));
-
-            try
-            {
-                set_maximum_selection_error_increases(new_maximum_selection_error_increases);
-            }
-            catch(const logic_error& e)
-            {
-                cerr << e.what() << endl;
-            }
-        }
-    }
-
-    // Maximum epochs number
-    {
-        const tinyxml2::XMLElement* maximum_iterations_number_element = root_element->FirstChildElement("MaximumEpochsNumber");
-
-        if(maximum_iterations_number_element)
-        {
-            const Index new_maximum_iterations_number = static_cast<Index>(atoi(maximum_iterations_number_element->GetText()));
-
-            try
-            {
-                set_maximum_epochs_number(new_maximum_iterations_number);
-            }
-            catch(const logic_error& e)
-            {
-                cerr << e.what() << endl;
-            }
-        }
-    }
-
-    // Maximum time
-    {
-        const tinyxml2::XMLElement* maximum_time_element = root_element->FirstChildElement("MaximumTime");
-
-        if(maximum_time_element)
-        {
-            const type new_maximum_time = static_cast<type>(atof(maximum_time_element->GetText()));
-
-            try
-            {
-                set_maximum_time(new_maximum_time);
-            }
-            catch(const logic_error& e)
-            {
-                cerr << e.what() << endl;
-            }
-        }
-    }
-
-    // Reserve training error history
-    {
-        const tinyxml2::XMLElement* reserve_training_error_history_element = root_element->FirstChildElement("ReserveTrainingErrorHistory");
-
-        if(reserve_training_error_history_element)
-        {
-            const string new_reserve_training_error_history = reserve_training_error_history_element->GetText();
-
-            try
-            {
-                set_reserve_training_error_history(new_reserve_training_error_history != "0");
-            }
-            catch(const logic_error& e)
-            {
-                cerr << e.what() << endl;
-            }
-        }
-    }
-
-    // Reserve selection error history
-    {
-        const tinyxml2::XMLElement* reserve_selection_error_history_element = root_element->FirstChildElement("ReserveSelectionErrorHistory");
-
-        if(reserve_selection_error_history_element)
-        {
-            const string new_reserve_selection_error_history = reserve_selection_error_history_element->GetText();
-
-            try
-            {
-                set_reserve_selection_error_history(new_reserve_selection_error_history != "0");
-            }
-            catch(const logic_error& e)
-            {
-                cerr << e.what() << endl;
-            }
-        }
-    }
-
-    // Reserve selection error history
-    {
-        const tinyxml2::XMLElement* reserve_selection_error_history_element = root_element->FirstChildElement("ReserveSelectionErrorHistory");
-
-        if(reserve_selection_error_history_element)
-        {
-            const string new_reserve_selection_error_history = reserve_selection_error_history_element->GetText();
-
-            try
-            {
-                set_reserve_selection_error_history(new_reserve_selection_error_history != "0");
-            }
-            catch(const logic_error& e)
-            {
-                cerr << e.what() << endl;
-            }
-        }
-    }
-    /*
-      // Display period
-      {
-         const tinyxml2::XMLElement* display_period_element = root_element->FirstChildElement("DisplayPeriod");
-
-         if(display_period_element)
-         {
-            const Index new_display_period = static_cast<Index>(atoi(display_period_element->GetText()));
-
-            try
-            {
-               set_display_period(new_display_period);
-            }
-            catch(const logic_error& e)
-            {
-               cerr << e.what() << endl;
-            }
-         }
-      }
-
-         // Save period
-         {
-             const tinyxml2::XMLElement* element = root_element->FirstChildElement("SavePeriod");
-
-             if(element)
-             {
-                const Index new_save_period = static_cast<Index>(atoi(element->GetText()));
-
-                try
-                {
-                   set_save_period(new_save_period);
-                }
-                catch(const logic_error& e)
-                {
-                   cerr << e.what() << endl;
-                }
-             }
-         }
-
-         // Neural network file name
-         {
-             const tinyxml2::XMLElement* element = root_element->FirstChildElement("NeuralNetworkFileName");
-
-             if(element)
-             {
-                const string new_neural_network_file_name = element->GetText();
-
-                try
-                {
-                   set_neural_network_file_name(new_neural_network_file_name);
-                }
-                catch(const logic_error& e)
-                {
-                   cerr << e.what() << endl;
-                }
-             }
-         }
-
-      // Display
-      {
-         const tinyxml2::XMLElement* display_element = root_element->FirstChildElement("Display");
-
-         if(display_element)
-         {
-            const string new_display = display_element->GetText();
-
-            try
-            {
-               set_display(new_display != "0");
-            }
-            catch(const logic_error& e)
-            {
-               cerr << e.what() << endl;
-            }
-         }
-      }
-        */
-=======
 
 }
 
@@ -4190,7 +1988,6 @@
 
 void ConjugateGradient::GGOptimizationData::print() const
 {
->>>>>>> f4e1fcf4
 }
 
 
