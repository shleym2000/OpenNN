--- conflicted
+++ resolved
@@ -29,30 +29,11 @@
 
 AdaptiveMomentEstimation::AdaptiveMomentEstimation(LossIndex* new_loss_index_pointer)
     : OptimizationAlgorithm(new_loss_index_pointer)
-<<<<<<< HEAD
 {
     set_default();
 }
 
 
-/// XML constructor.
-/// It creates a gradient descent optimization algorithm not associated to any loss index object.
-/// It also loads the class members from a XML document.
-/// @param document TinyXML document with the members of a gradient descent object.
-
-AdaptiveMomentEstimation::AdaptiveMomentEstimation(const tinyxml2::XMLDocument& document)
-    : OptimizationAlgorithm(document)
-{
-    set_default();
-
-    from_XML(document);
-=======
-{
-    set_default();
->>>>>>> f4e1fcf4
-}
-
-
 /// Destructor.
 
 AdaptiveMomentEstimation::~AdaptiveMomentEstimation()
@@ -87,49 +68,8 @@
 /// Returns epsilon.
 
 const type& AdaptiveMomentEstimation::get_epsilon() const
-<<<<<<< HEAD
 {
     return epsilon;
-}
-
-
-/// Returns the minimum value for the norm of the parameters vector at wich a warning message is
-/// written to the screen.
-
-const type& AdaptiveMomentEstimation::get_warning_parameters_norm() const
-{
-    return warning_parameters_norm;
-}
-
-
-/// Returns the minimum value for the norm of the gradient vector at wich a warning message is written
-/// to the screen.
-
-const type& AdaptiveMomentEstimation::get_warning_gradient_norm() const
-{
-    return warning_gradient_norm;
-}
-
-
-/// Returns the value for the norm of the parameters vector at wich an error message is
-/// written to the screen and the program exits.
-
-const type& AdaptiveMomentEstimation::get_error_parameters_norm() const
-{
-    return error_parameters_norm;
-}
-
-
-/// Returns the value for the norm of the gradient vector at wich an error message is written
-/// to the screen and the program exits.
-
-const type& AdaptiveMomentEstimation::get_error_gradient_norm() const
-{
-    return error_gradient_norm;
-=======
-{
-    return epsilon;
->>>>>>> f4e1fcf4
 }
 
 
@@ -174,7 +114,12 @@
 }
 
 
-<<<<<<< HEAD
+const string& AdaptiveMomentEstimation::get_hardware_use() const
+{
+    return hardware_use;
+}
+
+
 /// Sets a pointer to a loss index object to be associated to the gradient descent object.
 /// It also sets that loss index to the learning rate algorithm.
 /// @param new_loss_index_pointer Pointer to a loss index object.
@@ -196,41 +141,6 @@
 
     epsilon =static_cast<type>(1.e-7);
 
-    // TRAINING PARAMETERS
-
-    warning_parameters_norm = 1.0e6;
-    warning_gradient_norm = 1.0e6;
-    error_parameters_norm = 1.0e9;
-    error_gradient_norm = 1.0e9;
-=======
-const string& AdaptiveMomentEstimation::get_hardware_use() const
-{
-    return hardware_use;
-}
-
-
-/// Sets a pointer to a loss index object to be associated to the gradient descent object.
-/// It also sets that loss index to the learning rate algorithm.
-/// @param new_loss_index_pointer Pointer to a loss index object.
-
-void AdaptiveMomentEstimation::set_loss_index_pointer(LossIndex* new_loss_index_pointer)
-{
-    loss_index_pointer = new_loss_index_pointer;
-}
-
-
-void AdaptiveMomentEstimation::set_default()
-{
-    // TRAINING OPERATORS
-
-    initial_learning_rate = static_cast<type>(0.001);
-    initial_decay = 0;
-    beta_1 = static_cast<type>(0.9);
-    beta_2 = static_cast<type>(0.999);
-
-    epsilon =static_cast<type>(1.e-7);
->>>>>>> f4e1fcf4
-
     // Stopping criteria
 
     training_loss_goal = 0;
@@ -246,11 +156,7 @@
     // UTILITIES
 
     display = true;
-<<<<<<< HEAD
-    display_period = 1;
-=======
     display_period = 5;
->>>>>>> f4e1fcf4
 }
 
 
@@ -312,16 +218,6 @@
 }
 
 
-<<<<<<< HEAD
-/// Sets a new value for the parameters vector norm at which a warning message is written to the screen.
-/// @param new_warning_parameters_norm Warning norm of parameters vector value.
-
-void AdaptiveMomentEstimation::set_warning_parameters_norm(const type& new_warning_parameters_norm)
-{
-#ifdef __OPENNN_DEBUG__
-
-    if(new_warning_parameters_norm < static_cast<type>(0.0))
-=======
 /// Set the a new maximum for the epochs number.
 /// @param new_maximum_epochs number New maximum epochs number.
 
@@ -330,33 +226,21 @@
 #ifdef __OPENNN_DEBUG__
 
     if(new_maximum_epochs_number < static_cast<type>(0.0))
->>>>>>> f4e1fcf4
     {
         ostringstream buffer;
 
         buffer << "OpenNN Exception: AdaptiveMomentEstimation class.\n"
-<<<<<<< HEAD
-               << "void set_warning_parameters_norm(const type&) method.\n"
-               << "Warning parameters norm must be equal or greater than 0.\n";
-=======
                << "void set_maximum_epochs_number(const type&) method.\n"
                << "Maximum epochs number must be equal or greater than 0.\n";
->>>>>>> f4e1fcf4
 
         throw logic_error(buffer.str());
     }
 
 #endif
 
-<<<<<<< HEAD
-    // Set warning parameters norm
-
-    warning_parameters_norm = new_warning_parameters_norm;
-=======
     // Set maximum_epochs number
 
     maximum_epochs_number = new_maximum_epochs_number;
->>>>>>> f4e1fcf4
 }
 
 
@@ -364,78 +248,35 @@
 /// This is used as a stopping criterion when training a neural network
 /// @param new_loss_goal Goal value for the loss.
 
-<<<<<<< HEAD
-void AdaptiveMomentEstimation::set_warning_gradient_norm(const type& new_warning_gradient_norm)
-{
-
-#ifdef __OPENNN_DEBUG__
-
-    if(new_warning_gradient_norm < static_cast<type>(0.0))
-    {
-        ostringstream buffer;
-
-        buffer << "OpenNN Exception: AdaptiveMomentEstimation class.\n"
-               << "void set_warning_gradient_norm(const type&) method.\n"
-               << "Warning gradient norm must be equal or greater than 0.\n";
-
-        throw logic_error(buffer.str());
-    }
-
-#endif
-
-    // Set warning gradient norm
-
-    warning_gradient_norm = new_warning_gradient_norm;
-=======
 void AdaptiveMomentEstimation::set_loss_goal(const type& new_loss_goal)
 {
     training_loss_goal = new_loss_goal;
->>>>>>> f4e1fcf4
 }
 
 
 /// Sets a new maximum training time.
 /// @param new_maximum_time Maximum training time.
 
-<<<<<<< HEAD
-void AdaptiveMomentEstimation::set_error_parameters_norm(const type& new_error_parameters_norm)
+void AdaptiveMomentEstimation::set_maximum_time(const type& new_maximum_time)
 {
 #ifdef __OPENNN_DEBUG__
 
-    if(new_error_parameters_norm < static_cast<type>(0.0))
-=======
-void AdaptiveMomentEstimation::set_maximum_time(const type& new_maximum_time)
-{
-#ifdef __OPENNN_DEBUG__
-
     if(new_maximum_time < static_cast<type>(0.0))
->>>>>>> f4e1fcf4
     {
         ostringstream buffer;
 
         buffer << "OpenNN Exception: AdaptiveMomentEstimation class.\n"
-<<<<<<< HEAD
-               << "void set_error_parameters_norm(const type&) method.\n"
-               << "Error parameters norm must be equal or greater than 0.\n";
-=======
                << "void set_maximum_time(const type&) method.\n"
                << "Maximum time must be equal or greater than 0.\n";
->>>>>>> f4e1fcf4
 
         throw logic_error(buffer.str());
     }
 
 #endif
 
-<<<<<<< HEAD
-    // Set error parameters norm
-
-    error_parameters_norm = new_error_parameters_norm;
-=======
     // Set maximum time
 
     maximum_time = new_maximum_time;
->>>>>>> f4e1fcf4
 }
 
 
@@ -443,116 +284,15 @@
 /// @param new_choose_best_selection True if the final model will be the neural network with the minimum selection error,
 /// false otherwise.
 
-<<<<<<< HEAD
-void AdaptiveMomentEstimation::set_error_gradient_norm(const type& new_error_gradient_norm)
-{
-#ifdef __OPENNN_DEBUG__
-
-    if(new_error_gradient_norm < static_cast<type>(0.0))
-    {
-        ostringstream buffer;
-
-        buffer << "OpenNN Exception: AdaptiveMomentEstimation class.\n"
-               << "void set_error_gradient_norm(const type&) method.\n"
-               << "Error gradient norm must be equal or greater than 0.\n";
-
-        throw logic_error(buffer.str());
-    }
-
-#endif
-
-    // Set error gradient norm
-
-    error_gradient_norm = new_error_gradient_norm;
-=======
 void AdaptiveMomentEstimation::set_choose_best_selection(const bool& new_choose_best_selection)
 {
     choose_best_selection = new_choose_best_selection;
->>>>>>> f4e1fcf4
 }
 
 
 /// Makes the error history vector to be reseved or not in memory.
 /// @param new_reserve_training_error_history True if the error history vector is to be reserved, false otherwise.
 
-<<<<<<< HEAD
-void AdaptiveMomentEstimation:: set_maximum_epochs_number(const Index& new_maximum_epochs_number)
-{
-#ifdef __OPENNN_DEBUG__
-
-    if(new_maximum_epochs_number < static_cast<type>(0.0))
-    {
-        ostringstream buffer;
-
-        buffer << "OpenNN Exception: AdaptiveMomentEstimation class.\n"
-               << "void set_maximum_epochs_number(const type&) method.\n"
-               << "Maximum epochs number must be equal or greater than 0.\n";
-
-        throw logic_error(buffer.str());
-    }
-
-#endif
-
-    // Set maximum_epochs number
-
-    maximum_epochs_number = new_maximum_epochs_number;
-}
-
-
-/// Sets a new goal value for the loss.
-/// This is used as a stopping criterion when training a neural network
-/// @param new_loss_goal Goal value for the loss.
-
-void AdaptiveMomentEstimation::set_loss_goal(const type& new_loss_goal)
-{
-    training_loss_goal = new_loss_goal;
-}
-
-
-/// Sets a new maximum training time.
-/// @param new_maximum_time Maximum training time.
-
-void AdaptiveMomentEstimation::set_maximum_time(const type& new_maximum_time)
-{
-#ifdef __OPENNN_DEBUG__
-
-    if(new_maximum_time < static_cast<type>(0.0))
-    {
-        ostringstream buffer;
-
-        buffer << "OpenNN Exception: AdaptiveMomentEstimation class.\n"
-               << "void set_maximum_time(const type&) method.\n"
-               << "Maximum time must be equal or greater than 0.\n";
-
-        throw logic_error(buffer.str());
-    }
-
-#endif
-
-    // Set maximum time
-
-    maximum_time = new_maximum_time;
-}
-
-
-/// Makes the minimum selection error neural network of all the iterations to be returned or not.
-/// @param new_choose_best_selection True if the final model will be the neural network with the minimum selection error,
-/// false otherwise.
-
-void AdaptiveMomentEstimation::set_choose_best_selection(const bool& new_choose_best_selection)
-{
-    choose_best_selection = new_choose_best_selection;
-}
-
-
-/// Makes the error history vector to be reseved or not in memory.
-/// @param new_reserve_training_error_history True if the error history vector is to be reserved, false otherwise.
-
-void AdaptiveMomentEstimation::set_reserve_training_error_history(const bool& new_reserve_training_error_history)
-{
-    reserve_training_error_history = new_reserve_training_error_history;
-}
-=======
 void AdaptiveMomentEstimation::set_reserve_training_error_history(const bool& new_reserve_training_error_history)
 {
     reserve_training_error_history = new_reserve_training_error_history;
@@ -618,55 +358,18 @@
 
     type parameters_norm = 0;
     Index parameters_number = neural_network_pointer->get_parameters_number();
->>>>>>> f4e1fcf4
 
     NeuralNetwork::ForwardPropagation training_forward_propagation(batch_samples_number, neural_network_pointer);
     NeuralNetwork::ForwardPropagation selection_forward_propagation(selection_samples_number, neural_network_pointer);
 
-<<<<<<< HEAD
-/// Makes the selection error history to be reserved or not in memory.
-/// This is a vector.
-/// @param new_reserve_selection_error_history True if the selection error history is to be reserved, false otherwise.
-
-void AdaptiveMomentEstimation::set_reserve_selection_error_history(const bool& new_reserve_selection_error_history)
-{
-    reserve_selection_error_history = new_reserve_selection_error_history;
-}
-=======
     // Loss index
 
     LossIndex::BackPropagation training_back_propagation(batch_samples_number, loss_index_pointer);
     LossIndex::BackPropagation selection_back_propagation(selection_samples_number, loss_index_pointer);
->>>>>>> f4e1fcf4
 
     type training_error = 0;
     type training_loss = 0;
 
-<<<<<<< HEAD
-/// Sets a new number of iterations between the training showing progress.
-/// @param new_display_period
-/// Number of iterations between the training showing progress.
-
-void AdaptiveMomentEstimation::set_display_period(const Index& new_display_period)
-{
-#ifdef __OPENNN_DEBUG__
-
-    if(new_display_period <= 0)
-    {
-        ostringstream buffer;
-
-        buffer << "OpenNN Exception: AdaptiveMomentEstimation class.\n"
-               << "void set_display_period(const type&) method.\n"
-               << "First training rate must be greater than 0.\n";
-
-        throw logic_error(buffer.str());
-    }
-
-#endif
-
-    display_period = new_display_period;
-}
-=======
     type old_selection_error = 0;
     Index selection_error_increases = 0;
 
@@ -689,141 +392,11 @@
     OptimizationData optimization_data(this);
 
     bool is_forecasting = false;
->>>>>>> f4e1fcf4
 
     if(neural_network_pointer->has_long_short_term_memory_layer()
     || neural_network_pointer->has_recurrent_layer())
         is_forecasting = true;
 
-<<<<<<< HEAD
-/// Trains a neural network with an associated loss index,
-/// according to the gradient descent method.
-/// Training occurs according to the training parameters and stopping criteria.
-/// It returns a results structure with the history and the final values of the reserved variables.
-
-OptimizationAlgorithm::Results AdaptiveMomentEstimation::perform_training()
-{
-    Results results;
-
-    check();
-
-    // Start training
-
-    if(display) cout << "Training with adaptive moment estimator \"Adam\" ...\n";
-
-    // Data set
-
-    DataSet* data_set_pointer = loss_index_pointer->get_data_set_pointer();
-
-    const Tensor<Index, 1> input_variables_indices = data_set_pointer->get_input_variables_indices();
-    const Tensor<Index, 1> target_variables_indices = data_set_pointer->get_target_variables_indices();
-
-    const Tensor<Index, 1> training_instances_indices = data_set_pointer->get_training_instances_indices();
-    const Tensor<Index, 1> selection_instances_indices = data_set_pointer->get_selection_instances_indices();
-
-    const bool has_selection = data_set_pointer->has_selection();
-
-    DataSet::Batch training_batch(batch_instances_number, data_set_pointer);
-    DataSet::Batch selection_batch(batch_instances_number, data_set_pointer);
-
-    // Neural network
-
-    NeuralNetwork* neural_network_pointer = loss_index_pointer->get_neural_network_pointer();
-
-    type parameters_norm = 0;
-
-    NeuralNetwork::ForwardPropagation training_forward_propagation(batch_instances_number, neural_network_pointer);
-    NeuralNetwork::ForwardPropagation selection_forward_propagation(batch_instances_number, neural_network_pointer);
-
-    // Loss index
-
-    LossIndex::BackPropagation back_propagation(batch_instances_number, loss_index_pointer);
-
-    type training_loss = 0;
-    type selection_error = numeric_limits<type>::max();
-
-    // Optimization algorithm
-
-    type learning_rate = 0;
-
-    type minimum_selection_error = numeric_limits<type>::max();
-
-    bool stop_training = false;
-
-    time_t beginning_time, current_time;
-    time(&beginning_time);
-    type elapsed_time = 0;
-
-    results.resize_training_history(maximum_epochs_number + 1);
-
-    Index iteration_count = 0;
-
-    OptimizationData optimization_data(this);
-
-    bool is_forecasting = false;
-
-    if(neural_network_pointer->has_long_short_term_memory_layer()
-    || neural_network_pointer->has_recurrent_layer())
-        is_forecasting = true;
-
-    // Main loop
-
-    for(Index epoch = 1; epoch <= maximum_epochs_number; epoch++)
-    {
-        const Tensor<Index, 2> training_batches = data_set_pointer->get_batches(training_instances_indices,
-                                                                                         batch_instances_number,
-                                                                                         is_forecasting);
-
-        const Tensor<Index, 2> selection_batches = data_set_pointer->get_batches(selection_instances_indices,
-                                                                                 batch_instances_number,
-                                                                                 is_forecasting);
-
-        const Index batches_number = training_batches.dimension(0);
-
-        parameters_norm = l2_norm(optimization_data.parameters);
-
-        if(display && parameters_norm >= warning_parameters_norm)
-            cout << "OpenNN Warning: Parameters norm is " << parameters_norm << ".\n";
-
-        training_loss = 0;
-
-        for(Index iteration = 0; iteration < batches_number; iteration++)
-        {
-            iteration_count++;
-
-            // Data set
-
-//            training_batch.fill(training_batches.chip(iteration, 0), input_variables_indices, target_variables_indices);
-
-            // Neural network
-
-            neural_network_pointer->forward_propagate(training_batch, training_forward_propagation);
-
-            // Loss index
-
-            loss_index_pointer->back_propagate(training_batch, training_forward_propagation, back_propagation);
-
-            training_loss += back_propagation.loss;
-
-            // Gradient
-
-            update_iteration(back_propagation, optimization_data);
-
-            neural_network_pointer->set_parameters(optimization_data.parameters);
-        }
-
-        // Loss
-
-        training_loss /= static_cast<type>(batches_number);
-
-        if(has_selection)
-        {
-//           neural_network_pointer->forward_propagate(selection_batch, selection_forward_propagation);
-
-//           selection_error = loss_index_pointer->calculate_error(
-//                       selection_forward_propagation.layers[trainable_layers_number].activations_2d,
-//                       selection_batch.targets_2d);
-=======
     // Main loop
 
     for(Index epoch = 0; epoch <= maximum_epochs_number; epoch++)
@@ -998,178 +571,17 @@
 
     return results;
 }
->>>>>>> f4e1fcf4
-
-            const Index selection_batches_number = selection_batches.dimension(0);
-
-<<<<<<< HEAD
-            selection_error = 0;
-=======
+
+
 void AdaptiveMomentEstimation::perform_training_void()
 {
    perform_training();
 }
->>>>>>> f4e1fcf4
-
-            for(Index iteration = 0; iteration < selection_batches_number; iteration++)
-            {
-                // Data set
-
-<<<<<<< HEAD
-//                selection_batch.fill(selection_batches.chip(iteration, 0), input_variables_indices, target_variables_indices);
-
-                // Neural network
-
-                neural_network_pointer->forward_propagate(selection_batch, selection_forward_propagation);
-
-                // Loss index
-
-                loss_index_pointer->calculate_error(selection_batch, selection_forward_propagation, back_propagation);
-
-                selection_error += back_propagation.loss;
-            }
-
-            selection_error /= static_cast<type>(batches_number);
-
-            if(epoch == 0)
-            {
-                minimum_selection_error = selection_error;
-                optimization_data.minimal_selection_parameters = optimization_data.parameters;
-            }
-//            else if(epoch != 0 && selection_error > old_selection_error)
-//            {
-//                selection_error_increases++;
-//            }
-            else if(epoch != 0 && selection_error <= minimum_selection_error)
-            {
-                minimum_selection_error = selection_error;
-                optimization_data.minimal_selection_parameters = optimization_data.parameters;
-            }
-        }
-
-        // Elapsed time
-
-        time(&current_time);
-        elapsed_time = static_cast<type>(difftime(current_time, beginning_time));
-
-        // Training history
-
-        if(reserve_training_error_history) results.training_error_history[epoch] = training_loss;
-
-        if(reserve_selection_error_history) results.selection_error_history[epoch] = selection_error;
-
-        else if(epoch == maximum_epochs_number)
-        {
-            if(display) cout << "Epoch " << epoch << ": Maximum number of epochs reached.\n";
-
-            stop_training = true;
-
-            results.stopping_condition = MaximumEpochsNumber;
-        }
-
-        else if(elapsed_time >= maximum_time)
-        {
-            if(display) cout << "Epoch " << epoch << ": Maximum training time reached.\n";
-
-            stop_training = true;
-
-            results.stopping_condition = MaximumTime;
-        }
-
-        else if(training_loss <= training_loss_goal)
-        {
-            if(display) cout << "Epoch " << epoch << ": Loss goal reached.\n";
-
-            stop_training = true;
-
-            results.stopping_condition  = LossGoal;
-        }
-
-        if(epoch != 0 && epoch % save_period == 0)
-        {
-            neural_network_pointer->save(neural_network_file_name);
-        }
-
-        if(stop_training)
-        {
-            if(display)
-            {
-                cout << "Parameters norm: " << parameters_norm << "\n"
-                     << "Training loss: " << training_loss << "\n"
-                     << loss_index_pointer->write_information()
-                     << "Learning rate: " << learning_rate << "\n"
-                     << "Elapsed time: " << write_elapsed_time(elapsed_time)<<"\n";
-
-                if(has_selection) cout << "Selection error: " << selection_error << endl<<endl;
-            }
-
-            results.resize_training_history(1+epoch);
-
-            results.final_parameters = optimization_data.parameters;
-
-            results.final_parameters_norm = parameters_norm;
-
-            results.final_training_error = training_loss;
-
-            results.final_selection_error = selection_error;
-
-            results.elapsed_time = elapsed_time;
-
-            results.epochs_number = epoch;
-
-            break;
-        }
-        else if(display && epoch % display_period == 0)
-        {
-            cout << "Epoch " << epoch << ";\n"
-                 << "Training loss: " << training_loss << "\n"
-                 << "Batch size: " << batch_instances_number << "\n"
-                << loss_index_pointer->write_information()
-//                << "Learning rate: " << learning_rate<< "\n"
-                  << "Elapsed time: " << write_elapsed_time(elapsed_time)<<"\n";
-
-            if(has_selection) cout << "Selection error: " << selection_error << endl<<endl;
-
-        }
-
-        // Update stuff
-
-//        old_selection_error = selection_error;
-
-        if(stop_training) break;
-    }
-
-    if(choose_best_selection)
-    {
-        optimization_data.parameters = optimization_data.minimal_selection_parameters;
-        parameters_norm = l2_norm(optimization_data.parameters);
-
-        neural_network_pointer->set_parameters(optimization_data.parameters);
-
-        selection_error = minimum_selection_error;
-    }
-
-    results.final_parameters = optimization_data.parameters;
-    results.final_parameters_norm = parameters_norm;
-    results.final_training_error = training_loss;
-    results.final_selection_error = selection_error;
-    results.elapsed_time = elapsed_time;
-
-    return results;
-}
-
-
-/// @todo Gives error
-
-void AdaptiveMomentEstimation::perform_training_void()
-{
-//   perform_training();
-}
 
 
 string AdaptiveMomentEstimation::write_optimization_algorithm_type() const
 {
-    return "GRADIENT_DESCENT";
+    return "ADAPTIVE_MOMENT_ESTIMATION";
 }
 
 
@@ -1177,512 +589,190 @@
 
 Tensor<string, 2> AdaptiveMomentEstimation::to_string_matrix() const
 {
-    /*
-        ostringstream buffer;
-
-        Tensor<string, 1> labels;
-        Tensor<string, 1> values;
-
-       // Loss goal
-
-       labels.push_back(" Loss goal");
-
-       buffer.str("");
-       buffer << training_loss_goal;
-
-       values.push_back(buffer.str());
-
-       // Gradient norm goal
-
-       labels.push_back("Gradient norm goal");
-
-       buffer.str("");
-       buffer << gradient_norm_goal;
-
-       values.push_back(buffer.str());
-
-       // Maximum selection error increases
-
-       labels.push_back("Maximum selection error increases");
-
-       buffer.str("");
-       buffer << maximum_selection_error_increases;
-
-       values.push_back(buffer.str());
-
-       // Maximum iterations number
-
-       labels.push_back("Maximum epoch number");
-
-       buffer.str("");
-       buffer << maximum_epochs_number;
-
-       values.push_back(buffer.str());
-
-       // Maximum time
-
-       labels.push_back("Maximum time");
-
-       buffer.str("");
-       buffer << maximum_time;
-
-       values.push_back(buffer.str());
-
-       // Reserve training error history
-
-       labels.push_back("Reserve loss history");
-
-       buffer.str("");
-
-       if(reserve_training_error_history)
-       {
-           buffer << "true";
-       }
-       else
-       {
-           buffer << "false";
-       }
-
-       values.push_back(buffer.str());
-
-       // Reserve selection error history
-
-       labels.push_back("Reserve selection error history");
-
-       buffer.str("");
-
-       if(reserve_selection_error_history)
-       {
-           buffer << "true";
-       }
-       else
-       {
-           buffer << "false";
-       }
-
-       values.push_back(buffer.str());
-
-       const Index rows_number = labels.dimension(0);
-       const Index columns_number = 2;
-
-       Tensor<string, 2> string_matrix(rows_number, columns_number);
-
-       string_matrix.set_column(0, labels, "name");
-       string_matrix.set_column(1, values, "value");
-
-        return string_matrix;
-    */
-    return Tensor<string, 2>();
-}
-
-
-/// Serializes the training parameters, the stopping criteria and other user stuff
-/// concerning the gradient descent object.
-
-tinyxml2::XMLDocument* AdaptiveMomentEstimation::to_XML() const
+    Tensor<string, 2> labels_values(11, 2);
+
+    Index row_index = 0;
+
+    // Initial learning rate
+
+    labels_values(row_index,0) = "Initial learning rate";
+    labels_values(row_index,1) = std::to_string(initial_learning_rate);
+
+    row_index++;
+
+    // Initial decay
+
+    labels_values(row_index,0) = "Initial decay";
+    labels_values(row_index,1) = std::to_string(initial_decay);
+
+    row_index++;
+
+    // Beta 1
+
+    labels_values(row_index,0) = "Beta 1";
+    labels_values(row_index,1) = std::to_string(beta_1);
+
+    row_index++;
+
+    // Beta 2
+
+    labels_values(row_index,0) = "Beta 2";
+    labels_values(row_index,1) = std::to_string(beta_2);
+
+    row_index++;
+
+    // Epsilon
+
+    labels_values(row_index,0) = "Epsilon";
+    labels_values(row_index,1) = std::to_string(epsilon);
+
+    row_index++;
+
+    // Training loss goal
+
+    labels_values(row_index,0) = "Training loss goal";
+    labels_values(row_index,1) = std::to_string(training_loss_goal);
+
+    row_index++;
+
+    // Maximum epochs number
+
+    labels_values(row_index,0) = "Maximum epochs number";
+    labels_values(row_index,1) = std::to_string(maximum_epochs_number);
+
+    row_index++;
+
+    // Maximum time
+
+    labels_values(row_index,0) = "Maximum time";
+    labels_values(row_index,1) = std::to_string(maximum_time);
+
+    row_index++;
+
+    // Batch samples number
+
+    labels_values(row_index,0) = "Batch samples number";
+    labels_values(row_index,1) = std::to_string(batch_samples_number);
+
+    row_index++;
+
+    // Reserve training error history
+
+    labels_values(row_index,0) = "Reserve training error history";
+
+    if(reserve_training_error_history)
+    {
+        labels_values(row_index,1) = "true";
+    }
+    else
+    {
+        labels_values(row_index,1) = "false";
+    }
+
+    row_index++;
+
+    // Reserve selection error history
+
+    labels_values(row_index,0) = "Reserve selection error history";
+
+    if(reserve_training_error_history)
+    {
+        labels_values(row_index,1) = "true";
+    }
+    else
+    {
+        labels_values(row_index,1) = "false";
+    }
+
+    return labels_values;
+}
+
+
+/// Serializes the gradient descent object into a XML document of the TinyXML library without keep the DOM tree in memory.
+/// See the OpenNN manual for more information about the format of this document.
+
+void AdaptiveMomentEstimation::write_XML(tinyxml2::XMLPrinter& file_stream) const
 {
     ostringstream buffer;
 
-    tinyxml2::XMLDocument* document = new tinyxml2::XMLDocument;
-
-    // Optimization algorithm
-
-    tinyxml2::XMLElement* root_element = document->NewElement("AdaptiveMomentEstimation");
-
-    document->InsertFirstChild(root_element);
-
-    tinyxml2::XMLElement* element = nullptr;
-    tinyxml2::XMLText* text = nullptr;
+    file_stream.OpenElement("AdaptiveMomentEstimation");
+
+    // Batch size
+
+    file_stream.OpenElement("BatchSize");
+
+    buffer.str("");
+    buffer << batch_samples_number;
+
+    file_stream.PushText(buffer.str().c_str());
+
+    file_stream.CloseElement();
 
     // Return minimum selection error neural network
 
-    element = document->NewElement("ReturnMinimumSelectionErrorNN");
-    root_element->LinkEndChild(element);
+    file_stream.OpenElement("ReturnMinimumSelectionErrorNN");
 
     buffer.str("");
     buffer << choose_best_selection;
 
-    text = document->NewText(buffer.str().c_str());
-    element->LinkEndChild(text);
-
-    // Warning parameters norm
-
-    element = document->NewElement("WarningParametersNorm");
-    root_element->LinkEndChild(element);
-
-    buffer.str("");
-    buffer << warning_parameters_norm;
-
-    text = document->NewText(buffer.str().c_str());
-    element->LinkEndChild(text);
-
-    // Warning gradient norm
-
-    element = document->NewElement("WarningGradientNorm");
-    root_element->LinkEndChild(element);
-
-    buffer.str("");
-    buffer << warning_gradient_norm;
-
-    text = document->NewText(buffer.str().c_str());
-    element->LinkEndChild(text);
-
-    // Error parameters norm
-
-    element = document->NewElement("ErrorParametersNorm");
-    root_element->LinkEndChild(element);
-
-    buffer.str("");
-    buffer << error_parameters_norm;
-
-    text = document->NewText(buffer.str().c_str());
-    element->LinkEndChild(text);
-
-    // Error gradient norm
-
-    element = document->NewElement("ErrorGradientNorm");
-    root_element->LinkEndChild(element);
-
-    buffer.str("");
-    buffer << error_gradient_norm;
-
-    text = document->NewText(buffer.str().c_str());
-    element->LinkEndChild(text);
+    file_stream.PushText(buffer.str().c_str());
+
+    file_stream.CloseElement();
 
     // Loss goal
 
-    element = document->NewElement("LossGoal");
-    root_element->LinkEndChild(element);
+    file_stream.OpenElement("LossGoal");
 
     buffer.str("");
     buffer << training_loss_goal;
 
-    text = document->NewText(buffer.str().c_str());
-    element->LinkEndChild(text);
+    file_stream.PushText(buffer.str().c_str());
+
+    file_stream.CloseElement();
 
     // Maximum iterations number
 
-    element = document->NewElement("MaximumEpochsNumber");
-    root_element->LinkEndChild(element);
+    file_stream.OpenElement("MaximumEpochsNumber");
 
     buffer.str("");
     buffer << maximum_epochs_number;
 
-    text = document->NewText(buffer.str().c_str());
-    element->LinkEndChild(text);
+    file_stream.PushText(buffer.str().c_str());
+
+    file_stream.CloseElement();
 
     // Maximum time
 
-    element = document->NewElement("MaximumTime");
-    root_element->LinkEndChild(element);
+    file_stream.OpenElement("MaximumTime");
 
     buffer.str("");
     buffer << maximum_time;
 
-    text = document->NewText(buffer.str().c_str());
-    element->LinkEndChild(text);
+    file_stream.PushText(buffer.str().c_str());
+
+    file_stream.CloseElement();
 
     // Reserve training error history
 
-    element = document->NewElement("ReserveTrainingErrorHistory");
-    root_element->LinkEndChild(element);
+    file_stream.OpenElement("ReserveTrainingErrorHistory");
 
     buffer.str("");
     buffer << reserve_training_error_history;
 
-    text = document->NewText(buffer.str().c_str());
-    element->LinkEndChild(text);
+    file_stream.PushText(buffer.str().c_str());
+
+    file_stream.CloseElement();
 
     // Reserve selection error history
 
-    element = document->NewElement("ReserveSelectionErrorHistory");
-    root_element->LinkEndChild(element);
+    file_stream.OpenElement("ReserveSelectionErrorHistory");
 
     buffer.str("");
     buffer << reserve_selection_error_history;
 
-    text = document->NewText(buffer.str().c_str());
-    element->LinkEndChild(text);
-
-    //Reserve selection error history
-
-    element = document->NewElement("ReserveSelectionErrorHistory");
-    root_element->LinkEndChild(element);
-
-    buffer.str("");
-    buffer << reserve_selection_error_history;
-
-    text = document->NewText(buffer.str().c_str());
-    element->LinkEndChild(text);
-
-    // Display period
-
-    element = document->NewElement("DisplayPeriod");
-    root_element->LinkEndChild(element);
-
-    buffer.str("");
-    buffer << display_period;
-
-    text = document->NewText(buffer.str().c_str());
-    element->LinkEndChild(text);
-
-    // Save period
-
-    element = document->NewElement("SavePeriod");
-    root_element->LinkEndChild(element);
-
-    buffer.str("");
-    buffer << save_period;
-
-    text = document->NewText(buffer.str().c_str());
-    element->LinkEndChild(text);
-
-    // Neural network file name
-
-    element = document->NewElement("NeuralNetworkFileName");
-    root_element->LinkEndChild(element);
-
-    text = document->NewText(neural_network_file_name.c_str());
-    element->LinkEndChild(text);
-
-    // Display warnings
-
-    element = document->NewElement("Display");
-    root_element->LinkEndChild(element);
-
-    buffer.str("");
-    buffer << display;
-
-    text = document->NewText(buffer.str().c_str());
-    element->LinkEndChild(text);
-
-    return document;
-}
-
-
-/// Serializes the gradient descent object into a XML document of the TinyXML library without keep the DOM tree in memory.
-/// See the OpenNN manual for more information about the format of this document.
-
-void AdaptiveMomentEstimation::write_XML(tinyxml2::XMLPrinter& file_stream) const
-{
-    ostringstream buffer;
-
-    // Batch size
-
-    file_stream.OpenElement("BatchSize");
-
-    buffer.str("");
-    buffer << batch_instances_number;
-
     file_stream.PushText(buffer.str().c_str());
 
     file_stream.CloseElement();
-
-    // Return minimum selection error neural network
-
-    file_stream.OpenElement("ReturnMinimumSelectionErrorNN");
-
-    buffer.str("");
-    buffer << choose_best_selection;
-
-=======
-string AdaptiveMomentEstimation::write_optimization_algorithm_type() const
-{
-    return "ADAPTIVE_MOMENT_ESTIMATION";
-}
-
-
-/// Writes as matrix of strings the most representative atributes.
-
-Tensor<string, 2> AdaptiveMomentEstimation::to_string_matrix() const
-{
-    Tensor<string, 2> labels_values(11, 2);
-
-    Index row_index = 0;
-
-    // Initial learning rate
-
-    labels_values(row_index,0) = "Initial learning rate";
-    labels_values(row_index,1) = std::to_string(initial_learning_rate);
-
-    row_index++;
-
-    // Initial decay
-
-    labels_values(row_index,0) = "Initial decay";
-    labels_values(row_index,1) = std::to_string(initial_decay);
-
-    row_index++;
-
-    // Beta 1
-
-    labels_values(row_index,0) = "Beta 1";
-    labels_values(row_index,1) = std::to_string(beta_1);
-
-    row_index++;
-
-    // Beta 2
-
-    labels_values(row_index,0) = "Beta 2";
-    labels_values(row_index,1) = std::to_string(beta_2);
-
-    row_index++;
-
-    // Epsilon
-
-    labels_values(row_index,0) = "Epsilon";
-    labels_values(row_index,1) = std::to_string(epsilon);
-
-    row_index++;
-
-    // Training loss goal
-
-    labels_values(row_index,0) = "Training loss goal";
-    labels_values(row_index,1) = std::to_string(training_loss_goal);
-
-    row_index++;
-
-    // Maximum epochs number
-
-    labels_values(row_index,0) = "Maximum epochs number";
-    labels_values(row_index,1) = std::to_string(maximum_epochs_number);
-
-    row_index++;
-
-    // Maximum time
-
-    labels_values(row_index,0) = "Maximum time";
-    labels_values(row_index,1) = std::to_string(maximum_time);
-
-    row_index++;
-
-    // Batch samples number
-
-    labels_values(row_index,0) = "Batch samples number";
-    labels_values(row_index,1) = std::to_string(batch_samples_number);
-
-    row_index++;
-
-    // Reserve training error history
-
-    labels_values(row_index,0) = "Reserve training error history";
-
-    if(reserve_training_error_history)
-    {
-        labels_values(row_index,1) = "true";
-    }
-    else
-    {
-        labels_values(row_index,1) = "false";
-    }
-
-    row_index++;
-
-    // Reserve selection error history
-
-    labels_values(row_index,0) = "Reserve selection error history";
-
-    if(reserve_training_error_history)
-    {
-        labels_values(row_index,1) = "true";
-    }
-    else
-    {
-        labels_values(row_index,1) = "false";
-    }
-
-    return labels_values;
-}
-
-
-/// Serializes the gradient descent object into a XML document of the TinyXML library without keep the DOM tree in memory.
-/// See the OpenNN manual for more information about the format of this document.
-
-void AdaptiveMomentEstimation::write_XML(tinyxml2::XMLPrinter& file_stream) const
-{
-    ostringstream buffer;
-
-    file_stream.OpenElement("AdaptiveMomentEstimation");
-
-    // Batch size
-
-    file_stream.OpenElement("BatchSize");
-
-    buffer.str("");
-    buffer << batch_samples_number;
-
-    file_stream.PushText(buffer.str().c_str());
-
-    file_stream.CloseElement();
-
-    // Return minimum selection error neural network
-
-    file_stream.OpenElement("ReturnMinimumSelectionErrorNN");
-
-    buffer.str("");
-    buffer << choose_best_selection;
-
->>>>>>> f4e1fcf4
-    file_stream.PushText(buffer.str().c_str());
-
-    file_stream.CloseElement();
-
-    // Loss goal
-
-    file_stream.OpenElement("LossGoal");
-
-    buffer.str("");
-    buffer << training_loss_goal;
-
-    file_stream.PushText(buffer.str().c_str());
-
-    file_stream.CloseElement();
-
-    // Maximum iterations number
-
-    file_stream.OpenElement("MaximumEpochsNumber");
-
-    buffer.str("");
-    buffer << maximum_epochs_number;
-
-    file_stream.PushText(buffer.str().c_str());
-
-    file_stream.CloseElement();
-
-    // Maximum time
-
-    file_stream.OpenElement("MaximumTime");
-
-    buffer.str("");
-    buffer << maximum_time;
-
-    file_stream.PushText(buffer.str().c_str());
-
-    file_stream.CloseElement();
-
-    // Reserve training error history
-
-    file_stream.OpenElement("ReserveTrainingErrorHistory");
-
-    buffer.str("");
-    buffer << reserve_training_error_history;
-
-    file_stream.PushText(buffer.str().c_str());
-
-    file_stream.CloseElement();
-
-    // Reserve selection error history
-
-    file_stream.OpenElement("ReserveSelectionErrorHistory");
-
-    buffer.str("");
-    buffer << reserve_selection_error_history;
-
-    file_stream.PushText(buffer.str().c_str());
-
-    file_stream.CloseElement();
-<<<<<<< HEAD
-=======
 
     // Hardware use
 
@@ -1698,7 +788,6 @@
     // End element
 
     file_stream.CloseElement();
->>>>>>> f4e1fcf4
 }
 
 
@@ -1712,11 +801,7 @@
 
         buffer << "OpenNN Exception: AdaptiveMomentEstimation class.\n"
                << "void from_XML(const tinyxml2::XMLDocument&) method.\n"
-<<<<<<< HEAD
-               << "Adaptative moment estimation element is nullptr.\n";
-=======
                << "Adaptive moment estimation element is nullptr.\n";
->>>>>>> f4e1fcf4
 
         throw logic_error(buffer.str());
     }
@@ -1727,19 +812,11 @@
 
     if(batch_size_element)
     {
-<<<<<<< HEAD
-        string new_batch_size = batch_size_element->GetText();
+        const Index new_batch_size = static_cast<Index>(atoi(batch_size_element->GetText()));
 
         try
         {
-            set_batch_instances_number(new_batch_size != "0");
-=======
-        const Index new_batch_size = static_cast<Index>(atoi(batch_size_element->GetText()));
-
-        try
-        {
             set_batch_samples_number(new_batch_size);
->>>>>>> f4e1fcf4
         }
         catch(const logic_error& e)
         {
@@ -1768,7 +845,6 @@
     }
 
     // Loss goal
-<<<<<<< HEAD
     {
         const tinyxml2::XMLElement* element = root_element->FirstChildElement("LossGoal");
 
@@ -1779,17 +855,25 @@
             try
             {
                 set_loss_goal(new_loss_goal);
-=======
-    {
-        const tinyxml2::XMLElement* element = root_element->FirstChildElement("LossGoal");
+            }
+            catch(const logic_error& e)
+            {
+                cerr << e.what() << endl;
+            }
+        }
+    }
+
+    // Maximum eochs number
+    {
+        const tinyxml2::XMLElement* element = root_element->FirstChildElement("MaximumEpochsNumber");
 
         if(element)
         {
-            const type new_loss_goal = static_cast<type>(atof(element->GetText()));
+            const Index new_maximum_epochs_number = static_cast<Index>(atoi(element->GetText()));
 
             try
             {
-                set_loss_goal(new_loss_goal);
+                set_maximum_epochs_number(new_maximum_epochs_number);
             }
             catch(const logic_error& e)
             {
@@ -1798,18 +882,17 @@
         }
     }
 
-    // Maximum eochs number
-    {
-        const tinyxml2::XMLElement* element = root_element->FirstChildElement("MaximumEpochsNumber");
+    // Maximum time
+    {
+        const tinyxml2::XMLElement* element = root_element->FirstChildElement("MaximumTime");
 
         if(element)
         {
-            const Index new_maximum_epochs_number = static_cast<Index>(atoi(element->GetText()));
+            const type new_maximum_time = static_cast<type>(atof(element->GetText()));
 
             try
             {
-                set_maximum_epochs_number(new_maximum_epochs_number);
->>>>>>> f4e1fcf4
+                set_maximum_time(new_maximum_time);
             }
             catch(const logic_error& e)
             {
@@ -1818,18 +901,17 @@
         }
     }
 
-<<<<<<< HEAD
-    // Maximum eochs number
-    {
-        const tinyxml2::XMLElement* element = root_element->FirstChildElement("MaximumEpochsNumber");
+    // Reserve training error history
+    {
+        const tinyxml2::XMLElement* element = root_element->FirstChildElement("ReserveTrainingErrorHistory");
 
         if(element)
         {
-            const Index new_maximum_epochs_number = static_cast<Index>(atoi(element->GetText()));
+            const string new_reserve_training_error_history = element->GetText();
 
             try
             {
-                set_maximum_epochs_number(new_maximum_epochs_number);
+                set_reserve_training_error_history(new_reserve_training_error_history != "0");
             }
             catch(const logic_error& e)
             {
@@ -1838,19 +920,17 @@
         }
     }
 
-=======
->>>>>>> f4e1fcf4
-    // Maximum time
-    {
-        const tinyxml2::XMLElement* element = root_element->FirstChildElement("MaximumTime");
+    // Reserve selection error history
+    {
+        const tinyxml2::XMLElement* element = root_element->FirstChildElement("ReserveSelectionErrorHistory");
 
         if(element)
         {
-            const type new_maximum_time = static_cast<type>(atof(element->GetText()));
+            const string new_reserve_selection_error_history = element->GetText();
 
             try
             {
-                set_maximum_time(new_maximum_time);
+                set_reserve_selection_error_history(new_reserve_selection_error_history != "0");
             }
             catch(const logic_error& e)
             {
@@ -1858,46 +938,6 @@
             }
         }
     }
-
-    // Reserve training error history
-    {
-        const tinyxml2::XMLElement* element = root_element->FirstChildElement("ReserveTrainingErrorHistory");
-
-        if(element)
-        {
-            const string new_reserve_training_error_history = element->GetText();
-
-            try
-            {
-                set_reserve_training_error_history(new_reserve_training_error_history != "0");
-            }
-            catch(const logic_error& e)
-            {
-                cerr << e.what() << endl;
-            }
-        }
-    }
-
-    // Reserve selection error history
-    {
-        const tinyxml2::XMLElement* element = root_element->FirstChildElement("ReserveSelectionErrorHistory");
-
-        if(element)
-        {
-            const string new_reserve_selection_error_history = element->GetText();
-
-            try
-            {
-                set_reserve_selection_error_history(new_reserve_selection_error_history != "0");
-            }
-            catch(const logic_error& e)
-            {
-                cerr << e.what() << endl;
-            }
-        }
-    }
-<<<<<<< HEAD
-=======
 
     // Hardware use
     {
@@ -1996,7 +1036,6 @@
 
     last_square_gradient_exponential_decay.resize(parameters_number);
     last_square_gradient_exponential_decay.setZero();
->>>>>>> f4e1fcf4
 }
 
 void AdaptiveMomentEstimation::OptimizationData::print() const
@@ -2008,11 +1047,8 @@
     cout << "Parameters:" << endl << parameters << endl;
 }
 
-<<<<<<< HEAD
-=======
-}
-
->>>>>>> f4e1fcf4
+}
+
 // OpenNN: Open Neural Networks Library.
 // Copyright(C) 2005-2020 Artificial Intelligence Techniques, SL.
 //
