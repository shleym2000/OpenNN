--- conflicted
+++ resolved
@@ -26,12 +26,6 @@
 #include "growing_inputs.h"
 #include "pruning_inputs.h"
 #include "genetic_algorithm.h"
-<<<<<<< HEAD
-#include "tinyxml2.h"
-
-//Eigen includes
-=======
->>>>>>> f4e1fcf4
 
 namespace OpenNN
 {
@@ -54,19 +48,11 @@
 
     explicit ModelSelection(TrainingStrategy*);
 
-<<<<<<< HEAD
-    explicit ModelSelection(const string&);
-
-    explicit ModelSelection(const tinyxml2::XMLDocument&);
-
-=======
->>>>>>> f4e1fcf4
     // Destructor
 
     virtual ~ModelSelection();
 
     /// Enumeration of all the available order selection algorithms.
-<<<<<<< HEAD
 
     enum NeuronsSelectionMethod{NO_NEURONS_SELECTION, INCREMENTAL_NEURONS};
 
@@ -74,15 +60,6 @@
 
     enum InputsSelectionMethod{NO_INPUTS_SELECTION, GROWING_INPUTS, PRUNING_INPUTS, GENETIC_ALGORITHM};
 
-=======
-
-    enum NeuronsSelectionMethod{NO_NEURONS_SELECTION, INCREMENTAL_NEURONS};
-
-    /// Enumeration of all the available inputs selection algorithms.
-
-    enum InputsSelectionMethod{NO_INPUTS_SELECTION, GROWING_INPUTS, PRUNING_INPUTS, GENETIC_ALGORITHM};
-
->>>>>>> f4e1fcf4
     /// This structure contains the results from the model selection process.
 
     struct Results
@@ -91,11 +68,6 @@
 
         explicit Results();
 
-<<<<<<< HEAD
-        void save(const string&) const;
-
-=======
->>>>>>> f4e1fcf4
         /// Pointer to a structure with the results from the incremental order selection algorithm.
 
         IncrementalNeurons::IncrementalNeuronsResults* incremental_neurons_results_pointer = nullptr;
