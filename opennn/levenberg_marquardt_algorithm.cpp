--- conflicted
+++ resolved
@@ -34,22 +34,6 @@
 }
 
 
-<<<<<<< HEAD
-/// XML Constructor.
-/// Creates a Levenberg-Marquardt algorithm object, and loads its members from a XML document.
-/// @param document TinyXML document containing the Levenberg-Marquardt algorithm data.
-
-LevenbergMarquardtAlgorithm::LevenbergMarquardtAlgorithm(const tinyxml2::XMLDocument& document)
-    : OptimizationAlgorithm(document)
-{
-    set_default();
-
-    from_XML(document);
-}
-
-
-=======
->>>>>>> f4e1fcf4
 /// Destructor.
 /// This destructor does not delete any object.
 
@@ -58,43 +42,6 @@
 }
 
 
-<<<<<<< HEAD
-/// Returns the minimum value for the norm of the parameters vector at wich a warning message is
-/// written to the screen.
-
-const type& LevenbergMarquardtAlgorithm::get_warning_parameters_norm() const
-{
-    return warning_parameters_norm;
-}
-
-
-/// Returns the minimum value for the norm of the gradient vector at wich a warning message is written
-/// to the screen.
-
-const type& LevenbergMarquardtAlgorithm::get_warning_gradient_norm() const
-{
-    return warning_gradient_norm;
-}
-
-
-/// Returns the value for the norm of the parameters vector at wich an error message is
-/// written to the screen and the program exits.
-
-const type& LevenbergMarquardtAlgorithm::get_error_parameters_norm() const
-{
-    return error_parameters_norm;
-}
-
-
-/// Returns the value for the norm of the gradient vector at wich an error message is written
-/// to the screen and the program exits.
-
-const type& LevenbergMarquardtAlgorithm::get_error_gradient_norm() const
-{
-    return error_gradient_norm;
-}
-
-
 /// Returns the minimum norm of the parameter increment vector used as a stopping criteria when training.
 
 const type& LevenbergMarquardtAlgorithm::get_minimum_parameters_increment_norm() const
@@ -111,24 +58,6 @@
 }
 
 
-=======
-/// Returns the minimum norm of the parameter increment vector used as a stopping criteria when training.
-
-const type& LevenbergMarquardtAlgorithm::get_minimum_parameters_increment_norm() const
-{
-    return minimum_parameters_increment_norm;
-}
-
-
-/// Returns the minimum loss improvement during training.
-
-const type& LevenbergMarquardtAlgorithm::get_minimum_loss_decrease() const
-{
-    return minimum_loss_decrease;
-}
-
-
->>>>>>> f4e1fcf4
 /// Returns the goal value for the loss.
 /// This is used as a stopping criterion when training a neural network.
 
@@ -174,24 +103,11 @@
 /// Returns true if the final model will be the neural network with the minimum selection error, false otherwise.
 
 const bool& LevenbergMarquardtAlgorithm::get_choose_best_selection() const
-<<<<<<< HEAD
 {
     return choose_best_selection;
 }
 
 
-/// Returns true if the selection error decrease stopping criteria has to be taken in account, false otherwise.
-
-const bool& LevenbergMarquardtAlgorithm::get_apply_early_stopping() const
-{
-    return apply_early_stopping;
-=======
-{
-    return choose_best_selection;
->>>>>>> f4e1fcf4
-}
-
-
 /// Returns true if the error history vector is to be reserved, and false otherwise.
 
 const bool& LevenbergMarquardtAlgorithm::get_reserve_training_error_history() const
@@ -205,7 +121,6 @@
 const bool& LevenbergMarquardtAlgorithm::get_reserve_selection_error_history() const
 {
     return reserve_selection_error_history;
-<<<<<<< HEAD
 }
 
 
@@ -237,39 +152,6 @@
 
 const type& LevenbergMarquardtAlgorithm::get_maximum_damping_parameter() const
 {
-=======
-}
-
-
-/// Returns the damping parameter for the hessian approximation.
-
-const type& LevenbergMarquardtAlgorithm::get_damping_parameter() const
-{
-    return damping_parameter;
-}
-
-
-/// Returns the damping parameter factor(beta in the User's Guide) for the hessian approximation.
-
-const type& LevenbergMarquardtAlgorithm::get_damping_parameter_factor() const
-{
-    return damping_parameter_factor;
-}
-
-
-/// Returns the minimum damping parameter allowed in the algorithm.
-
-const type& LevenbergMarquardtAlgorithm::get_minimum_damping_parameter() const
-{
-    return minimum_damping_parameter;
-}
-
-
-/// Returns the maximum damping parameter allowed in the algorithm.
-
-const type& LevenbergMarquardtAlgorithm::get_maximum_damping_parameter() const
-{
->>>>>>> f4e1fcf4
     return maximum_damping_parameter;
 }
 
@@ -293,15 +175,6 @@
 
 void LevenbergMarquardtAlgorithm::set_default()
 {
-<<<<<<< HEAD
-    // TRAINING PARAMETERS
-
-    warning_parameters_norm = 1.0e6;
-    warning_gradient_norm = 1.0e6;
-
-    error_parameters_norm = 1.0e9;
-    error_gradient_norm = 1.0e9;
-
     // Stopping criteria
 
     minimum_parameters_increment_norm = static_cast<type>(1.0e-3);
@@ -315,7 +188,6 @@
     maximum_time = 1000.0;
 
     choose_best_selection = false;
-    apply_early_stopping = true;
 
     // TRAINING HISTORY
 
@@ -430,119 +302,16 @@
 }
 
 
-/// Sets a new value for the parameters vector norm at which a warning message is written to the
-/// screen.
-/// @param new_warning_parameters_norm Warning norm of parameters vector value.
-
-void LevenbergMarquardtAlgorithm::set_warning_parameters_norm(const type& new_warning_parameters_norm)
-{
-#ifdef __OPENNN_DEBUG__
-
-    if(new_warning_parameters_norm < static_cast<type>(0.0))
-    {
-        ostringstream buffer;
-
-        buffer << "OpenNN Exception: OptimizationAlgorithm class.\n"
-               << "void set_warning_parameters_norm(const type&) method.\n"
-               << "Warning parameters norm must be equal or greater than 0.\n";
-
-        throw logic_error(buffer.str());
-    }
-
-#endif
-
-    // Set warning parameters norm
-
-    warning_parameters_norm = new_warning_parameters_norm;
-}
-
-
-/// Sets a new value for the gradient vector norm at which
-/// a warning message is written to the screen.
-/// @param new_warning_gradient_norm Warning norm of gradient vector value.
-
-void LevenbergMarquardtAlgorithm::set_warning_gradient_norm(const type& new_warning_gradient_norm)
-{
-#ifdef __OPENNN_DEBUG__
-
-    if(new_warning_gradient_norm < static_cast<type>(0.0))
-    {
-        ostringstream buffer;
-
-        buffer << "OpenNN Exception: OptimizationAlgorithm class.\n"
-               << "void set_warning_gradient_norm(const type&) method.\n"
-               << "Warning gradient norm must be equal or greater than 0.\n";
-
-        throw logic_error(buffer.str());
-    }
-
-#endif
-
-    // Set warning gradient norm
-
-    warning_gradient_norm = new_warning_gradient_norm;
-}
-
-
-/// Sets a new value for the parameters vector norm at which an error message is written to the
-/// screen and the program exits.
-/// @param new_error_parameters_norm Error norm of parameters vector value.
-
-void LevenbergMarquardtAlgorithm::set_error_parameters_norm(const type& new_error_parameters_norm)
-{
-#ifdef __OPENNN_DEBUG__
-
-    if(new_error_parameters_norm < static_cast<type>(0.0))
-    {
-        ostringstream buffer;
-
-        buffer << "OpenNN Exception: OptimizationAlgorithm class.\n"
-               << "void set_error_parameters_norm(const type&) method.\n"
-               << "Error parameters norm must be equal or greater than 0.\n";
-
-        throw logic_error(buffer.str());
-    }
-
-#endif
-
-    // Set error parameters norm
-
-    error_parameters_norm = new_error_parameters_norm;
-}
-
-
-/// Sets a new value for the gradient vector norm at which an error message is written to the screen
-/// and the program exits.
-/// @param new_error_gradient_norm Error norm of gradient vector value.
-
-void LevenbergMarquardtAlgorithm::set_error_gradient_norm(const type& new_error_gradient_norm)
-{
-#ifdef __OPENNN_DEBUG__
-
-    if(new_error_gradient_norm < static_cast<type>(0.0))
-    {
-        ostringstream buffer;
-
-        buffer << "OpenNN Exception: OptimizationAlgorithm class.\n"
-               << "void set_error_gradient_norm(const type&) method.\n"
-               << "Error gradient norm must be equal or greater than 0.\n";
-
-        throw logic_error(buffer.str());
-    }
-
-#endif
-
-    // Set error gradient norm
-
-    error_gradient_norm = new_error_gradient_norm;
+void LevenbergMarquardtAlgorithm::set_hardware_use(const string & new_hardware_use)
+{
+    hardware_use = new_hardware_use;
 }
 
 
 /// Sets a new value for the minimum parameters increment norm stopping criterion.
 /// @param new_minimum_parameters_increment_norm Value of norm of parameters increment norm used to stop training.
 
-void LevenbergMarquardtAlgorithm::set_minimum_parameters_increment_norm(
-        const type& new_minimum_parameters_increment_norm)
+void LevenbergMarquardtAlgorithm::set_minimum_parameters_increment_norm(const type& new_minimum_parameters_increment_norm)
 {
 #ifdef __OPENNN_DEBUG__
 
@@ -559,8 +328,6 @@
 
 #endif
 
-    // Set error training rate
-
     minimum_parameters_increment_norm = new_minimum_parameters_increment_norm;
 }
 
@@ -585,8 +352,6 @@
 
 #endif
 
-    // Set minimum loss improvement
-
     minimum_loss_decrease = new_minimum_loss_decrease;
 }
 
@@ -622,8 +387,6 @@
 
 #endif
 
-    // Set gradient norm goal
-
     gradient_norm_goal = new_gradient_norm_goal;
 }
 
@@ -668,8 +431,6 @@
 
 #endif
 
-    // Set maximum time
-
     maximum_time = new_maximum_time;
 }
 
@@ -684,16 +445,6 @@
 }
 
 
-/// Makes the selection error decrease stopping criteria has to be taken in account or not.
-/// @param new_apply_early_stopping True if the selection error decrease stopping criteria
-/// has to be taken in account, false otherwise.
-
-void LevenbergMarquardtAlgorithm::set_apply_early_stopping(const bool& new_apply_early_stopping)
-{
-    apply_early_stopping = new_apply_early_stopping;
-}
-
-
 /// Makes the error history vector to be reseved or not in memory.
 /// @param new_reserve_training_error_history True if the error history vector is to be reserved, false otherwise.
 
@@ -727,7 +478,7 @@
 
         buffer << "OpenNN Exception: OptimizationAlgorithm class.\n"
                << "void set_display_period(const type&) method.\n"
-               << "First training rate must be greater than 0.\n";
+               << "First learning rate must be greater than 0.\n";
 
         throw logic_error(buffer.str());
     }
@@ -812,893 +563,6 @@
 
     const bool has_selection = data_set_pointer->has_selection();
 
-    const Index training_instances_number = data_set_pointer->get_training_instances_number();
-    const Index selection_instances_number = data_set_pointer->get_selection_instances_number();
-
-    Tensor<Index, 1> training_instances_indices = data_set_pointer->get_training_instances_indices();
-    Tensor<Index, 1> selection_instances_indices = data_set_pointer->get_selection_instances_indices();
-    const Tensor<Index, 1> inputs_indices = data_set_pointer->get_input_variables_indices();
-    const Tensor<Index, 1> target_indices = data_set_pointer->get_target_variables_indices();
-
-    DataSet::Batch training_batch(training_instances_number, data_set_pointer);
-    DataSet::Batch selection_batch(selection_instances_number, data_set_pointer);
-
-    training_batch.fill(training_instances_indices, inputs_indices, target_indices);
-    selection_batch.fill(selection_instances_indices, inputs_indices, target_indices);
-
-    // Neural network
-
-    NeuralNetwork* neural_network_pointer = loss_index_pointer->get_neural_network_pointer();
-
-    const Index parameters_number = neural_network_pointer->get_parameters_number();
-
-    const Index trainable_layers_number = neural_network_pointer->get_trainable_layers_number();
-
-    NeuralNetwork::ForwardPropagation training_forward_propagation(training_instances_number, neural_network_pointer);
-    NeuralNetwork::ForwardPropagation selection_forward_propagation(selection_instances_number, neural_network_pointer);
-
-    Tensor<type, 1> parameters = neural_network_pointer->get_parameters();
-
-    type parameters_norm = 0;
-
-    // Loss index
-
-    type training_loss = 0;
-    type old_training_loss = 0;
-    type training_loss_decrease = 0;
-
-    type selection_error = 0;
-    type old_selection_error = 0;
-
-    Index selection_failures = 0;
-
-    type gradient_norm = 0;
-
-    LossIndex::BackPropagation training_back_propagation(training_instances_number, loss_index_pointer);
-    LossIndex::BackPropagation selection_back_propagation(selection_instances_number, loss_index_pointer);
-
-    LossIndex::SecondOrderLoss terms_second_order_loss(parameters_number, training_instances_number);
-
-    // Training strategy stuff
-
-    Tensor<type, 1> parameters_increment(parameters_number);
-    type parameters_increment_norm;
-
-    Tensor<type, 1> minimal_selection_parameters(parameters_number);
-    type minimum_selection_error = numeric_limits<type>::max();
-
-    bool stop_training = false;
-
-    time_t beginning_time, current_time;
-    time(&beginning_time);
-    type elapsed_time = 0;
-
-    // Main loop
-
-    for(Index epoch = 1; epoch <= maximum_epochs_number; epoch++)
-    {
-        // Neural network
-
-        parameters_norm = l2_norm(parameters);
-
-        if(display && parameters_norm >= warning_parameters_norm)
-        {
-            cout << "OpenNN Warning: Parameters norm is " << parameters_norm << "." << endl;
-        }
-
-        // Neural Network
-
-        neural_network_pointer->forward_propagate(training_batch, training_forward_propagation);
-
-        // Loss index
-
-        loss_index_pointer->calculate_terms_second_order_loss(training_batch, training_forward_propagation, training_back_propagation, terms_second_order_loss);
-
-        training_loss = terms_second_order_loss.loss;
-
-        // Update epoch
-
-        gradient_norm = l2_norm(terms_second_order_loss.gradient);
-
-        if(display && gradient_norm >= warning_gradient_norm)
-        {
-            cout << "OpenNN Warning: Gradient norm is " << gradient_norm << "." << endl;
-        }
-
-        do
-        {
-             terms_second_order_loss.sum_hessian_diagonal(damping_parameter);
-
-             parameters_increment = perform_Householder_QR_decomposition(terms_second_order_loss.hessian,(-1.)*terms_second_order_loss.gradient);
-
-             Tensor<type, 1> new_parameters = parameters + parameters_increment;
-
-             neural_network_pointer->forward_propagate(training_batch, new_parameters, training_forward_propagation);
-
-             loss_index_pointer->calculate_error(training_batch, training_forward_propagation, training_back_propagation);
-
-             const type new_loss = training_back_propagation.error;
-
-             if(new_loss <= training_loss) // succesfull step
-             {
-                 set_damping_parameter(damping_parameter/damping_parameter_factor);
-
-                 parameters += parameters_increment;
-
-                 neural_network_pointer->set_parameters(parameters);
-
-                 training_loss = new_loss;
-
-                break;
-             }
-             else
-             {
-                 terms_second_order_loss.sum_hessian_diagonal(-damping_parameter);
-
-                 set_damping_parameter(damping_parameter*damping_parameter_factor);
-             }
-        }
-        while(damping_parameter < maximum_damping_parameter);
-
-        parameters_increment_norm = l2_norm(parameters_increment);
-
-        if(epoch == 1)
-        {
-            training_loss_decrease = 0;
-        }
-        else
-        {
-            training_loss_decrease = training_loss - old_training_loss;
-        }
-
-        if(has_selection)
-        {
-          neural_network_pointer->forward_propagate(selection_batch, selection_forward_propagation);
-
-          loss_index_pointer->calculate_error(selection_batch, selection_forward_propagation, selection_back_propagation);
-
-          selection_error = selection_back_propagation.loss;
-        }
-
-        if(epoch == 0)
-        {
-            minimum_selection_error = selection_error;
-
-            minimal_selection_parameters = neural_network_pointer->get_parameters();
-        }
-        else if(epoch != 0 && selection_error > old_selection_error)
-        {
-            selection_failures++;
-        }
-        else if(selection_error <= minimum_selection_error)
-        {
-            minimum_selection_error = selection_error;
-
-            minimal_selection_parameters = neural_network_pointer->get_parameters();
-        }
-
-        // Elapsed time
-
-        time(&current_time);
-        elapsed_time = static_cast<type>(difftime(current_time, beginning_time));
-
-        // Training history loss index
-
-        if(reserve_training_error_history)
-        {
-            results.training_error_history(epoch) = training_loss;
-        }
-
-        if(reserve_selection_error_history)
-        {
-            results.selection_error_history(epoch) = selection_error;
-        }
-
-        // Stopping Criteria
-
-//        parameters_increment_norm = 0;
-
-        if(parameters_increment_norm <= minimum_parameters_increment_norm)
-        {
-            if(display)
-            {
-                cout << "Epoch " << epoch << ": Minimum parameters increment norm reached.\n"
-                     << "Parameters increment norm: " << parameters_increment_norm << endl;
-            }
-
-            stop_training = true;
-
-            results.stopping_condition = MinimumParametersIncrementNorm;
-        }
-
-        else if(training_loss <= training_loss_goal)
-        {
-            if(display) cout << "Epoch " << epoch << ": Loss goal reached.\n";
-
-            stop_training = true;
-
-            results.stopping_condition = LossGoal;
-        }
-
-        else if(epoch != 0 && training_loss_decrease >= minimum_loss_decrease)
-        {
-            if(display)
-            {
-                cout << "Epoch " << epoch << ": Minimum loss decrease (" << minimum_loss_decrease << ") reached.\n"
-                     << "Loss decrease: " << training_loss_decrease << endl;
-            }
-
-            stop_training = true;
-
-            results.stopping_condition = MinimumLossDecrease;
-        }
-
-        else if(gradient_norm <= gradient_norm_goal)
-        {
-            if(display) cout << "Epoch " << epoch << ": Gradient norm goal reached." << endl;
-
-            stop_training = true;
-
-            results.stopping_condition = GradientNormGoal;
-        }
-
-        else if(selection_failures >= maximum_selection_error_increases && apply_early_stopping)
-        {
-            if(display)
-            {
-                cout << "Epoch " << epoch << ": Maximum selection error increases reached.\n"
-                     << "Selection loss increases: "<< selection_failures << endl;
-            }
-
-            stop_training = true;
-
-            results.stopping_condition = MaximumSelectionErrorIncreases;
-        }
-
-        else if(epoch == maximum_epochs_number)
-        {
-            if(display) cout << "Epoch " << epoch << ": Maximum number of epochs reached." << endl;
-
-            stop_training = true;
-
-            results.stopping_condition = MaximumEpochsNumber;
-        }
-
-        else if(elapsed_time >= maximum_time)
-        {
-            if(display)
-            {
-                cout << "Epoch " << epoch << ": Maximum training time reached." << endl;
-            }
-
-            stop_training = true;
-
-            results.stopping_condition = MaximumTime;
-        }
-
-        if(epoch != 0 && epoch % save_period == 0)
-        {
-            neural_network_pointer->save(neural_network_file_name);
-        }
-
-        if(stop_training)
-        {
-            if(display)
-            {
-                cout << "Parameters norm: " << parameters_norm << "\n"
-                     << "Training loss: " << training_loss << "\n"
-                     << "Gradient norm: " << gradient_norm << "\n"
-                     << loss_index_pointer->write_information()
-                     << "Damping parameter: " << damping_parameter << "\n"
-                     << "Elapsed time: " << write_elapsed_time(elapsed_time) << endl;
-
-                if(has_selection)
-                {
-                    cout << "Selection error: " << selection_error << endl;
-                }
-            }
-
-            results.resize_training_history(1+epoch);
-
-            results.final_parameters = parameters;
-            results.final_parameters_norm = parameters_norm;
-
-            results.final_training_error = training_loss;
-            results.final_selection_error = selection_error;
-
-            results.final_gradient_norm = gradient_norm;
-
-            results.elapsed_time = elapsed_time;
-
-            results.epochs_number = epoch;
-
-            break;
-        }
-        else if(display && epoch % display_period == 0)
-        {
-            cout << "Epoch " << epoch << ";\n"
-                 << "Parameters norm: " << parameters_norm << "\n"
-                 << "Training loss: " << training_loss << "\n"
-                 << "Gradient norm: " << gradient_norm << "\n"
-                 << loss_index_pointer->write_information()
-                 << "Damping parameter: " << damping_parameter << "\n"
-                 << "Elapsed time: " << write_elapsed_time(elapsed_time) << endl;
-
-            if(abs(selection_error - 0) < numeric_limits<type>::epsilon())
-            {
-                cout << "Selection error: " << selection_error << endl;
-            }
-        }
-
-        // Update stuff
-
-        old_training_loss = training_loss;
-        old_selection_error = selection_error;
-    }
-
-    if(choose_best_selection)
-    {
-        parameters = minimal_selection_parameters;
-        parameters_norm = l2_norm(parameters);
-
-        neural_network_pointer->set_parameters(parameters);
-
-        neural_network_pointer->forward_propagate(training_batch, training_forward_propagation);
-
-        loss_index_pointer->back_propagate(training_batch, training_forward_propagation, training_back_propagation);
-
-        training_loss = training_back_propagation.loss;
-
-        selection_error = minimum_selection_error;
-    }
-
-    results.final_parameters = parameters;
-    results.final_parameters_norm = parameters_norm;
-
-    results.final_training_error = training_loss;
-    results.final_selection_error = selection_error;
-
-    results.final_gradient_norm = gradient_norm;
-
-    results.elapsed_time = elapsed_time;
-
-    return results;
-}
-
-
-void LevenbergMarquardtAlgorithm::perform_training_void()
-{
-    perform_training();
-=======
-    // Stopping criteria
-
-    minimum_parameters_increment_norm = static_cast<type>(1.0e-3);
-
-    minimum_loss_decrease = static_cast<type>(1.0e-9);
-    training_loss_goal = static_cast<type>(1.0e-3);
-    gradient_norm_goal = static_cast<type>(1.0e-3);
-    maximum_selection_error_increases = 1000;
-
-    maximum_epochs_number = 1000;
-    maximum_time = 1000.0;
-
-    choose_best_selection = false;
-
-    // TRAINING HISTORY
-
-    reserve_training_error_history = false;
-    reserve_selection_error_history = false;
-
-    // UTILITIES
-
-    display = true;
-    display_period = 5;
-
-    // Training parameters
-
-    damping_parameter = static_cast<type>(1.0e-3);
-
-    damping_parameter_factor = 10.0;
-
-    minimum_damping_parameter = static_cast<type>(1.0e-6);
-    maximum_damping_parameter = static_cast<type>(1.0e6);
-}
-
-
-/// Sets a new damping parameter(lambda in the User's Guide) for the hessian approximation.
-/// @param new_damping_parameter Damping parameter value.
-
-void LevenbergMarquardtAlgorithm::set_damping_parameter(const type& new_damping_parameter)
-{
-    if(new_damping_parameter <= minimum_damping_parameter)
-    {
-        damping_parameter = minimum_damping_parameter;
-    }
-    else if(new_damping_parameter >= maximum_damping_parameter)
-    {
-        damping_parameter = maximum_damping_parameter;
-    }
-    else
-    {
-        damping_parameter = new_damping_parameter;
-    }
-}
-
-
-/// Sets a new damping parameter factor(beta in the User's Guide) for the hessian approximation.
-/// @param new_damping_parameter_factor Damping parameter factor value.
-
-void LevenbergMarquardtAlgorithm::set_damping_parameter_factor(const type& new_damping_parameter_factor)
-{
-#ifdef __OPENNN_DEBUG__
-
-    if(new_damping_parameter_factor <= static_cast<type>(0.0))
-    {
-        ostringstream buffer;
-
-        buffer << "OpenNN Exception: LevenbergMarquardtAlgorithm class." << endl
-               << "void set_damping_parameter_factor(const type&) method." << endl
-               << "Damping parameter factor must be greater than zero." << endl;
-
-        throw logic_error(buffer.str());
-    }
-
-#endif
-
-    damping_parameter_factor = new_damping_parameter_factor;
-}
-
-
-/// Sets a new minimum damping parameter allowed in the algorithm.
-/// @param new_minimum_damping_parameter Minimum damping parameter value.
-
-void LevenbergMarquardtAlgorithm::set_minimum_damping_parameter(const type& new_minimum_damping_parameter)
-{
-#ifdef __OPENNN_DEBUG__
-
-    if(new_minimum_damping_parameter <= static_cast<type>(0.0))
-    {
-        ostringstream buffer;
-
-        buffer << "OpenNN Exception: LevenbergMarquardtAlgorithm class." << endl
-               << "void set_minimum_damping_parameter(const type&) method." << endl
-               << "Minimum damping parameter must be greater than zero." << endl;
-
-        throw logic_error(buffer.str());
-    }
-
-#endif
-
-    minimum_damping_parameter = new_minimum_damping_parameter;
-}
-
-
-/// Sets a new maximum damping parameter allowed in the algorithm.
-/// @param new_maximum_damping_parameter Maximum damping parameter value.
-
-void LevenbergMarquardtAlgorithm::set_maximum_damping_parameter(const type& new_maximum_damping_parameter)
-{
-#ifdef __OPENNN_DEBUG__
-
-    if(new_maximum_damping_parameter <= static_cast<type>(0.0))
-    {
-        ostringstream buffer;
-
-        buffer << "OpenNN Exception: LevenbergMarquardtAlgorithm class." << endl
-               << "void set_maximum_damping_parameter(const type&) method." << endl
-               << "Maximum damping parameter must be greater than zero." << endl;
-
-        throw logic_error(buffer.str());
-    }
-
-#endif
-
-    maximum_damping_parameter = new_maximum_damping_parameter;
-}
-
-
-void LevenbergMarquardtAlgorithm::set_hardware_use(const string & new_hardware_use)
-{
-    hardware_use = new_hardware_use;
-}
-
-
-/// Sets a new value for the minimum parameters increment norm stopping criterion.
-/// @param new_minimum_parameters_increment_norm Value of norm of parameters increment norm used to stop training.
-
-void LevenbergMarquardtAlgorithm::set_minimum_parameters_increment_norm(const type& new_minimum_parameters_increment_norm)
-{
-#ifdef __OPENNN_DEBUG__
-
-    if(new_minimum_parameters_increment_norm < static_cast<type>(0.0))
-    {
-        ostringstream buffer;
-
-        buffer << "OpenNN Exception: OptimizationAlgorithm class.\n"
-               << "void new_minimum_parameters_increment_norm(const type&) method.\n"
-               << "Minimum parameters increment norm must be equal or greater than 0.\n";
-
-        throw logic_error(buffer.str());
-    }
-
-#endif
-
-    minimum_parameters_increment_norm = new_minimum_parameters_increment_norm;
-}
-
-
-/// Sets a new minimum loss improvement during training.
-/// @param new_minimum_loss_decrease Minimum improvement in the loss between two iterations.
-
-void LevenbergMarquardtAlgorithm::set_minimum_loss_decrease(const type& new_minimum_loss_decrease)
-{
-#ifdef __OPENNN_DEBUG__
-
-    if(new_minimum_loss_decrease < static_cast<type>(0.0))
-    {
-        ostringstream buffer;
-
-        buffer << "OpenNN Exception: OptimizationAlgorithm class.\n"
-               << "void set_minimum_loss_decrease(const type&) method.\n"
-               << "Minimum loss improvement must be equal or greater than 0.\n";
-
-        throw logic_error(buffer.str());
-    }
-
-#endif
-
-    minimum_loss_decrease = new_minimum_loss_decrease;
-}
-
-
-/// Sets a new goal value for the loss.
-/// This is used as a stopping criterion when training a neural network.
-/// @param new_loss_goal Goal value for the loss.
-
-void LevenbergMarquardtAlgorithm::set_loss_goal(const type& new_loss_goal)
-{
-    training_loss_goal = new_loss_goal;
->>>>>>> f4e1fcf4
-}
-
-
-/// Sets a new the goal value for the norm of the loss function gradient.
-/// This is used as a stopping criterion when training a neural network.
-/// @param new_gradient_norm_goal Goal value for the norm of the loss function gradient.
-
-void LevenbergMarquardtAlgorithm::set_gradient_norm_goal(const type& new_gradient_norm_goal)
-{
-<<<<<<< HEAD
-    reserve_training_error_history = true;
-    reserve_selection_error_history = true;
-}
-=======
-#ifdef __OPENNN_DEBUG__
-
-    if(new_gradient_norm_goal < static_cast<type>(0.0))
-    {
-        ostringstream buffer;
-
-        buffer << "OpenNN Exception: OptimizationAlgorithm class.\n"
-               << "void set_gradient_norm_goal(const type&) method.\n"
-               << "Gradient norm goal must be equal or greater than 0.\n";
-
-        throw logic_error(buffer.str());
-    }
->>>>>>> f4e1fcf4
-
-#endif
-
-<<<<<<< HEAD
-string LevenbergMarquardtAlgorithm::write_optimization_algorithm_type() const
-{
-    return "LEVENBERG_MARQUARDT_ALGORITHM";
-=======
-    gradient_norm_goal = new_gradient_norm_goal;
->>>>>>> f4e1fcf4
-}
-
-
-/// Sets a new maximum number of selection error increases.
-/// @param new_maximum_selection_error_increases Maximum number of iterations in which the
-/// selection evalutation increases.
-
-<<<<<<< HEAD
-Tensor<string, 2> LevenbergMarquardtAlgorithm::to_string_matrix() const
-{
-    ostringstream buffer;
-
-    Tensor<string, 1> labels;
-    Tensor<string, 1> values;
-    /*
-        // Damping parameter factor
-
-        labels.push_back("Damping parameter factor");
-
-        buffer.str("");
-        buffer << damping_parameter_factor;
-
-        values.push_back(buffer.str());
-
-       // Minimum parameters increment norm
-
-       labels.push_back("Minimum parameters increment norm");
-
-       buffer.str("");
-       buffer << minimum_parameters_increment_norm;
-
-       values.push_back(buffer.str());
-
-       // Minimum loss decrease
-
-       labels.push_back("Minimum loss decrease");
-
-       buffer.str("");
-       buffer << minimum_loss_decrease;
-
-       values.push_back(buffer.str());
-
-       // Loss goal
-
-       labels.push_back("Loss goal");
-
-       buffer.str("");
-       buffer << training_loss_goal;
-
-       values.push_back(buffer.str());
-
-       // Gradient norm goal
-
-       labels.push_back("Gradient norm goal");
-
-       buffer.str("");
-       buffer << gradient_norm_goal;
-
-       values.push_back(buffer.str());
-
-       // Maximum selection error increases
-
-       labels.push_back("Maximum selection error increases");
-
-       buffer.str("");
-       buffer << maximum_selection_error_increases;
-
-       values.push_back(buffer.str());
-
-       // Maximum iterations number
-
-       labels.push_back("Maximum iterations number");
-
-       buffer.str("");
-       buffer << maximum_epochs_number;
-
-       values.push_back(buffer.str());
-
-       // Maximum time
-
-       labels.push_back("Maximum time");
-
-       buffer.str("");
-       buffer << maximum_time;
-
-       values.push_back(buffer.str());
-
-       // Reserve training error history
-
-       labels.push_back("Reserve training error history");
-
-       buffer.str("");
-
-       if(reserve_training_error_history)
-       {
-           buffer << "true";
-       }
-       else
-       {
-           buffer << "false";
-       }
-
-       values.push_back(buffer.str());
-
-       // Reserve selection error history
-
-       labels.push_back("Reserve selection error history");
-
-       buffer.str("");
-
-       if(reserve_selection_error_history)
-       {
-           buffer << "true";
-       }
-       else
-       {
-           buffer << "false";
-       }
-
-       values.push_back(buffer.str());
-
-
-       const Index rows_number = labels.size();
-       const Index columns_number = 2;
-
-       Tensor<string, 2> string_matrix(rows_number, columns_number);
-
-       string_matrix.set_column(0, labels, "name");
-       string_matrix.set_column(1, values, "value");
-
-        return string_matrix;
-    */
-    return Tensor<string, 2>();
-}
-=======
-void LevenbergMarquardtAlgorithm::set_maximum_selection_error_increases(
-        const Index& new_maximum_selection_error_increases)
-{
-    maximum_selection_error_increases = new_maximum_selection_error_increases;
-}
-
-
-/// Sets a maximum number of iterations for training.
-/// @param new_maximum_epochs_number Maximum number of iterations for training.
-
-void LevenbergMarquardtAlgorithm::set_maximum_epochs_number(const Index& new_maximum_epochs_number)
-{
-    maximum_epochs_number = new_maximum_epochs_number;
-}
-
-
-/// Sets a new maximum training time.
-/// @param new_maximum_time Maximum training time.
-
-void LevenbergMarquardtAlgorithm::set_maximum_time(const type& new_maximum_time)
-{
-#ifdef __OPENNN_DEBUG__
-
-    if(new_maximum_time < static_cast<type>(0.0))
-    {
-        ostringstream buffer;
-
-        buffer << "OpenNN Exception: OptimizationAlgorithm class.\n"
-               << "void set_maximum_time(const type&) method.\n"
-               << "Maximum time must be equal or greater than 0.\n";
-
-        throw logic_error(buffer.str());
-    }
-
-#endif
-
-    maximum_time = new_maximum_time;
-}
-
-
-/// Makes the minimum selection error neural network of all the iterations to be returned or not.
-/// @param new_choose_best_selection True if the final model will be the neural network with
-/// the minimum selection error, false otherwise.
-
-void LevenbergMarquardtAlgorithm::set_choose_best_selection(const bool& new_choose_best_selection)
-{
-    choose_best_selection = new_choose_best_selection;
-}
-
-
-/// Makes the error history vector to be reseved or not in memory.
-/// @param new_reserve_training_error_history True if the error history vector is to be reserved, false otherwise.
-
-void LevenbergMarquardtAlgorithm::set_reserve_training_error_history(const bool& new_reserve_training_error_history)
-{
-    reserve_training_error_history = new_reserve_training_error_history;
-}
-
-
-/// Makes the selection error history to be reserved or not in memory.
-/// This is a vector.
-/// @param new_reserve_selection_error_history True if the selection error history is to be reserved, false otherwise.
-
-void LevenbergMarquardtAlgorithm::set_reserve_selection_error_history(const bool& new_reserve_selection_error_history)
-{
-    reserve_selection_error_history = new_reserve_selection_error_history;
-}
-
-
-/// Sets a new number of iterations between the training showing progress.
-/// @param new_display_period
-/// Number of iterations between the training showing progress.
-
-void LevenbergMarquardtAlgorithm::set_display_period(const Index& new_display_period)
-{
-#ifdef __OPENNN_DEBUG__
-
-    if(new_display_period <= 0)
-    {
-        ostringstream buffer;
-
-        buffer << "OpenNN Exception: OptimizationAlgorithm class.\n"
-               << "void set_display_period(const type&) method.\n"
-               << "First learning rate must be greater than 0.\n";
-
-        throw logic_error(buffer.str());
-    }
-
-#endif
-
-    display_period = new_display_period;
-}
-
-/// Checks that the Levenberg-Marquard object is ok for training.
-/// In particular, it checks that:
-/// <ul>
-/// <li> The loss index pointer associated to the optimization algorithm is not nullptr,
-/// <li> The neural network associated to that loss index is neither nullptr.
-/// <li> The data set associated to that loss index is neither nullptr.
-/// </ul>
-/// If that checkings are not hold, an exception is thrown.
-
-void LevenbergMarquardtAlgorithm::check() const
-{
-    ostringstream buffer;
-
-    if(!loss_index_pointer)
-    {
-        buffer << "OpenNN Exception: LevenbergMarquardtAlgorithm class.\n"
-               << "void check() const method.\n"
-               << "Pointer to loss index is nullptr.\n";
-
-        throw logic_error(buffer.str());
-    }
-
-    const DataSet* data_set_pointer = loss_index_pointer->get_data_set_pointer();
-
-    if(!data_set_pointer)
-    {
-        buffer << "OpenNN Exception: LevenbergMarquardtAlgorithm class." << endl
-               << "void check() const method.\n"
-               << "The loss funcional has no data set." << endl;
-
-        throw logic_error(buffer.str());
-    }
-
-    const NeuralNetwork* neural_network_pointer = loss_index_pointer->get_neural_network_pointer();
-
-    if(!neural_network_pointer)
-    {
-        buffer << "OpenNN Exception: LevenbergMarquardtAlgorithm class." << endl
-               << "void check() const method.\n"
-               << "Pointer to neural network is nullptr." << endl;
-
-        throw logic_error(buffer.str());
-    }
-}
-
-
-/// Trains a neural network with an associated loss index according to the Levenberg-Marquardt algorithm.
-/// Training occurs according to the training parameters.
-
-OptimizationAlgorithm::Results LevenbergMarquardtAlgorithm::perform_training()
-{
-    ostringstream buffer;
-
-    // Control sentence
-
-#ifdef __OPENNN_DEBUG__
-
-    check();
-
-#endif
-
-    // Start training
-
-    if(display) cout << "Training with Levenberg-Marquardt algorithm...\n";
-
-    Results results;
-
-    results.resize_training_history(maximum_epochs_number);
-
-    // Data set
-
-    DataSet* data_set_pointer = loss_index_pointer->get_data_set_pointer();
-
-    const bool has_selection = data_set_pointer->has_selection();
-
     const Index training_samples_number = data_set_pointer->get_training_samples_number();
     const Index selection_samples_number = data_set_pointer->get_selection_samples_number();
 
@@ -1737,27 +601,9 @@
     type old_selection_error = 0;
 
     Index selection_failures = 0;
->>>>>>> f4e1fcf4
 
     type gradient_norm = 0;
 
-<<<<<<< HEAD
-tinyxml2::XMLDocument* LevenbergMarquardtAlgorithm::to_XML() const
-{
-    ostringstream buffer;
-
-    tinyxml2::XMLDocument* document = new tinyxml2::XMLDocument;
-
-    // Optimization algorithm
-
-    tinyxml2::XMLElement* root_element = document->NewElement("LevenbergMarquardtAlgorithm");
-    document->InsertFirstChild(root_element);
-
-    tinyxml2::XMLElement* element = nullptr;
-    tinyxml2::XMLText* text = nullptr;
-
-    // Damping parameter
-=======
     LossIndex::BackPropagation training_back_propagation(training_samples_number, loss_index_pointer);
     LossIndex::BackPropagation selection_back_propagation(selection_samples_number, loss_index_pointer);
 
@@ -1773,7 +619,6 @@
     time_t beginning_time, current_time;
     time(&beginning_time);
     type elapsed_time = 0;
->>>>>>> f4e1fcf4
 
     LMOptimizationData optimization_data(this);
 
@@ -1783,11 +628,7 @@
     {
         optimization_data.epoch = epoch;
 
-<<<<<<< HEAD
-    // Minimum damping parameter.
-=======
         // Neural network
->>>>>>> f4e1fcf4
 
         parameters_norm = l2_norm(optimization_data.parameters);
 
@@ -1795,11 +636,7 @@
 
         neural_network_pointer->forward_propagate(training_batch, training_forward_propagation);
 
-<<<<<<< HEAD
-    // Maximum damping parameter.
-=======
         // Loss index
->>>>>>> f4e1fcf4
 
         loss_index_pointer->calculate_terms_second_order_loss(training_batch,
                                                               training_forward_propagation,
@@ -1810,42 +647,6 @@
 
         gradient_norm = l2_norm(terms_second_order_loss.gradient);
 
-<<<<<<< HEAD
-    // Damping parameter factor.
-
-    element = document->NewElement("DampingParameterFactor");
-    root_element->LinkEndChild(element);
-
-    buffer.str("");
-    buffer << damping_parameter_factor;
-
-    text = document->NewText(buffer.str().c_str());
-    element->LinkEndChild(text);
-
-    // Return minimum selection error neural network
-
-    element = document->NewElement("ReturnMinimumSelectionErrorNN");
-    root_element->LinkEndChild(element);
-
-    buffer.str("");
-    buffer << choose_best_selection;
-
-    text = document->NewText(buffer.str().c_str());
-    element->LinkEndChild(text);
-
-    // Apply early stopping
-
-    element = document->NewElement("ApplyEarlyStopping");
-    root_element->LinkEndChild(element);
-
-    buffer.str("");
-    buffer << apply_early_stopping;
-
-    text = document->NewText(buffer.str().c_str());
-    element->LinkEndChild(text);
-
-    // Warning parameters norm
-=======
         // Optimization data
 
         update_epoch(training_batch,
@@ -1900,7 +701,6 @@
         {
             results.training_error_history(epoch) = terms_second_order_loss.error;
         }
->>>>>>> f4e1fcf4
 
         if(reserve_selection_error_history)
         {
@@ -1917,11 +717,7 @@
                      << "Parameters increment norm: " << optimization_data.parameters_increment_norm << endl;
             }
 
-<<<<<<< HEAD
-    // Warning gradient norm
-=======
             stop_training = true;
->>>>>>> f4e1fcf4
 
             results.stopping_condition = MinimumParametersIncrementNorm;
         }
@@ -1932,12 +728,8 @@
 
             stop_training = true;
 
-<<<<<<< HEAD
-    // Error parameters norm
-=======
             results.stopping_condition = LossGoal;
         }
->>>>>>> f4e1fcf4
 
         else if(epoch != 0 && training_loss_decrease >= minimum_loss_decrease)
         {
@@ -1952,13 +744,9 @@
             results.stopping_condition = MinimumLossDecrease;
         }
 
-<<<<<<< HEAD
-    // Error gradient norm
-=======
         else if(gradient_norm <= gradient_norm_goal)
         {
             if(display) cout << "Epoch " << epoch+1 << ": Gradient norm goal reached." << endl;
->>>>>>> f4e1fcf4
 
             stop_training = true;
 
@@ -1973,108 +761,6 @@
                      << "Selection loss increases: "<< selection_failures << endl;
             }
 
-<<<<<<< HEAD
-    // Minimum parameters increment norm
-
-    element = document->NewElement("MinimumParametersIncrementNorm");
-    root_element->LinkEndChild(element);
-
-    buffer.str("");
-    buffer << minimum_parameters_increment_norm;
-
-    text = document->NewText(buffer.str().c_str());
-    element->LinkEndChild(text);
-
-    // Minimum loss decrease
-
-    element = document->NewElement("MinimumLossDecrease");
-    root_element->LinkEndChild(element);
-
-    buffer.str("");
-    buffer << minimum_loss_decrease;
-
-    text = document->NewText(buffer.str().c_str());
-    element->LinkEndChild(text);
-
-    // Loss goal
-
-    element = document->NewElement("LossGoal");
-    root_element->LinkEndChild(element);
-
-    buffer.str("");
-    buffer << training_loss_goal;
-
-    text = document->NewText(buffer.str().c_str());
-    element->LinkEndChild(text);
-
-    // Gradient norm goal
-
-    element = document->NewElement("GradientNormGoal");
-    root_element->LinkEndChild(element);
-
-    buffer.str("");
-    buffer << gradient_norm_goal;
-
-    text = document->NewText(buffer.str().c_str());
-    element->LinkEndChild(text);
-
-    // Maximum selection error increases
-
-    element = document->NewElement("MaximumSelectionErrorIncreases");
-    root_element->LinkEndChild(element);
-
-    buffer.str("");
-    buffer << maximum_selection_error_increases;
-
-    text = document->NewText(buffer.str().c_str());
-    element->LinkEndChild(text);
-
-    // Maximum iterations number
-
-    element = document->NewElement("MaximumEpochsNumber");
-    root_element->LinkEndChild(element);
-
-    buffer.str("");
-    buffer << maximum_epochs_number;
-
-    text = document->NewText(buffer.str().c_str());
-    element->LinkEndChild(text);
-
-    // Maximum time
-
-    element = document->NewElement("MaximumTime");
-    root_element->LinkEndChild(element);
-
-    buffer.str("");
-    buffer << maximum_time;
-
-    text = document->NewText(buffer.str().c_str());
-    element->LinkEndChild(text);
-
-    // Reserve training error history
-
-    element = document->NewElement("ReserveTrainingErrorHistory");
-    root_element->LinkEndChild(element);
-
-    buffer.str("");
-    buffer << reserve_training_error_history;
-
-    text = document->NewText(buffer.str().c_str());
-    element->LinkEndChild(text);
-
-    // Reserve selection error history
-
-    element = document->NewElement("ReserveSelectionErrorHistory");
-    root_element->LinkEndChild(element);
-
-    buffer.str("");
-    buffer << reserve_selection_error_history;
-
-    text = document->NewText(buffer.str().c_str());
-    element->LinkEndChild(text);
-
-    // Display period
-=======
             stop_training = true;
 
             results.stopping_condition = MaximumSelectionErrorIncreases;
@@ -2286,7 +972,6 @@
     labels_values(5,0) = "Maximum selection error increases";
 
     labels_values(5,1) = std::to_string(maximum_selection_error_increases);
->>>>>>> f4e1fcf4
 
     // Maximum iterations number
 
@@ -2294,33 +979,16 @@
 
     labels_values(6,1) = std::to_string(maximum_epochs_number);
 
-<<<<<<< HEAD
-    // Save period
-//   {
-//       element = document->NewElement("SavePeriod");
-//       root_element->LinkEndChild(element);
-=======
     // Maximum time
->>>>>>> f4e1fcf4
 
     labels_values(7,0) = "Maximum time";
 
     labels_values(7,1) = std::to_string(maximum_time);
 
-<<<<<<< HEAD
-    // Neural network file name
-//   {
-//       element = document->NewElement("NeuralNetworkFileName");
-//       root_element->LinkEndChild(element);
-=======
     // Reserve training error history
->>>>>>> f4e1fcf4
 
     labels_values(8,0) = "Reserve training error history";
 
-<<<<<<< HEAD
-    // Display
-=======
     if(reserve_training_error_history)
     {
         labels_values(8,1) = "true";
@@ -2329,7 +997,6 @@
     {
         labels_values(8,1) = "false";
     }
->>>>>>> f4e1fcf4
 
     // Reserve selection error history
 
@@ -2344,11 +1011,7 @@
         labels_values(9,1) = "false";
     }
 
-<<<<<<< HEAD
-    return document;
-=======
     return labels_values;
->>>>>>> f4e1fcf4
 }
 
 
@@ -2360,11 +1023,8 @@
 {
     ostringstream buffer;
 
-<<<<<<< HEAD
-=======
     file_stream.OpenElement("LevenbergMarquardt");
 
->>>>>>> f4e1fcf4
     // Damping paramterer factor.
 
     file_stream.OpenElement("DampingParameterFactor");
@@ -2388,22 +1048,6 @@
         file_stream.CloseElement();
     }
 
-<<<<<<< HEAD
-    // Apply early stopping
-
-    {
-        file_stream.OpenElement("ApplyEarlyStopping");
-
-        buffer.str("");
-        buffer << apply_early_stopping;
-
-        file_stream.PushText(buffer.str().c_str());
-
-        file_stream.CloseElement();
-    }
-
-=======
->>>>>>> f4e1fcf4
     // Minimum parameters increment norm
 
     file_stream.OpenElement("MinimumParametersIncrementNorm");
@@ -2502,8 +1146,6 @@
     file_stream.PushText(buffer.str().c_str());
 
     file_stream.CloseElement();
-<<<<<<< HEAD
-=======
 
     // Hardware use
 
@@ -2517,7 +1159,6 @@
     file_stream.CloseElement();
 
     file_stream.CloseElement();
->>>>>>> f4e1fcf4
 }
 
 
@@ -2541,7 +1182,6 @@
     }
 
     // Damping parameter factor
-<<<<<<< HEAD
 
     const tinyxml2::XMLElement* damping_parameter_factor_element
             = root_element->FirstChildElement("DampingParameterFactor");
@@ -2553,18 +1193,6 @@
         try
         {
             set_damping_parameter_factor(new_damping_parameter_factor);
-=======
-
-    const tinyxml2::XMLElement* damping_parameter_factor_element
-            = root_element->FirstChildElement("DampingParameterFactor");
-
-    if(damping_parameter_factor_element)
-    {
-        const type new_damping_parameter_factor = static_cast<type>(atof(damping_parameter_factor_element->GetText()));
-
-        try
-        {
-            set_damping_parameter_factor(new_damping_parameter_factor);
         }
         catch(const logic_error& e)
         {
@@ -2584,7 +1212,6 @@
         try
         {
             set_choose_best_selection(new_choose_best_selection != "0");
->>>>>>> f4e1fcf4
         }
         catch(const logic_error& e)
         {
@@ -2592,20 +1219,6 @@
         }
     }
 
-<<<<<<< HEAD
-    // Return minimum selection error neural network
-
-    const tinyxml2::XMLElement* choose_best_selection_element
-            = root_element->FirstChildElement("ReturnMinimumSelectionErrorNN");
-
-    if(choose_best_selection_element)
-    {
-        const string new_choose_best_selection = choose_best_selection_element->GetText();
-
-        try
-        {
-            set_choose_best_selection(new_choose_best_selection != "0");
-=======
     // Minimum parameters increment norm
 
     const tinyxml2::XMLElement* minimum_parameters_increment_norm_element
@@ -2619,7 +1232,6 @@
         try
         {
             set_minimum_parameters_increment_norm(new_minimum_parameters_increment_norm);
->>>>>>> f4e1fcf4
         }
         catch(const logic_error& e)
         {
@@ -2627,31 +1239,17 @@
         }
     }
 
-<<<<<<< HEAD
-    // Apply early stopping
-
-    const tinyxml2::XMLElement* apply_early_stopping_element = root_element->FirstChildElement("ApplyEarlyStopping");
-
-    if(apply_early_stopping_element)
-    {
-        string new_apply_early_stopping = apply_early_stopping_element->GetText();
+    // Minimum loss decrease
+
+    const tinyxml2::XMLElement* minimum_loss_decrease_element = root_element->FirstChildElement("MinimumLossDecrease");
+
+    if(minimum_loss_decrease_element)
+    {
+        const type new_minimum_loss_decrease = static_cast<type>(atof(minimum_loss_decrease_element->GetText()));
 
         try
         {
-            set_apply_early_stopping(new_apply_early_stopping != "0");
-=======
-    // Minimum loss decrease
-
-    const tinyxml2::XMLElement* minimum_loss_decrease_element = root_element->FirstChildElement("MinimumLossDecrease");
-
-    if(minimum_loss_decrease_element)
-    {
-        const type new_minimum_loss_decrease = static_cast<type>(atof(minimum_loss_decrease_element->GetText()));
-
-        try
-        {
             set_minimum_loss_decrease(new_minimum_loss_decrease);
->>>>>>> f4e1fcf4
         }
         catch(const logic_error& e)
         {
@@ -2659,21 +1257,6 @@
         }
     }
 
-<<<<<<< HEAD
-    // Minimum parameters increment norm
-
-    const tinyxml2::XMLElement* minimum_parameters_increment_norm_element
-            = root_element->FirstChildElement("MinimumParametersIncrementNorm");
-
-    if(minimum_parameters_increment_norm_element)
-    {
-        const type new_minimum_parameters_increment_norm
-                = static_cast<type>(atof(minimum_parameters_increment_norm_element->GetText()));
-
-        try
-        {
-            set_minimum_parameters_increment_norm(new_minimum_parameters_increment_norm);
-=======
     // Loss goal
 
     const tinyxml2::XMLElement* loss_goal_element = root_element->FirstChildElement("LossGoal");
@@ -2778,7 +1361,6 @@
         try
         {
             set_reserve_training_error_history(new_reserve_training_error_history != "0");
->>>>>>> f4e1fcf4
         }
         catch(const logic_error& e)
         {
@@ -2786,111 +1368,6 @@
         }
     }
 
-<<<<<<< HEAD
-    // Minimum loss decrease
-
-    const tinyxml2::XMLElement* minimum_loss_decrease_element = root_element->FirstChildElement("MinimumLossDecrease");
-
-    if(minimum_loss_decrease_element)
-    {
-        const type new_minimum_loss_decrease = static_cast<type>(atof(minimum_loss_decrease_element->GetText()));
-
-        try
-        {
-            set_minimum_loss_decrease(new_minimum_loss_decrease);
-        }
-        catch(const logic_error& e)
-        {
-            cerr << e.what() << endl;
-        }
-    }
-
-    // Loss goal
-
-    const tinyxml2::XMLElement* loss_goal_element = root_element->FirstChildElement("LossGoal");
-
-    if(loss_goal_element)
-    {
-        const type new_loss_goal = static_cast<type>(atof(loss_goal_element->GetText()));
-
-        try
-        {
-            set_loss_goal(new_loss_goal);
-        }
-        catch(const logic_error& e)
-        {
-            cerr << e.what() << endl;
-        }
-    }
-
-    // Gradient norm goal
-
-    const tinyxml2::XMLElement* gradient_norm_goal_element = root_element->FirstChildElement("GradientNormGoal");
-
-    if(gradient_norm_goal_element)
-    {
-        const type new_gradient_norm_goal = static_cast<type>(atof(gradient_norm_goal_element->GetText()));
-
-        try
-        {
-            set_gradient_norm_goal(new_gradient_norm_goal);
-        }
-        catch(const logic_error& e)
-        {
-            cerr << e.what() << endl;
-        }
-    }
-
-    // Maximum selection error increases
-
-    const tinyxml2::XMLElement* maximum_selection_error_increases_element
-            = root_element->FirstChildElement("MaximumSelectionErrorIncreases");
-
-    if(maximum_selection_error_increases_element)
-    {
-        const Index new_maximum_selection_error_increases
-                = static_cast<Index>(atoi(maximum_selection_error_increases_element->GetText()));
-
-        try
-        {
-            set_maximum_selection_error_increases(new_maximum_selection_error_increases);
-        }
-        catch(const logic_error& e)
-        {
-            cerr << e.what() << endl;
-        }
-    }
-
-    // Maximum epochs number
-
-    const tinyxml2::XMLElement* maximum_epochs_number_element = root_element->FirstChildElement("MaximumEpochsNumber");
-
-    if(maximum_epochs_number_element)
-    {
-        const Index new_maximum_epochs_number = static_cast<Index>(atoi(maximum_epochs_number_element->GetText()));
-
-        try
-        {
-            set_maximum_epochs_number(new_maximum_epochs_number);
-        }
-        catch(const logic_error& e)
-        {
-            cerr << e.what() << endl;
-        }
-    }
-
-    // Maximum time
-
-    const tinyxml2::XMLElement* maximum_time_element = root_element->FirstChildElement("MaximumTime");
-
-    if(maximum_time_element)
-    {
-        const type new_maximum_time = static_cast<type>(atof(maximum_time_element->GetText()));
-
-        try
-        {
-            set_maximum_time(new_maximum_time);
-=======
     // Reserve selection error history
 
     const tinyxml2::XMLElement* reserve_selection_error_history_element
@@ -2903,7 +1380,6 @@
         try
         {
             set_reserve_selection_error_history(new_reserve_selection_error_history != "0");
->>>>>>> f4e1fcf4
         }
         catch(const logic_error& e)
         {
@@ -2911,43 +1387,6 @@
         }
     }
 
-<<<<<<< HEAD
-    // Reserve training error history
-
-    const tinyxml2::XMLElement* reserve_training_error_history_element
-            = root_element->FirstChildElement("ReserveTrainingErrorHistory");
-
-    if(reserve_training_error_history_element)
-    {
-        const string new_reserve_training_error_history = reserve_training_error_history_element->GetText();
-
-        try
-        {
-            set_reserve_training_error_history(new_reserve_training_error_history != "0");
-        }
-        catch(const logic_error& e)
-        {
-            cerr << e.what() << endl;
-        }
-    }
-
-    // Reserve selection error history
-
-    const tinyxml2::XMLElement* reserve_selection_error_history_element
-            = root_element->FirstChildElement("ReserveSelectionErrorHistory");
-
-    if(reserve_selection_error_history_element)
-    {
-        const string new_reserve_selection_error_history = reserve_selection_error_history_element->GetText();
-
-        try
-        {
-            set_reserve_selection_error_history(new_reserve_selection_error_history != "0");
-        }
-        catch(const logic_error& e)
-        {
-            cerr << e.what() << endl;
-=======
     // Hardware use
     {
         const tinyxml2::XMLElement* element = root_element->FirstChildElement("HardwareUse");
@@ -2964,7 +1403,6 @@
             {
                 cerr << e.what() << endl;
             }
->>>>>>> f4e1fcf4
         }
     }
 }
@@ -2976,21 +1414,11 @@
         const Tensor<type, 1>& b) const
 {
     const Index n = A.dimension(0);
-<<<<<<< HEAD
-
-    Tensor<type, 1> x(n);
-
-    const Map<Matrix<type, Dynamic, Dynamic>> A_eigen((type*)A.data(), n, n);
-
-    const Map<Matrix<type, Dynamic, 1>> b_eigen((type*)b.data(), n, 1);
-
-=======
 
     Tensor<type, 1> x(n);
 
     const Map<Matrix<type, Dynamic, Dynamic>> A_eigen((type*)A.data(), n, n);
     const Map<Matrix<type, Dynamic, 1>> b_eigen((type*)b.data(), n, 1);
->>>>>>> f4e1fcf4
     Map<Matrix<type, Dynamic, 1>> x_eigen((type*)x.data(), n);
 
     x_eigen = A_eigen.colPivHouseholderQr().solve(b_eigen);
