//   OpenNN: Open Neural Networks Library
//   www.opennn.net
//
//   P R I N C I P A L   C O M P O N E N T S   L A Y E R   C L A S S   H E A D E R
//
//   Artificial Intelligence Techniques SL
//   artelnics@artelnics.com

#include "principal_components_layer.h"

namespace OpenNN
{

/// Default constructor.
/// It creates a scaling layer object with no scaling neurons.

PrincipalComponentsLayer::PrincipalComponentsLayer() : Layer()
{
    set();
}


/// Principal components neurons number constructor.
/// This constructor creates a principal components layer layer with a given size.
/// The members of this object are initialized with the default values.
/// @param new_inputs_number Number of original inputs.
/// @param new_principal_components_number Number of principal components neurons in the layer.

PrincipalComponentsLayer::PrincipalComponentsLayer(const Index& new_inputs_number, const Index& new_principal_components_number) : Layer()
{
    set(new_inputs_number, new_principal_components_number);
}


<<<<<<< HEAD
/// Copy constructor.

PrincipalComponentsLayer::PrincipalComponentsLayer(const PrincipalComponentsLayer& new_principal_components_layer) : Layer()
{
    set(new_principal_components_layer);
}


=======
>>>>>>> f4e1fcf4
/// Destructor.

PrincipalComponentsLayer::~PrincipalComponentsLayer()
{
}


/// Returns the method used for principal components layer.

const PrincipalComponentsLayer::PrincipalComponentsMethod& PrincipalComponentsLayer::get_principal_components_method() const
{
    return principal_components_method;
}


/// Returns a string with the name of the method used for principal components layer.

string PrincipalComponentsLayer::write_principal_components_method() const
{
    if(principal_components_method == NoPrincipalComponents)
    {
        return "NoPrincipalComponents";
    }
    else if(principal_components_method == PrincipalComponents)
    {
        return "PrincipalComponents";
    }
    else
    {
        ostringstream buffer;

        buffer << "OpenNN Exception: PrincipalComponentsLayer class.\n"
               << "string write_principal_components_method() const method.\n"
               << "Unknown principal components method.\n";

        throw logic_error(buffer.str());
    }
}


/// Returns a string with the name of the method used for principal components layer,
/// as paragaph text.

string PrincipalComponentsLayer::write_principal_components_method_text() const
{
    if(principal_components_method == NoPrincipalComponents)
    {
        return "no principal components";
    }
    else if(principal_components_method == PrincipalComponents)
    {
        return "principal components";
    }
    else
    {
        ostringstream buffer;

        buffer << "OpenNN Exception: PrincipalComponentsLayer class.\n"
               << "string write_principal_components_method_text() const method.\n"
               << "Unknown principal components method.\n";

        throw logic_error(buffer.str());
    }
}


// Tensor<type, 2> get_principal_components() const method

/// Returns a matrix containing the principal components.

Tensor<type, 2> PrincipalComponentsLayer::get_principal_components() const
{
    return principal_components;
}


// Tensor<type, 1> get_means() const method

/// Returns a vector containing the means of every input variable in the data set.

Tensor<type, 1> PrincipalComponentsLayer::get_means() const
{
    return means;
}


// Tensor<type, 1> get_explained_variance() const

/// Returns a vector containing the explained variance of every of the principal components

Tensor<type, 1> PrincipalComponentsLayer::get_explained_variance() const
{
    return explained_variance;
}


/// Returns the number of inputs to the layer.

Index PrincipalComponentsLayer::get_inputs_number() const
{
    return inputs_number;
}


/// Returns the number of principal components.

Index PrincipalComponentsLayer::get_principal_components_number() const
{
    return principal_components_number;
}


Index PrincipalComponentsLayer::get_neurons_number() const
{
    return principal_components_number;
}


/// Performs the principal component analysis to produce a reduced data set.
/// @param inputs Set of inputs to the principal components layer.
/// @todo

Tensor<type, 2> PrincipalComponentsLayer::calculate_outputs(const Tensor<type, 2>& inputs)
{
    /*
        const Index inputs_number = inputs.dimension(1);

        #ifdef __OPENNN_DEBUG__

        ostringstream buffer;

        if(principal_components.dimension(0) != inputs_number)
        {
           buffer << "OpenNN Exception: PrincipalComponentsLayer class.\n"
                  << "Tensor<type, 2> calculate_outputs(Matrix Tensor<type, 1>&) const method.\n"
                  << "Size of inputs must be equal to the number of rows of the principal components matrix.\n";

           throw logic_error(buffer.str());
        }

        #endif

        if(write_principal_components_method() != "PrincipalComponents")
        {
            return inputs;
        }

            const Tensor<Index, 1> principal_components_indices(0, 1.0, get_principal_components_number()-1);

            const Tensor<Index, 1> input_variables_indices(0, 1.0, inputs_number-1);

            const Tensor<type, 2> used_principal_components = principal_components.get_submatrix(principal_components_indices, input_variables_indices);

            const Tensor<type, 2> inputs_adjust = inputs.subtract_rows(means);

            return dot(inputs_adjust, used_principal_components.calculate_transpose());

            for(Index i = 0;  i < points_number; i++)
            {
                const Tensor<Index, 1> principal_components_indices(0, 1.0, get_principal_components_number()-1);
<<<<<<< HEAD

                const Tensor<Index, 1> input_variables_indices(0, 1.0, inputs_number-1);

                const Tensor<type, 2> used_principal_components = principal_components.get_submatrix(principal_components_indices, input_variables_indices);

                // Data adjust

                const Tensor<type, 2> inputs_adjust = inputs.subtract_rows(means);

    //            Tensor<type, 1> inputs_adjust(inputs_number);

=======

                const Tensor<Index, 1> input_variables_indices(0, 1.0, inputs_number-1);

                const Tensor<type, 2> used_principal_components = principal_components.get_submatrix(principal_components_indices, input_variables_indices);

                // Data adjust

                const Tensor<type, 2> inputs_adjust = inputs.subtract_rows(means);

    //            Tensor<type, 1> inputs_adjust(inputs_number);

>>>>>>> f4e1fcf4
    //            for(Index j = 0; j < inputs_number; j++)
    //            {
    //                inputs_adjust[j] = inputs[j] - means[j];
    //            }

                // Outputs

                const Index principal_components_number = used_principal_components.dimension(0);

                Tensor<type, 2> outputs(points_number, principal_components_number);

                for(Index j = 0; j < principal_components_number; j++)
                {
                    outputs(i,j) = inputs_adjust.dot(used_principal_components.chip(j, 0));
                }

            }

            return outputs;
        */
    return Tensor<type, 2>();
}


/// Returns a string with the expression of the principal components process.

string PrincipalComponentsLayer::write_expression(const Tensor<string, 1>& inputs_names, const Tensor<string, 1>& outputs_names) const
{
    switch(principal_components_method)
    {
    case NoPrincipalComponents:
    {
        return write_no_principal_components_expression(inputs_names, outputs_names);
    }

    case PrincipalComponents:
    {
        return write_principal_components_expression(inputs_names, outputs_names);
    }
    }

    // Default

    ostringstream buffer;

    buffer << "OpenNN Exception: ScalingLayer class.\n"
           << "string write_expression() const method.\n"
           << "Unknown principal components method.\n";

    throw logic_error(buffer.str());
}


/// Returns a string with the expression of the principal components process when none method is used.
/*/// @param inputs_names Name of inputs to the principal components.
/// @param outputs_names Name of outputs from the principal components.*/


string PrincipalComponentsLayer::write_no_principal_components_expression(const Tensor<string, 1>&, const Tensor<string, 1>&) const
{
    ostringstream buffer;

    buffer << "";

    return buffer.str();
}


/// Returns a string with the expression of the principal components process when principal components anlysis is used.
/// @param inputs_names Name of inputs to the principal components.
/// @param outputs_names Name of outputs from the principal components.


string PrincipalComponentsLayer::write_principal_components_expression(const Tensor<string, 1>& inputs_names, const Tensor<string, 1>& outputs_names) const
{
    ostringstream buffer;

    buffer.precision(10);

    const Index inputs_number = get_inputs_number();
    const Index principal_components_number = get_principal_components_number();

    for(Index i = 0; i < principal_components_number; i ++)
    {
        buffer << outputs_names[i] << "= (";

        for(Index j = 0; j < inputs_number; j++)
        {
            buffer << principal_components(i,j) << "*" << inputs_names[j];

            if(j != inputs_number-1)
            {
                buffer << "+";
            }
        }

        buffer << ");\n";
    }

    return buffer.str();
}


// const bool& get_display() const method

/// Returns true if messages from this class are to be displayed on the screen, or false if messages
/// from this class are not to be displayed on the screen.

const bool& PrincipalComponentsLayer::get_display() const
{
    return display;
}


// void set() method

/// Sets the principal components layer to be empty

void PrincipalComponentsLayer::set()
{
    set_inputs_number(0);
    set_principal_components_number(0);
    /*
        means.set();
        explained_variance.set();
        principal_components.set();
    */
    set_default();
}


/// Sets a new size to the principal components layer.
/// It also sets means and eigenvector matrix to zero.
/// @param new_inputs_number New inputs number.
/// @param new_principal_components_number New principal components number.

void PrincipalComponentsLayer::set(const Index& new_inputs_number, const Index& new_principal_components_number)
{
    set_inputs_number(new_inputs_number);
    set_principal_components_number(new_principal_components_number);
    /*
        means.set(new_inputs_number, 0.0);

        explained_variance.set(new_inputs_number, 0.0);

        principal_components.set(new_principal_components_number, new_inputs_number, 0.0);
    */
    set_default();
}


// void set(const PrincipalComponentsLayer&) method

/// Sets the members of this object to be the members of another object of the same class.
/// @param new_principal_components_layer Object to be copied.

void PrincipalComponentsLayer::set(const PrincipalComponentsLayer& new_principal_components_layer)
{
    principal_components_method = new_principal_components_layer.principal_components_method;

    principal_components = new_principal_components_layer.principal_components;

    means = new_principal_components_layer.means;

    display = new_principal_components_layer.display;
}


/// Sets a new value of the principal components member.
/// @param new_principal_components Object to be set.

void PrincipalComponentsLayer::set_principal_components(const Tensor<type, 2>& new_principal_components)
{
    principal_components = new_principal_components;
    /*
        means.set();
    */
    set_default();
}


/// Sets a new value for the inputs number member.
/// @param new_inputs_number New inputs number.

void PrincipalComponentsLayer::set_inputs_number(const Index& new_inputs_number)
{
    inputs_number = new_inputs_number;
}


/// Sets a new value for the principal components number member.
/// @param new_principal_components_number New principal components number.

void PrincipalComponentsLayer::set_principal_components_number(const Index& new_principal_components_number)
{
    principal_components_number = new_principal_components_number;
}


/// Sets a new value of the principal components member.
/// @param index Index of the principal component.
/// @param principal_component Object to be set.

void PrincipalComponentsLayer::set_principal_component(const Index& index, const Tensor<type, 1>& principal_component)
{
    /*
        principal_components.set_row(index, principal_component);
    */
}


/// Sets a new value of the means member.
/// @param new_means Object to be set.

void PrincipalComponentsLayer::set_means(const Tensor<type, 1>& new_means)
{
    means = new_means;
}


/// Sets a new size and a new value to the means.
/// @param new_size New size of the vector means.
/// @param new_value New value of the vector means.

void PrincipalComponentsLayer::set_means(const Index& new_size, const type& new_value)
{
    /*
        means.set(new_size, new_value);
    */
}


/// Sets a new value to the explained variance member.
/// @param new_explained_variance Object to be set.

void PrincipalComponentsLayer::set_explained_variance(const Tensor<type, 1>& new_explained_variance)
{
    explained_variance = new_explained_variance;
}


/// Sets the members to their default value.
/// <ul>
/// <li> Display: true.
/// </ul>

// void set_default() method

void PrincipalComponentsLayer::set_default()
{
    principal_components_method = NoPrincipalComponents;

    set_display(true);
}


/// Sets a new principal components method.
/// @param new_method New principal components method.

void PrincipalComponentsLayer::set_principal_components_method(const PrincipalComponentsMethod & new_method)
{
    principal_components_method = new_method;
}


/// Sets a new principal components method.
/// @param new_method_string New principal components method string.

void PrincipalComponentsLayer::set_principal_components_method(const string & new_method_string)
{
    if(new_method_string == "NoPrincipalComponents")
    {
        principal_components_method = NoPrincipalComponents;
    }
    else if(new_method_string == "PrincipalComponents")
    {
        principal_components_method = PrincipalComponents;
    }
    else
    {
        ostringstream buffer;

        buffer << "OpenNN Exception: PrincipalComponentsLayer class.\n"
               << "void set_principal_components_method(const string&) method.\n"
               << "Unknown principal components method: " << new_method_string << ".\n";

        throw logic_error(buffer.str());
    }
}


/// Sets a new display value.
/// If it is set to true messages from this class are to be displayed on the screen;
/// if it is set to false messages from this class are not to be displayed on the screen.
/// @param new_display Display value.

void PrincipalComponentsLayer::set_display(const bool& new_display)
{
    display = new_display;
}


<<<<<<< HEAD
/// Serializes the principal components layer object into a XML document of the TinyXML library.
/// See the OpenNN manual for more information about the format of this element.

tinyxml2::XMLDocument* PrincipalComponentsLayer::to_XML() const
{
    tinyxml2::XMLDocument* document = new tinyxml2::XMLDocument;
    /*
      ostringstream buffer;

      tinyxml2::XMLElement* principal_components_layer_element = document->NewElement("PrincipalComponentsLayer");

      document->InsertFirstChild(principal_components_layer_element);

      // Principal components neurons number

      tinyxml2::XMLElement* size_element = document->NewElement("PrincipalComponentsNeuronsNumber");
      principal_components_layer_element->LinkEndChild(size_element);

      const Index principal_components_neurons_number = get_principal_components_neurons_number();

      buffer.str("");
      buffer << principal_components_neurons_number;

      tinyxml2::XMLText* size_text = document->NewText(buffer.str().c_str());
      size_element->LinkEndChild(size_text);

      // Principal components matrix

      for(Index i = 0; i < principal_components_neurons_number; i++)
      {
          tinyxml2::XMLElement* principal_components_element = document->NewElement("PrincipalComponents");
          principal_components_element->SetAttribute("Index",(unsigned)i+1);

          principal_components_layer_element->LinkEndChild(principal_components_element);

          // Eigenvector

          tinyxml2::XMLElement* eigenvector_element = document->NewElement("Eigenvector");
          principal_components_element->LinkEndChild(eigenvector_element);

          buffer.str("");
          buffer << principal_components.chip(i, 0);

          tinyxml2::XMLText* eigenvector_text = document->NewText(buffer.str().c_str());
          eigenvector_element->LinkEndChild(eigenvector_text);
      }

      // Means

      tinyxml2::XMLElement* means_element = document->NewElement("Means");
      means_element->LinkEndChild(means_element);

      buffer.str("");
      buffer << means;

      tinyxml2::XMLText* means_text = document->NewText(buffer.str().c_str());
      means_element->LinkEndChild(means_text);

      // Principal components method

      tinyxml2::XMLElement* method_element = document->NewElement("PrincipalComponentsMethod");
      principal_components_layer_element->LinkEndChild(method_element);

      tinyxml2::XMLText* method_text = document->NewText(write_principal_components_method().c_str());
      method_element->LinkEndChild(method_text);
    */
    return document;
}


// void write_XML(tinyxml2::XMLPrinter&) const method

=======
>>>>>>> f4e1fcf4
/// Serializes the principal components layer object into a XML document of the TinyXML library without keep the DOM tree in memory.
/// See the OpenNN manual for more information about the format of this document.

void PrincipalComponentsLayer::write_XML(tinyxml2::XMLPrinter& file_stream) const
{
    ostringstream buffer;

    file_stream.OpenElement("PrincipalComponentsLayer");

    // Inputs number

    const Index inputs_number = get_inputs_number();

    file_stream.OpenElement("InputsNumber");

    buffer.str("");
    buffer << inputs_number;

    file_stream.PushText(buffer.str().c_str());

    file_stream.CloseElement();

    // Principal components neurons number

    const Index principal_components_number = get_principal_components_number();

    file_stream.OpenElement("PrincipalComponentsNumber");

    buffer.str("");
    buffer << principal_components_number;

    file_stream.PushText(buffer.str().c_str());

    file_stream.CloseElement();

    if(principal_components_number != 0)
    {
        // Means

        file_stream.OpenElement("Means");

        buffer.str("");
        buffer << get_means();

        file_stream.PushText(buffer.str().c_str());

        file_stream.CloseElement();

        // Explained variance

        file_stream.OpenElement("ExplainedVariance");

        buffer.str("");
        buffer << get_explained_variance();

        file_stream.PushText(buffer.str().c_str());

        file_stream.CloseElement();

        // Principal components matrix

        for(Index i = 0; i < inputs_number/*principal_components_number*/; i++)
        {
            file_stream.OpenElement("PrincipalComponent");

<<<<<<< HEAD
            file_stream.PushAttribute("Index", i+1);
=======
            file_stream.PushAttribute("Index", int(i+1));
>>>>>>> f4e1fcf4

            // Principal component
            /*
                        buffer.str("");
                        buffer << principal_components.chip(i, 0);
            */
            file_stream.PushText(buffer.str().c_str());

            file_stream.CloseElement();
        }

        // Principal components method

        file_stream.OpenElement("PrincipalComponentsMethod");
        file_stream.PushText(write_principal_components_method().c_str());
        file_stream.CloseElement();
    }
    else
    {
        // Principal components method

        file_stream.OpenElement("PrincipalComponentsMethod");
        file_stream.PushText(write_principal_components_method().c_str());
        file_stream.CloseElement();
    }

    file_stream.CloseElement();
}


// void from_XML(const tinyxml2::XMLDocument&) method

/// Deserializes a TinyXML document into this principal components layer object.
/// @param document XML document containing the member data.

void PrincipalComponentsLayer::from_XML(const tinyxml2::XMLDocument& document)
{
    ostringstream buffer;

    const tinyxml2::XMLElement* principal_components_layer_element = document.FirstChildElement("PrincipalComponentsLayer");

    if(!principal_components_layer_element)
    {
        buffer << "OpenNN Exception: PrincipalComponentsLayer class.\n"
               << "void from_XML(const tinyxml2::XMLDocument&) method.\n"
               << "Principal components layer element is nullptr.\n";

        throw logic_error(buffer.str());
    }

    // Inputs number

    const tinyxml2::XMLElement* inputs_number_element = principal_components_layer_element->FirstChildElement("InputsNumber");

    if(!inputs_number_element)
    {
        buffer << "OpenNN Exception: ScalingLayer class.\n"
               << "void from_XML(const tinyxml2::XMLDocument&) method.\n"
               << "Inputs number element is nullptr.\n";

        throw logic_error(buffer.str());
    }

    const Index inputs_number = static_cast<Index>(atoi(inputs_number_element->GetText()));

    set_inputs_number(inputs_number);

    // Principal components number

    const tinyxml2::XMLElement* principal_components_number_element = principal_components_layer_element->FirstChildElement("PrincipalComponentsNumber");

    if(!principal_components_number_element)
    {
        buffer << "OpenNN Exception: ScalingLayer class.\n"
               << "void from_XML(const tinyxml2::XMLDocument&) method.\n"
               << "Principal components number element is nullptr.\n";

        throw logic_error(buffer.str());
    }

    const Index principal_components_number = static_cast<Index>(atoi(principal_components_number_element->GetText()));

    set_principal_components_number(principal_components_number);

//    if(principal_components_number != 0)
//    {
//        set(inputs_number, principal_components_number);
//    }
//    else
//    {
//        set(inputs_number, inputs_number);
//    }

    if(principal_components_number != 0)
    {
        // Means

        const tinyxml2::XMLElement* means_element = principal_components_layer_element->FirstChildElement("Means");

        if(!means_element)
        {
            buffer << "OpenNN Exception: PrincipalComponentsLayer class.\n"
                   << "void from_XML(const tinyxml2::XMLDocument&) method.\n"
                   << "Means element is nullptr.\n";

            throw logic_error(buffer.str());
        }
        else
        {
            const char* means_text = means_element->GetText();

            if(means_text)
            {
                /*
                                Tensor<type, 1> new_means;
                                new_means.parse(means_text);

                                try
                                {
                                    set_means(new_means);
                                }
                                catch(const logic_error& e)
                                {
                                    cerr << e.what() <<endl;
                                }
                */
            }
        }

        // Explained variance

        const tinyxml2::XMLElement* explained_variance_element = principal_components_layer_element->FirstChildElement("ExplainedVariance");

        if(!explained_variance_element)
        {
            buffer << "OpenNN Exception: PrincipalComponentsLayer class.\n"
                   << "void from_XML(const tinyxml2::XMLDocument&) method.\n"
                   << "ExplainedVariance element is nullptr.\n";

            throw logic_error(buffer.str());
        }
        else
        {
            const char* explained_variance_text = explained_variance_element->GetText();

            if(explained_variance_text)
            {
                /*
                                Tensor<type, 1> new_explained_variance;
                                new_explained_variance.parse(explained_variance_text);

                                try
                                {
                                    set_explained_variance(new_explained_variance);
                                }
                                catch(const logic_error& e)
                                {
                                    cerr << e.what() <<endl;
                                }
                */
            }
        }

        // Principal components
        /*
                principal_components.set(inputs_number, inputs_number);
        */
        unsigned index = 0; // Index does not work

        const tinyxml2::XMLElement* start_element = means_element;

        for(Index i = 0; i < inputs_number/*principal_components_number*/; i++)
        {
            const tinyxml2::XMLElement* principal_components_element = start_element->NextSiblingElement("PrincipalComponent");
            start_element = principal_components_element;

            if(!principal_components_element)
            {
                buffer << "OpenNN Exception: PrincipalComponentsLayer class.\n"
                       << "void from_XML(const tinyxml2::XMLDocument&) method.\n"
                       << "Principal component number " << i+1 << " is nullptr.\n";

                throw logic_error(buffer.str());
            }

            principal_components_element->QueryUnsignedAttribute("Index", &index);

            if(index != i+1)
            {
                buffer << "OpenNN Exception: PrincipalComponentsLayer class.\n"
                       << "void from_XML(const tinyxml2::XMLDocument&) method.\n"
                       << "Index " << index << " is not correct.\n";

                throw logic_error(buffer.str());
            }

            // Principal component

            const char* principal_component_text = principal_components_element->GetText();

            if(principal_component_text)
            {
                /*
                                Tensor<type, 1> principal_component;
                                principal_component.parse(principal_component_text);

                                try
                                {
                                    set_principal_component(i, principal_component);
                                }
                                catch(const logic_error& e)
                                {
                                    cerr << e.what() <<endl;
                                }
                */
            }
        }
    }

    // Principal components method

    const tinyxml2::XMLElement* principal_components_method_element = principal_components_layer_element->FirstChildElement("PrincipalComponentsMethod");

    if(principal_components_method_element)
    {
        string new_method = principal_components_method_element->GetText();

        try
        {
            set_principal_components_method(new_method);
        }
        catch(const logic_error& e)
        {
            cerr << e.what() << endl;
        }
    }
}

}


// OpenNN: Open Neural Networks Library.
// Copyright(C) 2005-2020 Artificial Intelligence Techniques, SL.
//
// This library is free software; you can redistribute it and/or
// modify it under the terms of the GNU Lesser General Public
// License as published by the Free Software Foundation; either
// version 2.1 of the License, or any later version.
//
// This library is distributed in the hope that it will be useful,
// but WITHOUT ANY WARRANTY; without even the implied warranty of
// MERCHANTABILITY or FITNESS FOR A PARTICULAR PURPOSE.  See the GNU
// Lesser General Public License for more details.

// You should have received a copy of the GNU Lesser General Public
// License along with this library; if not, write to the Free Software
// Foundation, Inc., 51 Franklin St, Fifth Floor, Boston, MA  02110-1301  USA<|MERGE_RESOLUTION|>--- conflicted
+++ resolved
@@ -32,17 +32,6 @@
 }
 
 
-<<<<<<< HEAD
-/// Copy constructor.
-
-PrincipalComponentsLayer::PrincipalComponentsLayer(const PrincipalComponentsLayer& new_principal_components_layer) : Layer()
-{
-    set(new_principal_components_layer);
-}
-
-
-=======
->>>>>>> f4e1fcf4
 /// Destructor.
 
 PrincipalComponentsLayer::~PrincipalComponentsLayer()
@@ -203,7 +192,6 @@
             for(Index i = 0;  i < points_number; i++)
             {
                 const Tensor<Index, 1> principal_components_indices(0, 1.0, get_principal_components_number()-1);
-<<<<<<< HEAD
 
                 const Tensor<Index, 1> input_variables_indices(0, 1.0, inputs_number-1);
 
@@ -215,19 +203,6 @@
 
     //            Tensor<type, 1> inputs_adjust(inputs_number);
 
-=======
-
-                const Tensor<Index, 1> input_variables_indices(0, 1.0, inputs_number-1);
-
-                const Tensor<type, 2> used_principal_components = principal_components.get_submatrix(principal_components_indices, input_variables_indices);
-
-                // Data adjust
-
-                const Tensor<type, 2> inputs_adjust = inputs.subtract_rows(means);
-
-    //            Tensor<type, 1> inputs_adjust(inputs_number);
-
->>>>>>> f4e1fcf4
     //            for(Index j = 0; j < inputs_number; j++)
     //            {
     //                inputs_adjust[j] = inputs[j] - means[j];
@@ -530,81 +505,6 @@
 }
 
 
-<<<<<<< HEAD
-/// Serializes the principal components layer object into a XML document of the TinyXML library.
-/// See the OpenNN manual for more information about the format of this element.
-
-tinyxml2::XMLDocument* PrincipalComponentsLayer::to_XML() const
-{
-    tinyxml2::XMLDocument* document = new tinyxml2::XMLDocument;
-    /*
-      ostringstream buffer;
-
-      tinyxml2::XMLElement* principal_components_layer_element = document->NewElement("PrincipalComponentsLayer");
-
-      document->InsertFirstChild(principal_components_layer_element);
-
-      // Principal components neurons number
-
-      tinyxml2::XMLElement* size_element = document->NewElement("PrincipalComponentsNeuronsNumber");
-      principal_components_layer_element->LinkEndChild(size_element);
-
-      const Index principal_components_neurons_number = get_principal_components_neurons_number();
-
-      buffer.str("");
-      buffer << principal_components_neurons_number;
-
-      tinyxml2::XMLText* size_text = document->NewText(buffer.str().c_str());
-      size_element->LinkEndChild(size_text);
-
-      // Principal components matrix
-
-      for(Index i = 0; i < principal_components_neurons_number; i++)
-      {
-          tinyxml2::XMLElement* principal_components_element = document->NewElement("PrincipalComponents");
-          principal_components_element->SetAttribute("Index",(unsigned)i+1);
-
-          principal_components_layer_element->LinkEndChild(principal_components_element);
-
-          // Eigenvector
-
-          tinyxml2::XMLElement* eigenvector_element = document->NewElement("Eigenvector");
-          principal_components_element->LinkEndChild(eigenvector_element);
-
-          buffer.str("");
-          buffer << principal_components.chip(i, 0);
-
-          tinyxml2::XMLText* eigenvector_text = document->NewText(buffer.str().c_str());
-          eigenvector_element->LinkEndChild(eigenvector_text);
-      }
-
-      // Means
-
-      tinyxml2::XMLElement* means_element = document->NewElement("Means");
-      means_element->LinkEndChild(means_element);
-
-      buffer.str("");
-      buffer << means;
-
-      tinyxml2::XMLText* means_text = document->NewText(buffer.str().c_str());
-      means_element->LinkEndChild(means_text);
-
-      // Principal components method
-
-      tinyxml2::XMLElement* method_element = document->NewElement("PrincipalComponentsMethod");
-      principal_components_layer_element->LinkEndChild(method_element);
-
-      tinyxml2::XMLText* method_text = document->NewText(write_principal_components_method().c_str());
-      method_element->LinkEndChild(method_text);
-    */
-    return document;
-}
-
-
-// void write_XML(tinyxml2::XMLPrinter&) const method
-
-=======
->>>>>>> f4e1fcf4
 /// Serializes the principal components layer object into a XML document of the TinyXML library without keep the DOM tree in memory.
 /// See the OpenNN manual for more information about the format of this document.
 
@@ -670,11 +570,7 @@
         {
             file_stream.OpenElement("PrincipalComponent");
 
-<<<<<<< HEAD
-            file_stream.PushAttribute("Index", i+1);
-=======
             file_stream.PushAttribute("Index", int(i+1));
->>>>>>> f4e1fcf4
 
             // Principal component
             /*
