//   OpenNN: Open Neural Networks Library
//   www.opennn.net
//
//   T E S T I N G   A N A L Y S I S   C L A S S   H E A D E R             
//
//   Artificial Intelligence Techniques SL
//   artelnics@artelnics.com

#ifndef TESTINGANALYSIS_H
#define TESTINGANALYSIS_H

// System includes

#include <iostream>
#include <fstream>
#include <string>
#include <sstream>
#include <cmath>

#include <numeric>

// OpenNN includes

#include "config.h"

#include "correlations.h"
#include "data_set.h"
#include "neural_network.h"

//Eigen includes

namespace OpenNN
{

/// This class contains tools for testing neural networks in different learning tasks.

///
/// In particular, it can be used for testing function regression, classification
/// or time series prediction problems.

class TestingAnalysis
{

public:  

   // Constructors

   explicit TestingAnalysis();

   explicit TestingAnalysis(NeuralNetwork*);

   explicit TestingAnalysis(DataSet*);

   explicit TestingAnalysis(NeuralNetwork*, DataSet*);

   explicit TestingAnalysis(const tinyxml2::XMLDocument&);

   explicit TestingAnalysis(const string&);

    // Destructor

   virtual ~TestingAnalysis();

    /// Structure with the results from a linear regression analysis.

    struct LinearRegressionAnalysis
    {
       /// Target data from data set and output data from neural network.

       type correlation = 0;

       type intercept = 0;

       type slope = 0;

       Tensor<type, 1> targets;
       Tensor<type, 1> outputs;

       void save(const string&) const;
    };


    /// Structure with the results from a roc curve analysis.

    struct RocAnalysisResults
    {
        /// Matrix containing the data of a ROC curve.

        Tensor<type, 2> roc_curve;

        /// Area under a ROC curve.

        type area_under_curve;

        /// Confidence limit

        type confidence_limit;

        /// Optimal threshold of a ROC curve.

        type optimal_threshold;
    };


    /// Structure with the results from Kolmogorov-Smirnov analysis.

    struct KolmogorovSmirnovResults
    {
        /// Matrix containing the data of a positive cumulative gain

        Tensor<type, 2> positive_cumulative_gain;

        /// Matrix containing the data of a negative cumulative gain.

        Tensor<type, 2> negative_cumulative_gain;

        /// Maximum gain of the cumulative gain analysis

        Tensor<type, 1> maximum_gain;
    };


    /// Structure with the binary classification rates

    struct BinaryClassifcationRates
    {
        /// Vector with the indices of the instances which are true positive.

        Tensor<Index, 1> true_positives_indices;

        /// Vector with the indices of the instances which are false positive.

        Tensor<Index, 1> false_positives_indices;

        /// Vector with the indices of the instances which are false negative.

        Tensor<Index, 1> false_negatives_indices;

        /// Vector with the indices of the instances which are true negative.

        Tensor<Index, 1> true_negatives_indices;
    };

   // Get methods

   NeuralNetwork* get_neural_network_pointer() const;
   DataSet* get_data_set_pointer() const;

   const bool& get_display() const;

   // Set methods

   void set_neural_network_pointer(NeuralNetwork*);
   void set_data_set_pointer(DataSet*);

   void set_display(const bool&);

   void set_default();

   void set_thread_pool_device(ThreadPoolDevice* );

   // Checking methods

   void check() const;

   // Error data methods

   Tensor<type, 3> calculate_error_data() const;
   Tensor<type, 2> calculate_percentage_error_data() const;

   Tensor<Descriptives, 1> calculate_absolute_errors_descriptives() const;
   Tensor<Descriptives, 1> calculate_absolute_errors_descriptives(const Tensor<type, 2>&, const Tensor<type, 2>&) const;

   Tensor<Descriptives, 1> calculate_percentage_errors_descriptives() const;
   Tensor<Descriptives, 1> calculate_percentage_errors_descriptives(const Tensor<type, 2>&, const Tensor<type, 2>&) const;

   Tensor<Tensor<Descriptives, 1>, 1> calculate_error_data_descriptives() const;
   void print_error_data_descriptives() const;

//   Tensor<Tensor<type, 2>, 1> calculate_error_data_statistics_matrices() const;

   Tensor<Histogram, 1> calculate_error_data_histograms(const Index& = 10) const;

   Tensor<Tensor<Index, 1>, 1> calculate_maximal_errors(const Index& = 10) const;

   Tensor<type, 2> calculate_errors() const;
   Tensor<type, 2> calculate_binary_classification_errors() const;
   Tensor<type, 2> calculate_multiple_classification_errors() const;

   Tensor<type, 1> calculate_training_errors() const;
   Tensor<type, 1> calculate_binary_classification_training_errors() const;
   Tensor<type, 1> calculate_multiple_classification_training_errors() const;

   Tensor<type, 1> calculate_selection_errors() const;
   Tensor<type, 1> calculate_binary_classification_selection_errors() const;
   Tensor<type, 1> calculate_multiple_classification_selection_errors() const;

   Tensor<type, 1> calculate_testing_errors() const;
   Tensor<type, 1> calculate_binary_classification_testing_errors() const;
   Tensor<type, 1> calculate_multiple_classification_testing_errors() const;

   type calculate_normalized_squared_error(const Tensor<type, 2>&, const Tensor<type, 2>&) const;
   type calculate_cross_entropy_error(const Tensor<type, 2>&, const Tensor<type, 2>&) const;
   type calculate_weighted_squared_error(const Tensor<type, 2>&, const Tensor<type, 2>&, const Tensor<type, 1>& = Tensor<type, 1>()) const;
   type calculate_Minkowski_error(const Tensor<type, 2>&, const Tensor<type, 2>&, const type = 1.5) const;

   // Linear regression analysis methods

   Tensor<RegressionResults, 1> linear_regression() const;
   Tensor<RegressionResults, 1> linear_regression(const Tensor<type, 2>&, const Tensor<type, 2>&) const;

   void print_linear_regression_correlations() const;
   Tensor<type, 1> get_linear_regression_correlations_std() const;

   Tensor<LinearRegressionAnalysis, 1> perform_linear_regression_analysis() const;
   void perform_linear_regression_analysis_void() const;

   // Binary classifcation methods

   Tensor<type, 1> calculate_binary_classification_tests() const;

   type calculate_logloss() const;

   // Confusion methods

   Tensor<Index, 2> calculate_confusion_binary_classification(const Tensor<type, 2>&, const Tensor<type, 2>&, const type&) const;
   Tensor<Index, 2> calculate_confusion_multiple_classification(const Tensor<type, 2>&, const Tensor<type, 2>&) const;

   Tensor<Index, 1> calculate_positives_negatives_rate(const Tensor<type, 2>&, const Tensor<type, 2>&) const;

   Tensor<Index, 2> calculate_confusion(const Tensor<type, 2>&, const Tensor<type, 2>&) const;
   Tensor<Index, 2> calculate_confusion() const;

   // ROC curve

   RocAnalysisResults perform_roc_analysis() const;

   type calculate_Wilcoxon_parameter(const type&, const type&) const;

   Tensor<type, 2> calculate_roc_curve(const Tensor<type, 2>& ,const Tensor<type, 2>&) const;
   type calculate_area_under_curve(const Tensor<type, 2>& ,const Tensor<type, 2>&) const;
   type calculate_area_under_curve(const Tensor<type, 2>&) const;
   type calculate_area_under_curve_confidence_limit(const Tensor<type, 2>&, const Tensor<type, 2>&) const;
   type calculate_area_under_curve_confidence_limit(const Tensor<type, 2>&, const Tensor<type, 2>&, const type&) const;
   type calculate_optimal_threshold(const Tensor<type, 2>& ,const Tensor<type, 2>&) const;
   type calculate_optimal_threshold(const Tensor<type, 2>& ,const Tensor<type, 2>&, const Tensor<type, 2>&) const;

   // Lift Chart

   Tensor<type, 2> perform_cumulative_gain_analysis() const;
   Tensor<type, 2> calculate_cumulative_gain(const Tensor<type, 2>& ,const Tensor<type, 2>&) const;
   Tensor<type, 2> calculate_negative_cumulative_gain(const Tensor<type, 2>&, const Tensor<type, 2>&)const;

   Tensor<type, 2> perform_lift_chart_analysis() const;
   Tensor<type, 2> calculate_lift_chart(const Tensor<type, 2>&) const;

   KolmogorovSmirnovResults perform_Kolmogorov_Smirnov_analysis() const;
   Tensor<type, 1> calculate_maximum_gain(const Tensor<type, 2>&, const Tensor<type, 2>&) const;

   // Calibration plot

   Tensor<type, 2> perform_calibration_plot_analysis() const;

   Tensor<type, 2> calculate_calibration_plot(const Tensor<type, 2>&, const Tensor<type, 2>&) const;

   // Output histogram

   Tensor<Histogram, 1> calculate_output_histogram(const Tensor<type, 2>&, const Index& = 10) const;

   // Binary classification rates

   BinaryClassifcationRates calculate_binary_classification_rates() const;

   Tensor<Index, 1> calculate_true_positive_instances(const Tensor<type, 2>&, const Tensor<type, 2>&, const Tensor<Index, 1>&, const type&) const;
   Tensor<Index, 1> calculate_false_positive_instances(const Tensor<type, 2>&, const Tensor<type, 2>&, const Tensor<Index, 1>&, const type&) const;
   Tensor<Index, 1> calculate_false_negative_instances(const Tensor<type, 2>&, const Tensor<type, 2>&, const Tensor<Index, 1>&, const type&) const;
   Tensor<Index, 1> calculate_true_negative_instances(const Tensor<type, 2>&, const Tensor<type, 2>&, const Tensor<Index, 1>&, const type&) const;

   // Multiple classification tests

   Tensor<type, 1> calculate_multiple_classification_tests() const;
   void save_confusion(const string&) const;
   void save_multiple_classification_tests(const string&) const;

   // Multiple classification rates

   Tensor<Index, 2> calculate_multiple_classification_rates() const;

   Tensor<Index, 2> calculate_multiple_classification_rates(const Tensor<type, 2>&, const Tensor<type, 2>&, const Tensor<Index, 1>&) const;

   Tensor<string, 2> calculate_well_classified_instances(const Tensor<type, 2>&, const Tensor<type, 2>&, const Tensor<string, 1>&);

   Tensor<string, 2> calculate_missclassified_instances(const Tensor<type, 2>&, const Tensor<type, 2>&, const Tensor<string, 1>&);
/*
   void save_well_classified_instances(const Tensor<type, 2>&, const Tensor<type, 2>&, const Tensor<string, 1>&, const string&);

   void save_missclassified_instances(const Tensor<type, 2>&, const Tensor<type, 2>&, const Tensor<string, 1>&, const string&);

   void save_well_classified_instances_statistics(const Tensor<type, 2>&, const Tensor<type, 2>&, const Tensor<string, 1>&, const string&);

   void save_missclassified_instances_statistics(const Tensor<type, 2>&, const Tensor<type, 2>&, const Tensor<string, 1>&, const string&);

   void save_well_classified_instances_statistics_histogram(const Tensor<type, 2>&, const Tensor<type, 2>&, const Tensor<string, 1>&, const string&);

   void save_well_classified_instances_statistics_histogram(const Tensor<string, 2>&, const string&);

   void save_missclassified_instances_statistics_histogram(const Tensor<type, 2>&, const Tensor<type, 2>&, const Tensor<string, 1>&, const string&);
<<<<<<< HEAD

   void save_missclassified_instances_statistics_histogram(const Tensor<string, 2>&, const string&);

=======
*/
>>>>>>> d01bd061


//   Tensor<string, 2> calculate_missclassified_instances(const Tensor<type, 2>&, const Tensor<type, 2>&, const Tensor<string, 1>&);





   // Forecasting methods

   Tensor<Tensor<type, 1>, 1> calculate_error_autocorrelation(const Index& = 10) const;

   Tensor<Tensor<type, 1>, 1> calculate_inputs_errors_cross_correlation(const Index& = 10) const;

   // Serialization methods

   

   void print() const;

   virtual 
   virtual void from_XML(const tinyxml2::XMLDocument&);

   virtual void write_XML(tinyxml2::XMLPrinter&) const;

   void save(const string&) const;
   void load(const string&);

   bool contains(const Tensor<type, 1>&, const type&) const;
   Tensor<type, 2> delete_row(const Tensor<type, 2>& , const Index&) const;


private: 

   ThreadPoolDevice* thread_pool_device = nullptr;

   /// Pointer to the neural network object to be tested. 

   NeuralNetwork* neural_network_pointer = nullptr;

   /// Pointer to a data set object.

   DataSet* data_set_pointer = nullptr;

   /// Display messages to screen.
   
   bool display;

   const Eigen::array<IndexPair<Index>, 2> SSE = {IndexPair<Index>(0, 0), IndexPair<Index>(1, 1)};
};

}

#endif

// OpenNN: Open Neural Networks Library.
// Copyright(C) 2005-2020 Artificial Intelligence Techniques, SL.
//
// This library is free software; you can redistribute it and/or
// modify it under the terms of the GNU Lesser General Public
// License as published by the Free Software Foundation; either
// version 2.1 of the License, or any later version.
//
// This library is distributed in the hope that it will be useful,
// but WITHOUT ANY WARRANTY; without even the implied warranty of
// MERCHANTABILITY or FITNESS FOR A PARTICULAR PURPOSE.  See the GNU
// Lesser General Public License for more details.

// You should have received a copy of the GNU Lesser General Public
// License along with this library; if not, write to the Free Software
// Foundation, Inc., 51 Franklin St, Fifth Floor, Boston, MA  02110-1301  USA<|MERGE_RESOLUTION|>--- conflicted
+++ resolved
@@ -291,7 +291,7 @@
    Tensor<string, 2> calculate_well_classified_instances(const Tensor<type, 2>&, const Tensor<type, 2>&, const Tensor<string, 1>&);
 
    Tensor<string, 2> calculate_missclassified_instances(const Tensor<type, 2>&, const Tensor<type, 2>&, const Tensor<string, 1>&);
-/*
+
    void save_well_classified_instances(const Tensor<type, 2>&, const Tensor<type, 2>&, const Tensor<string, 1>&, const string&);
 
    void save_missclassified_instances(const Tensor<type, 2>&, const Tensor<type, 2>&, const Tensor<string, 1>&, const string&);
@@ -305,18 +305,9 @@
    void save_well_classified_instances_statistics_histogram(const Tensor<string, 2>&, const string&);
 
    void save_missclassified_instances_statistics_histogram(const Tensor<type, 2>&, const Tensor<type, 2>&, const Tensor<string, 1>&, const string&);
-<<<<<<< HEAD
 
    void save_missclassified_instances_statistics_histogram(const Tensor<string, 2>&, const string&);
 
-=======
-*/
->>>>>>> d01bd061
-
-
-//   Tensor<string, 2> calculate_missclassified_instances(const Tensor<type, 2>&, const Tensor<type, 2>&, const Tensor<string, 1>&);
-
-
 
 
 
@@ -332,7 +323,7 @@
 
    void print() const;
 
-   virtual 
+//   virtual
    virtual void from_XML(const tinyxml2::XMLDocument&);
 
    virtual void write_XML(tinyxml2::XMLPrinter&) const;
