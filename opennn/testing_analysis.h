--- conflicted
+++ resolved
@@ -47,21 +47,8 @@
 
    explicit TestingAnalysis();
 
-<<<<<<< HEAD
-   explicit TestingAnalysis(NeuralNetwork*);
-
-   explicit TestingAnalysis(DataSet*);
-
    explicit TestingAnalysis(NeuralNetwork*, DataSet*);
 
-   explicit TestingAnalysis(const tinyxml2::XMLDocument&);
-
-   explicit TestingAnalysis(const string&);
-
-=======
-   explicit TestingAnalysis(NeuralNetwork*, DataSet*);
-
->>>>>>> f4e1fcf4
     // Destructor
 
    virtual ~TestingAnalysis();
@@ -247,10 +234,7 @@
 
    Tensor<type, 2> calculate_roc_curve(const Tensor<type, 2>& ,const Tensor<type, 2>&) const;
    type calculate_area_under_curve(const Tensor<type, 2>& ,const Tensor<type, 2>&) const;
-<<<<<<< HEAD
-=======
    type calculate_area_under_curve(const Tensor<type, 2>&) const;
->>>>>>> f4e1fcf4
    type calculate_area_under_curve_confidence_limit(const Tensor<type, 2>&, const Tensor<type, 2>&) const;
    type calculate_area_under_curve_confidence_limit(const Tensor<type, 2>&, const Tensor<type, 2>&, const type&) const;
    type calculate_optimal_threshold(const Tensor<type, 2>& ,const Tensor<type, 2>&) const;
@@ -282,12 +266,6 @@
 
    BinaryClassifcationRates calculate_binary_classification_rates() const;
 
-<<<<<<< HEAD
-   Tensor<Index, 1> calculate_true_positive_instances(const Tensor<type, 2>&, const Tensor<type, 2>&, const Tensor<Index, 1>&, const type&) const;
-   Tensor<Index, 1> calculate_false_positive_instances(const Tensor<type, 2>&, const Tensor<type, 2>&, const Tensor<Index, 1>&, const type&) const;
-   Tensor<Index, 1> calculate_false_negative_instances(const Tensor<type, 2>&, const Tensor<type, 2>&, const Tensor<Index, 1>&, const type&) const;
-   Tensor<Index, 1> calculate_true_negative_instances(const Tensor<type, 2>&, const Tensor<type, 2>&, const Tensor<Index, 1>&, const type&) const;
-=======
    Tensor<Index, 1> calculate_true_positive_samples(const Tensor<type, 2>&, const Tensor<type, 2>&, const Tensor<Index, 1>&, const type&) const;
    Tensor<Index, 1> calculate_false_positive_samples(const Tensor<type, 2>&, const Tensor<type, 2>&, const Tensor<Index, 1>&, const type&) const;
    Tensor<Index, 1> calculate_false_negative_samples(const Tensor<type, 2>&, const Tensor<type, 2>&, const Tensor<Index, 1>&, const type&) const;
@@ -298,7 +276,6 @@
    Tensor<type, 1> calculate_multiple_classification_tests() const;
    void save_confusion(const string&) const;
    void save_multiple_classification_tests(const string&) const;
->>>>>>> f4e1fcf4
 
    // Multiple classification rates
 
@@ -312,29 +289,24 @@
 
    void save_well_classified_samples(const Tensor<type, 2>&, const Tensor<type, 2>&, const Tensor<string, 1>&, const string&);
 
-<<<<<<< HEAD
+   void save_misclassified_samples(const Tensor<type, 2>&, const Tensor<type, 2>&, const Tensor<string, 1>&, const string&);
+
+   void save_well_classified_samples_statistics(const Tensor<type, 2>&, const Tensor<type, 2>&, const Tensor<string, 1>&, const string&);
+
+   void save_misclassified_samples_statistics(const Tensor<type, 2>&, const Tensor<type, 2>&, const Tensor<string, 1>&, const string&);
+
+   void save_well_classified_samples_probability_histogram(const Tensor<type, 2>&, const Tensor<type, 2>&, const Tensor<string, 1>&, const string&);
+
+   void save_well_classified_samples_probability_histogram(const Tensor<string, 2>&, const string&);
+
+   void save_misclassified_samples_probability_histogram(const Tensor<type, 2>&, const Tensor<type, 2>&, const Tensor<string, 1>&, const string&);
+
+   void save_misclassified_samples_probability_histogram(const Tensor<string, 2>&, const string&);
+
+   // Forecasting methods
+
    Tensor<Tensor<type, 1>, 1> calculate_error_autocorrelation(const Index& = 10) const;
 
-=======
-   void save_misclassified_samples(const Tensor<type, 2>&, const Tensor<type, 2>&, const Tensor<string, 1>&, const string&);
-
-   void save_well_classified_samples_statistics(const Tensor<type, 2>&, const Tensor<type, 2>&, const Tensor<string, 1>&, const string&);
-
-   void save_misclassified_samples_statistics(const Tensor<type, 2>&, const Tensor<type, 2>&, const Tensor<string, 1>&, const string&);
-
-   void save_well_classified_samples_probability_histogram(const Tensor<type, 2>&, const Tensor<type, 2>&, const Tensor<string, 1>&, const string&);
-
-   void save_well_classified_samples_probability_histogram(const Tensor<string, 2>&, const string&);
-
-   void save_misclassified_samples_probability_histogram(const Tensor<type, 2>&, const Tensor<type, 2>&, const Tensor<string, 1>&, const string&);
-
-   void save_misclassified_samples_probability_histogram(const Tensor<string, 2>&, const string&);
-
-   // Forecasting methods
-
-   Tensor<Tensor<type, 1>, 1> calculate_error_autocorrelation(const Index& = 10) const;
-
->>>>>>> f4e1fcf4
    Tensor<Tensor<type, 1>, 1> calculate_inputs_errors_cross_correlation(const Index& = 10) const;
 
    // Serialization methods
@@ -353,17 +325,11 @@
 
    bool contains(const Tensor<type, 1>&, const type&) const;
    Tensor<type, 2> delete_row(const Tensor<type, 2>& , const Index&) const;
-<<<<<<< HEAD
-=======
-
->>>>>>> f4e1fcf4
-
-
-<<<<<<< HEAD
+
+
 private: 
-=======
+
    ThreadPoolDevice* thread_pool_device = nullptr;
->>>>>>> f4e1fcf4
 
    /// Pointer to the neural network object to be tested. 
 
