--- conflicted
+++ resolved
@@ -24,15 +24,9 @@
 // OpenNN includes
 
 #include "config.h"
-<<<<<<< HEAD
-#include "device.h"
-#include "loss_index.h"
-#include "mean_squared_error.h"
-=======
 
 #include "loss_index.h"
 //#include "mean_squared_error.h"
->>>>>>> f4e1fcf4
 #include "optimization_algorithm.h"
 
 namespace OpenNN
@@ -50,21 +44,20 @@
 
 public:
 
-<<<<<<< HEAD
-    struct OptimizationData
+    struct SGDOptimizationData : public OptimizationData
     {
         /// Default constructor.
 
-        explicit OptimizationData()
-        {
-        }
-
-        explicit OptimizationData(StochasticGradientDescent* new_stochastic_gradient_descent_pointer)
+        explicit SGDOptimizationData()
+        {
+        }
+
+        explicit SGDOptimizationData(StochasticGradientDescent* new_stochastic_gradient_descent_pointer)
         {
             set(new_stochastic_gradient_descent_pointer);
         }
 
-        virtual ~OptimizationData() {}
+        virtual ~SGDOptimizationData() {}
 
         void set(StochasticGradientDescent* new_stochastic_gradient_descent_pointer)
         {
@@ -83,6 +76,10 @@
             parameters_increment.resize(parameters_number);
             nesterov_increment.resize(parameters_number);
             last_parameters_increment.resize(parameters_number);
+
+            parameters_increment.setZero();
+            nesterov_increment.setZero();
+            last_parameters_increment.setZero();
         }
 
         void print() const
@@ -119,81 +116,6 @@
 
    explicit StochasticGradientDescent(LossIndex*);
 
-   explicit StochasticGradientDescent(const tinyxml2::XMLDocument&); 
-=======
-    struct SGDOptimizationData : public OptimizationData
-    {
-        /// Default constructor.
-
-        explicit SGDOptimizationData()
-        {
-        }
-
-        explicit SGDOptimizationData(StochasticGradientDescent* new_stochastic_gradient_descent_pointer)
-        {
-            set(new_stochastic_gradient_descent_pointer);
-        }
-
-        virtual ~SGDOptimizationData() {}
-
-        void set(StochasticGradientDescent* new_stochastic_gradient_descent_pointer)
-        {
-            stochastic_gradient_descent_pointer = new_stochastic_gradient_descent_pointer;
-
-            LossIndex* loss_index_pointer = stochastic_gradient_descent_pointer->get_loss_index_pointer();
-
-            NeuralNetwork* neural_network_pointer = loss_index_pointer->get_neural_network_pointer();
-
-            const Index parameters_number = neural_network_pointer->get_parameters_number();
-
-            parameters.resize(parameters_number);
-
-            parameters = neural_network_pointer->get_parameters();
-
-            parameters_increment.resize(parameters_number);
-            nesterov_increment.resize(parameters_number);
-            last_parameters_increment.resize(parameters_number);
-
-            parameters_increment.setZero();
-            nesterov_increment.setZero();
-            last_parameters_increment.setZero();
-        }
-
-        void print() const
-        {
-        }
-
-        StochasticGradientDescent* stochastic_gradient_descent_pointer = nullptr;
-
-        Index iteration = 0;
-
-        Tensor<type, 1> parameters;
-        Tensor<type, 1> parameters_increment;
-        Tensor<type, 1> nesterov_increment;
-        Tensor<type, 1> last_parameters_increment;
-    };
-
-    static vector<Index> tensor_to_vector(const Tensor<Index, 1>& tensor)
-    {
-        const size_t size = static_cast<size_t>(tensor.dimension(0));
-
-        vector<Index> new_vector(static_cast<size_t>(size));
-
-        for(size_t i = 0; i < size; i++)
-        {
-            new_vector[i] = tensor(static_cast<Index>(i));
-        }
-
-        return new_vector;
-    }
-
-   // Constructors
-
-   explicit StochasticGradientDescent(); 
-
-   explicit StochasticGradientDescent(LossIndex*);
->>>>>>> f4e1fcf4
-
    // Destructor
 
    virtual ~StochasticGradientDescent();
@@ -205,16 +127,6 @@
    const type& get_momentum() const;
    const bool& get_nesterov() const;
 
-<<<<<<< HEAD
-   // Training parameters
-
-   const type& get_warning_parameters_norm() const;
-   const type& get_warning_gradient_norm() const;
-   const type& get_error_parameters_norm() const;
-   const type& get_error_gradient_norm() const;
-
-=======
->>>>>>> f4e1fcf4
    // Stopping criteria
 
    const type& get_loss_goal() const;
@@ -225,13 +137,10 @@
 
    const bool& get_reserve_training_error_history() const;
    const bool& get_reserve_selection_error_history() const;
-<<<<<<< HEAD
-=======
 
    // Hardware use
 
    const string& get_hardware_use() const;
->>>>>>> f4e1fcf4
 
    // Set methods
 
@@ -242,21 +151,9 @@
    void set_reserve_all_training_history(const bool&);
 
 
-<<<<<<< HEAD
-   void set_batch_instances_number(const Index& new_batch_instances_number)
-   {
-       batch_instances_number = new_batch_instances_number;
-   }
-
-
-   void set_batch_size(const Index& new_batch_instances_number)
-   {
-       batch_instances_number = new_batch_instances_number;
-=======
    void set_batch_samples_number(const Index& new_batch_samples_number)
    {
        batch_samples_number = new_batch_samples_number;
->>>>>>> f4e1fcf4
    }
 
    //Training operators
@@ -267,13 +164,6 @@
    void set_nesterov(const bool&);
 
 
-<<<<<<< HEAD
-   void set_warning_parameters_norm(const type&);
-   void set_warning_gradient_norm(const type&);
-   void set_error_parameters_norm(const type&);
-   void set_error_gradient_norm(const type&);
-=======
->>>>>>> f4e1fcf4
    void set_maximum_epochs_number(const Index&);
 
    // Stopping criteria
@@ -286,13 +176,10 @@
 
    void set_reserve_training_error_history(const bool&);
    void set_reserve_selection_error_history(const bool&);
-<<<<<<< HEAD
-=======
 
    // Hardware use
 
    void set_hardware_use(const string&);
->>>>>>> f4e1fcf4
 
    // Utilities
 
@@ -300,12 +187,9 @@
 
    // Training methods
 
-<<<<<<< HEAD
-=======
    void update_iteration(const LossIndex::BackPropagation& back_propagation,
                          SGDOptimizationData& optimization_data);
 
->>>>>>> f4e1fcf4
    Results perform_training();
 
    void perform_training_void();
@@ -316,25 +200,10 @@
 
    Tensor<string, 2> to_string_matrix() const;
 
-<<<<<<< HEAD
-   tinyxml2::XMLDocument* to_XML() const;
-
-=======
->>>>>>> f4e1fcf4
    void from_XML(const tinyxml2::XMLDocument&);
 
    void write_XML(tinyxml2::XMLPrinter&) const;   
 
-<<<<<<< HEAD
-   void update_iteration(const LossIndex::BackPropagation& back_propagation,
-                         OptimizationData& optimization_data)
-   {
-       type learning_rate = 0;
-
-       initial_decay > 0
-            ? learning_rate = initial_learning_rate/(1 + optimization_data.iteration*initial_decay)
-            : learning_rate = initial_learning_rate;
-=======
 private:
 
    // Training operators
@@ -342,170 +211,41 @@
    /// Initial learning rate
 
    type initial_learning_rate;
->>>>>>> f4e1fcf4
-
-           switch(device_pointer->get_type())
-           {
-           case Device::EigenDefault:
-           {
-               DefaultDevice* default_device = device_pointer->get_eigen_default_device();
-
-<<<<<<< HEAD
-               optimization_data.parameters_increment.device(*default_device) = -learning_rate*back_propagation.gradient;
-=======
+
+   /// Learning rate decay over each update.
+
    type initial_decay;
->>>>>>> f4e1fcf4
-
-               optimization_data.parameters.device(*default_device) += optimization_data.parameters_increment;
-
-<<<<<<< HEAD
-               break;
-           }
-=======
+
+   /// Parameter that accelerates SGD in the relevant direction and dampens oscillations.
+
    type momentum;
->>>>>>> f4e1fcf4
-
-           case Device::EigenSimpleThreadPool:
-           {
-               ThreadPoolDevice* thread_pool_device = device_pointer->get_eigen_thread_pool_device();
-
-               optimization_data.parameters_increment.device(*thread_pool_device) = -learning_rate*back_propagation.gradient;
-
-<<<<<<< HEAD
-               optimization_data.parameters.device(*thread_pool_device) += optimization_data.parameters_increment;
-
-               break;
-           }
-
-           case Device::EigenGpu:
-           {
-               //GpuDevice* gpu_device = device_pointer->get_eigen_gpu_device();
-
-               //y.device(gpu_device) = x.tanh();
-
-               break;
-           }
-           }
-/*
-
-       if(momentum > 0 && !nesterov)
-       {
-           optimization_data.parameters_increment += momentum*optimization_data.last_parameters_increment;
-
-           optimization_data.parameters += optimization_data.parameters_increment;
-       }
-       else if(momentum > 0 && nesterov)
-       {
-           optimization_data.parameters_increment += momentum*optimization_data.last_parameters_increment;
-
-           optimization_data.nesterov_increment
-                   = optimization_data.parameters_increment*momentum - back_propagation.gradient*learning_rate;
-
-           optimization_data.parameters += optimization_data.nesterov_increment;
-       }
-       else
-       {
-           optimization_data.parameters += optimization_data.parameters_increment;
-       }
-
-       optimization_data.parameters += optimization_data.parameters_increment;
-*/
-       optimization_data.last_parameters_increment = optimization_data.parameters_increment;
-
-       optimization_data.iteration++;
-   }
-
-
-private:
-=======
+
+   /// Boolean. Whether to apply Nesterov momentum.
+
+   bool nesterov;
+
    // Stopping criteria
->>>>>>> f4e1fcf4
-
-   // Training operators
-
-<<<<<<< HEAD
-   /// Initial learning rate
-
-   type initial_learning_rate;
-
-   /// Learning rate decay over each update.
-
-   type initial_decay;
-
-   /// Parameter that accelerates SGD in the relevant direction and dampens oscillations.
-=======
+
+   /// Goal value for the loss. It is used as a stopping criterion.
+
    type training_loss_goal = 0;
->>>>>>> f4e1fcf4
-
-   type momentum;
-
-<<<<<<< HEAD
-   /// Boolean. Whether to apply Nesterov momentum.
-=======
+
+   /// Maximum epochs number
+
    Index maximum_epochs_number;
->>>>>>> f4e1fcf4
-
-   bool nesterov;
-
-<<<<<<< HEAD
-   // Training parameters
-=======
+
+   /// Maximum training time. It is used as a stopping criterion.
+
    type maximum_time;
->>>>>>> f4e1fcf4
-
-   /// Value for the parameters norm at which a warning message is written to the screen. 
-
-<<<<<<< HEAD
-   type warning_parameters_norm;
-
-   /// Value for the gradient norm at which a warning message is written to the screen. 
-
-   type warning_gradient_norm;
-
-   /// Value for the parameters norm at which the training process is assumed to fail. 
-   
-   type error_parameters_norm;
-
-   /// Value for the gradient norm at which the training process is assumed to fail. 
-
-   type error_gradient_norm;
-
-   // Stopping criteria
-
-   /// Goal value for the loss. It is used as a stopping criterion.
-=======
+
+   /// True if the final model will be the neural network with the minimum selection error, false otherwise.
+
    bool choose_best_selection;
 
    // Training history
->>>>>>> f4e1fcf4
-
-   type training_loss_goal = 0;
-
-<<<<<<< HEAD
-   /// Maximum epochs number
-
-   Index maximum_epochs_number;
-
-   /// Maximum training time. It is used as a stopping criterion.
-
-   type maximum_time;
-
-   /// True if the final model will be the neural network with the minimum selection error, false otherwise.
-
-   bool choose_best_selection;
-
-   // Training history
 
    /// True if the loss history vector is to be reserved, false otherwise.
 
-   bool reserve_training_error_history;
-
-   /// True if the selection error history vector is to be reserved, false otherwise.
-
-   bool reserve_selection_error_history;
-
-   Index batch_instances_number = 1000;
-=======
    bool reserve_training_error_history;
 
    /// True if the selection error history vector is to be reserved, false otherwise.
@@ -527,7 +267,6 @@
 #ifdef OPENNN_MKL
     #include "../../opennn-mkl/opennn_mkl/stochastic_gradient_descent_mkl.h"
 #endif
->>>>>>> f4e1fcf4
 };
 
 }
