--- conflicted
+++ resolved
@@ -25,10 +25,6 @@
 #include "training_strategy.h"
 #include "inputs_selection.h"
 
-<<<<<<< HEAD
-#include "tinyxml2.h"
-=======
->>>>>>> f4e1fcf4
 
 namespace OpenNN
 {
@@ -46,21 +42,7 @@
 
     // TRAINING STRATEGY CONSTRUCTOR
 
-<<<<<<< HEAD
-    explicit PruningInputs(TrainingStrategy*);
-
-    
-
-    explicit PruningInputs(const tinyxml2::XMLDocument&);
-
-    // FILE CONSTRUCTOR
-
-    explicit PruningInputs(const string&);
-
-    
-=======
     explicit PruningInputs(TrainingStrategy*); 
->>>>>>> f4e1fcf4
 
     virtual ~PruningInputs();
 
@@ -114,11 +96,7 @@
 
     Tensor<string, 2> to_string_matrix() const;
 
-<<<<<<< HEAD
-    tinyxml2::XMLDocument* to_XML() const;
-=======
     
->>>>>>> f4e1fcf4
     void from_XML(const tinyxml2::XMLDocument&);
 
     void write_XML(tinyxml2::XMLPrinter&) const;
