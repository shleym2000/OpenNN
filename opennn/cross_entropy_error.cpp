--- conflicted
+++ resolved
@@ -21,31 +21,6 @@
 }
 
 
-<<<<<<< HEAD
-/// Neural network constructor.
-/// It creates a cross entropy error term associated to a neural network but not measured on any data set.
-/// It also initializes all the rest of class members to their default values.
-/// @param new_neural_network_pointer Pointer to a neural network object.
-
-CrossEntropyError::CrossEntropyError(NeuralNetwork* new_neural_network_pointer)
-    : LossIndex(new_neural_network_pointer)
-{
-}
-
-
-/// Data set constructor.
-/// It creates a cross entropy error not associated to any neural network but to be measured on a data set object.
-/// It also initializes all the rest of class members to their default values.
-/// @param new_data_set_pointer Pointer to a data set object.
-
-CrossEntropyError::CrossEntropyError(DataSet* new_data_set_pointer)
-    : LossIndex(new_data_set_pointer)
-{
-}
-
-
-=======
->>>>>>> f4e1fcf4
 /// Neural network and data set constructor.
 /// It creates a cross entropy error term object associated to a neural network and measured on a data set.
 /// It also initializes all the rest of class members to their default values:
@@ -58,36 +33,6 @@
 }
 
 
-<<<<<<< HEAD
-/// XML constructor.
-/// It creates a cross entropy error not associated to any neural network and not measured on any data set.
-/// It also sets all the rest of class members from a TinyXML document->
-/// @param cross_entropy_error_document XML document with the class members.
-
-CrossEntropyError::CrossEntropyError(const tinyxml2::XMLDocument& cross_entropy_error_document)
-    : LossIndex(cross_entropy_error_document)
-{
-    from_XML(cross_entropy_error_document);
-}
-
-
-/// Copy constructor.
-/// It creates a cross entropy error not associated to any neural network and not measured on any data set.
-/// It also sets all the rest of class members from another cross-entropy error object.
-/// @param new_cross_entropy_error Object to be copied.
-
-CrossEntropyError::CrossEntropyError(const CrossEntropyError& new_cross_entropy_error)
-    : LossIndex(new_cross_entropy_error)
-{
-
-}
-
-
-/// Destructor.
-
-CrossEntropyError::~CrossEntropyError()
-{
-=======
 /// Destructor.
 
 CrossEntropyError::~CrossEntropyError()
@@ -224,7 +169,6 @@
     const Tensor<type, 2>& outputs = forward_propagation.layers[trainable_layers_number-1].activations_2d;
 
     back_propagation.output_gradient.device(*thread_pool_device) = -targets/outputs;
->>>>>>> f4e1fcf4
 }
 
 /// Returns a string with the name of the cross entropy error loss type, "CROSS_ENTROPY_ERROR".
@@ -232,7 +176,6 @@
 string CrossEntropyError::get_error_type() const
 {
     return "CROSS_ENTROPY_ERROR";
-<<<<<<< HEAD
 }
 
 
@@ -241,48 +184,6 @@
 string CrossEntropyError::get_error_type_text() const
 {
     return "Cross entropy error";
-}
-
-
-/// Serializes the cross entropy error object into a XML document of the TinyXML library.
-/// See the OpenNN manual for more information about the format of this document->
-=======
-}
-
-
-/// Returns a string with the name of the cross entropy error loss type in text format.
->>>>>>> f4e1fcf4
-
-string CrossEntropyError::get_error_type_text() const
-{
-<<<<<<< HEAD
-    ostringstream buffer;
-
-    tinyxml2::XMLDocument* document = new tinyxml2::XMLDocument;
-
-    // Cross entropy error
-
-    tinyxml2::XMLElement* cross_entropy_error_element = document->NewElement("CrossEntropyError");
-
-    document->InsertFirstChild(cross_entropy_error_element);
-
-    // Display
-
-//   {
-//      tinyxml2::XMLElement* display_element = document->NewElement("Display");
-//      cross_entropy_error_element->LinkEndChild(display_element);
-
-//      buffer.str("");
-//      buffer << display;
-
-//      tinyxml2::XMLText* display_text = document->NewText(buffer.str().c_str());
-//      display_element->LinkEndChild(display_text);
-//   }
-
-    return document;
-=======
-    return "Cross entropy error";
->>>>>>> f4e1fcf4
 }
 
 
