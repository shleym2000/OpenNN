--- conflicted
+++ resolved
@@ -22,10 +22,6 @@
 
 #include "layer.h"
 
-<<<<<<< HEAD
-#include "tinyxml2.h"
-=======
->>>>>>> f4e1fcf4
 #include "config.h"
 
 namespace OpenNN
@@ -46,13 +42,6 @@
 
    explicit BoundingLayer(const Index&);
 
-<<<<<<< HEAD
-   explicit BoundingLayer(const tinyxml2::XMLDocument&);
-
-   BoundingLayer(const BoundingLayer&);
-
-=======
->>>>>>> f4e1fcf4
    // Destructor
    
    virtual ~BoundingLayer();
@@ -69,11 +58,7 @@
 
    // Get methods
 
-<<<<<<< HEAD
-   Tensor<Index, 1> get_input_variables_dimensions() const;
-=======
 
->>>>>>> f4e1fcf4
    Index get_inputs_number() const;
    Index get_neurons_number() const;
 
@@ -117,10 +102,6 @@
    // Expression methods
 
    string write_expression(const Tensor<string, 1>&, const Tensor<string, 1>&) const;
-<<<<<<< HEAD
-   string write_expression_php(const Tensor<string, 1>&, const Tensor<string, 1>&) const;
-=======
->>>>>>> f4e1fcf4
 
    string write_expression_c() const;
    string write_expression_python() const;
@@ -130,10 +111,6 @@
    void from_XML(const tinyxml2::XMLDocument&);
 
    void write_XML(tinyxml2::XMLPrinter&) const;
-<<<<<<< HEAD
-   //void read_XML();
-=======
->>>>>>> f4e1fcf4
 
 protected:
 
