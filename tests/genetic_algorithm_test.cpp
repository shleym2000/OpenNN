--- conflicted
+++ resolved
@@ -90,15 +90,122 @@
 
 /// @todo
 
-<<<<<<< HEAD
-void GeneticAlgorithmTest::test_calculate_fitness()
+void GeneticAlgorithmTest::test_calculate_fitness() // @todo
 {
     cout << "test_calculate_fitness\n";
 
+//    DataSet data_set;
+
+//    Tensor<Index, 1> arquitecture(3);
+//    arquitecture.setValues({3,2,1});
+
+//    NeuralNetwork neural_network(NeuralNetwork::Approximation, arquitecture);
+
+//    SumSquaredError sum_squared_error(&neural_network, &data_set);
+
+//    TrainingStrategy ts(&neural_network, &data_set);
+
+//    GeneticAlgorithm ga(&ts);
+
+//    Tensor<type, 2> loss(4,2);
+
+//    Tensor<type, 1> fitness;
+
+//    ga.set_population_size(4);
+
+//    loss(0,1) = 1;
+//    loss(1,1) = 2;
+//    loss(2,1) = 3;
+//    loss(3,1) = 4;
+
+//    ga.set_loss(loss);
+
+//    ga.set_fitness_assignment_method(GeneticAlgorithm::RankBased);
+
+//    ga.calculate_fitness();
+
+//    fitness = ga.get_fitness();
+
+//    assert_true(maximal_index(fitness) == 0, LOG);
+//    assert_true(minimal_index(fitness) == 3, LOG);
+
+//    ga.set_fitness_assignment_method(GeneticAlgorithm::ObjectiveBased);
+
+//    ga.calculate_fitness();
+
+//    fitness = ga.get_fitness();
+
+//    assert_true(maximal_index(fitness) == 0, LOG);
+//    assert_true(minimal_index(fitness) == 3, LOG);
+}
+
+
+void GeneticAlgorithmTest::test_perform_selection() // @todo
+{
+    cout << "test_perform_selection\n";
+
+//    DataSet data_set;
+
+//    Tensor<Index, 1> arquitecture(3);
+//    arquitecture.setValues({3,2,1});
+
+//    NeuralNetwork neural_network(NeuralNetwork::Approximation, arquitecture);
+
+//    SumSquaredError sum_squared_error(&neural_network, &data_set);
+
+//    TrainingStrategy ts(&neural_network, &data_set);
+
+//    GeneticAlgorithm ga(&ts);
+
+//    Tensor<bool, 2> population;
+
+//    Tensor< Tensor<bool, 1>, 1> selected_population;
+
+//    Tensor<type, 1> fitness(4);
+
+//    Tensor<type, 2> loss(4,2);
+
+//    ga.set_population_size(4);
+
+//    fitness[0] = 1;
+//    fitness[1] = 2;
+//    fitness[2] = 3;
+//    fitness[3] = 4;
+
+//    loss(0,0) = 0.0; loss(0,1) = static_cast<type>(0.4);
+//    loss(1,0) = 0.0; loss(1,1) = static_cast<type>(0.3);
+//    loss(2,0) = 0.0; loss(2,1) = static_cast<type>(0.2);
+//    loss(3,0) = 0.0; loss(3,1) = static_cast<type>(0.1);
+
+//    ga.set_inicialization_method(GeneticAlgorithm::Random);
+
+//    ga.initialize_population();
+
+//    ga.set_fitness(fitness);
+
+//    ga.set_loss(loss);
+
+//    ga.set_elitism_size(2);
+
+//    population = ga.get_population();
+
+//    ga.perform_selection();
+
+////    selected_population = ga.get_population();
+
+//    assert_true(selected_population[0] == population[3], LOG);
+//    assert_true(selected_population[1] == population[2], LOG);
+}
+
+
+void GeneticAlgorithmTest::test_perform_crossover() // @todo
+{
+    cout << "test_perform_crossover\n";
+
     DataSet data_set;
 
     Tensor<Index, 1> arquitecture(3);
-    arquitecture.setValues({3,2,1});
+    arquitecture.setValues({2,2,1});
 
     NeuralNetwork neural_network(NeuralNetwork::Approximation, arquitecture);
 
@@ -108,66 +215,24 @@
 
     GeneticAlgorithm ga(&ts);
 
+    Tensor<bool, 2> population(4,4);
+    Tensor<bool, 1> individual(2);
+
+    Tensor<bool, 2> crossover_population;
+
+    Tensor<type, 1> fitness(4);
+
     Tensor<type, 2> loss(4,2);
 
-    Tensor<type, 1> fitness;
-
-    ga.set_population_size(4);
-
-    loss(0,1) = 1;
-    loss(1,1) = 2;
-    loss(2,1) = 3;
-    loss(3,1) = 4;
-
-    ga.set_loss(loss);
-
-    ga.set_fitness_assignment_method(GeneticAlgorithm::RankBased);
-
-    ga.calculate_fitness();
-
-    fitness = ga.get_fitness();
-
-    assert_true(maximal_index(fitness) == 0, LOG);
-    assert_true(minimal_index(fitness) == 3, LOG);
-
-    ga.set_fitness_assignment_method(GeneticAlgorithm::ObjectiveBased);
-
-    ga.calculate_fitness();
-
-    fitness = ga.get_fitness();
-
-    assert_true(maximal_index(fitness) == 0, LOG);
-    assert_true(minimal_index(fitness) == 3, LOG);
-
-}
-
-
-void GeneticAlgorithmTest::test_perform_selection()
-{
-    cout << "test_perform_selection\n";
-
-    DataSet data_set;
-
-    Tensor<Index, 1> arquitecture(3);
-    arquitecture.setValues({3,2,1});
-
-    NeuralNetwork neural_network(NeuralNetwork::Approximation, arquitecture);
-
-    SumSquaredError sum_squared_error(&neural_network, &data_set);
-
-    TrainingStrategy ts(&neural_network, &data_set);
-
-    GeneticAlgorithm ga(&ts);
-
-    Tensor<bool, 2> population;
-
-    Tensor< Tensor<bool, 1>, 1> selected_population;
-
-    Tensor<type, 1> fitness(4);
-
-    Tensor<type, 2> loss(4,2);
-
-    ga.set_population_size(4);
+    individual[0] = true;
+    individual[1] = true;
+//    population[0] = individual[0];
+//    population[1] = individual[1];
+
+    individual[0] = false;
+    individual[1] = true;
+//    population[2] = individual[0];
+//    population[3] = individual[1];
 
     fitness[0] = 1;
     fitness[1] = 2;
@@ -179,121 +244,27 @@
     loss(2,0) = 0.0; loss(2,1) = static_cast<type>(0.2);
     loss(3,0) = 0.0; loss(3,1) = static_cast<type>(0.1);
 
-    ga.set_inicialization_method(GeneticAlgorithm::Random);
-
-    ga.initialize_population();
-
-    ga.set_fitness(fitness);
-
-    ga.set_loss(loss);
-
-    ga.set_elitism_size(2);
-
-    population = ga.get_population();
-
-    ga.perform_selection();
-
-//    selected_population = ga.get_population();
-
-    /*
-    assert_true(selected_population[0] == population[3], LOG);
-    assert_true(selected_population[1] == population[2], LOG);
-    */
-}
-
-
-void GeneticAlgorithmTest::test_perform_crossover()
-=======
-void GeneticAlgorithmTest::test_calculate_fitness() // @todo
-{
-    cout << "test_calculate_fitness\n";
-
-//    DataSet data_set;
-
-//    Tensor<Index, 1> arquitecture(3);
-//    arquitecture.setValues({3,2,1});
-
-//    NeuralNetwork neural_network(NeuralNetwork::Approximation, arquitecture);
-
-//    SumSquaredError sum_squared_error(&neural_network, &data_set);
-
-//    TrainingStrategy ts(&neural_network, &data_set);
-
-//    GeneticAlgorithm ga(&ts);
-
-//    Tensor<type, 2> loss(4,2);
-
-//    Tensor<type, 1> fitness;
-
 //    ga.set_population_size(4);
 
-//    loss(0,1) = 1;
-//    loss(1,1) = 2;
-//    loss(2,1) = 3;
-//    loss(3,1) = 4;
+////    ga.set_population(population);
+
+//    ga.set_fitness(fitness);
 
 //    ga.set_loss(loss);
 
-//    ga.set_fitness_assignment_method(GeneticAlgorithm::RankBased);
-
-//    ga.calculate_fitness();
-
-//    fitness = ga.get_fitness();
-
-//    assert_true(maximal_index(fitness) == 0, LOG);
-//    assert_true(minimal_index(fitness) == 3, LOG);
-
-//    ga.set_fitness_assignment_method(GeneticAlgorithm::ObjectiveBased);
-
-//    ga.calculate_fitness();
-
-//    fitness = ga.get_fitness();
-
-//    assert_true(maximal_index(fitness) == 0, LOG);
-//    assert_true(minimal_index(fitness) == 3, LOG);
-}
-
-
-void GeneticAlgorithmTest::test_perform_selection() // @todo
-{
-    cout << "test_perform_selection\n";
-
-//    DataSet data_set;
-
-//    Tensor<Index, 1> arquitecture(3);
-//    arquitecture.setValues({3,2,1});
-
-//    NeuralNetwork neural_network(NeuralNetwork::Approximation, arquitecture);
-
-//    SumSquaredError sum_squared_error(&neural_network, &data_set);
-
-//    TrainingStrategy ts(&neural_network, &data_set);
-
-//    GeneticAlgorithm ga(&ts);
-
-//    Tensor<bool, 2> population;
-
-//    Tensor< Tensor<bool, 1>, 1> selected_population;
-
-//    Tensor<type, 1> fitness(4);
-
-//    Tensor<type, 2> loss(4,2);
-
-//    ga.set_population_size(4);
-
-//    fitness[0] = 1;
-//    fitness[1] = 2;
-//    fitness[2] = 3;
-//    fitness[3] = 4;
-
-//    loss(0,0) = 0.0; loss(0,1) = static_cast<type>(0.4);
-//    loss(1,0) = 0.0; loss(1,1) = static_cast<type>(0.3);
-//    loss(2,0) = 0.0; loss(2,1) = static_cast<type>(0.2);
-//    loss(3,0) = 0.0; loss(3,1) = static_cast<type>(0.1);
-
-//    ga.set_inicialization_method(GeneticAlgorithm::Random);
-
-//    ga.initialize_population();
+//    ga.set_elitism_size(2);
+
+//    ga.perform_selection();
+
+//    ga.set_crossover_method(GeneticAlgorithm::Uniform);
+
+//    ga.perform_crossover();
+
+////    crossover_population = ga.get_population();
+
+//    assert_true(crossover_population(2,1) == true, LOG);
+
+////    ga.set_population(population);
 
 //    ga.set_fitness(fitness);
 
@@ -301,158 +272,17 @@
 
 //    ga.set_elitism_size(2);
 
-//    population = ga.get_population();
-
 //    ga.perform_selection();
 
-////    selected_population = ga.get_population();
-
-//    assert_true(selected_population[0] == population[3], LOG);
-//    assert_true(selected_population[1] == population[2], LOG);
-}
-
-
-void GeneticAlgorithmTest::test_perform_crossover() // @todo
->>>>>>> f4e1fcf4
-{
-    cout << "test_perform_crossover\n";
-
-    DataSet data_set;
-
-    Tensor<Index, 1> arquitecture(3);
-    arquitecture.setValues({2,2,1});
-
-    NeuralNetwork neural_network(NeuralNetwork::Approximation, arquitecture);
-
-    SumSquaredError sum_squared_error(&neural_network, &data_set);
-
-    TrainingStrategy ts(&neural_network, &data_set);
-
-    GeneticAlgorithm ga(&ts);
-
-    Tensor<bool, 2> population(4,4);
-    Tensor<bool, 1> individual(2);
-
-    Tensor<bool, 2> crossover_population;
-
-    Tensor<type, 1> fitness(4);
-
-    Tensor<type, 2> loss(4,2);
-<<<<<<< HEAD
-/*
-    individual[0] = true; individual[1] = true;
-    population[0] = individual;
-    population[1] = individual;
-
-    individual[0] = false; individual[1] = true;
-    population[2] = individual;
-    population[3] = individual;
-*/
-=======
-
-    individual[0] = true;
-    individual[1] = true;
-//    population[0] = individual[0];
-//    population[1] = individual[1];
-
-    individual[0] = false;
-    individual[1] = true;
-//    population[2] = individual[0];
-//    population[3] = individual[1];
-
->>>>>>> f4e1fcf4
-    fitness[0] = 1;
-    fitness[1] = 2;
-    fitness[2] = 3;
-    fitness[3] = 4;
-
-    loss(0,0) = 0.0; loss(0,1) = static_cast<type>(0.4);
-    loss(1,0) = 0.0; loss(1,1) = static_cast<type>(0.3);
-    loss(2,0) = 0.0; loss(2,1) = static_cast<type>(0.2);
-    loss(3,0) = 0.0; loss(3,1) = static_cast<type>(0.1);
-
-<<<<<<< HEAD
-    ga.set_population_size(4);
-
-//    ga.set_population(population);
-
-    ga.set_fitness(fitness);
-
-    ga.set_loss(loss);
-
-    ga.set_elitism_size(2);
-
-    ga.perform_selection();
-
-    ga.set_crossover_method(GeneticAlgorithm::Uniform);
-
-    ga.perform_crossover();
+//    ga.set_crossover_method(GeneticAlgorithm::OnePoint);
+
+//    ga.set_crossover_first_point(1);
+
+//    ga.perform_crossover();
 
 //    crossover_population = ga.get_population();
 
-    assert_true(crossover_population(2,1) == true, LOG);
-
-//    ga.set_population(population);
-
-    ga.set_fitness(fitness);
-
-    ga.set_loss(loss);
-
-    ga.set_elitism_size(2);
-
-    ga.perform_selection();
-
-    ga.set_crossover_method(GeneticAlgorithm::OnePoint);
-
-    ga.set_crossover_first_point(1);
-
-    ga.perform_crossover();
-
-    crossover_population = ga.get_population();
-
-    assert_true(crossover_population(2,1) == true, LOG);
-
-=======
-//    ga.set_population_size(4);
-
-////    ga.set_population(population);
-
-//    ga.set_fitness(fitness);
-
-//    ga.set_loss(loss);
-
-//    ga.set_elitism_size(2);
-
-//    ga.perform_selection();
-
-//    ga.set_crossover_method(GeneticAlgorithm::Uniform);
-
-//    ga.perform_crossover();
-
-////    crossover_population = ga.get_population();
-
 //    assert_true(crossover_population(2,1) == true, LOG);
-
-////    ga.set_population(population);
-
-//    ga.set_fitness(fitness);
-
-//    ga.set_loss(loss);
-
-//    ga.set_elitism_size(2);
-
-//    ga.perform_selection();
-
-//    ga.set_crossover_method(GeneticAlgorithm::OnePoint);
-
-//    ga.set_crossover_first_point(1);
-
-//    ga.perform_crossover();
-
-//    crossover_population = ga.get_population();
-
-//    assert_true(crossover_population(2,1) == true, LOG);
->>>>>>> f4e1fcf4
 }
 
 
@@ -477,17 +307,6 @@
     Tensor<bool, 1> individual(1);
 
     Tensor<bool, 2> mutated_population;
-<<<<<<< HEAD
-/*
-    individual[0] = 1;
-    population[0] = individual;
-    population[1] = individual;
-
-    individual[0] = 0;
-    population[2] = individual;
-    population[3] = individual;
-*/
-=======
 
 //    individual[0] = 1;
 //    population[0] = individual;
@@ -497,7 +316,6 @@
 //    population[2] = individual;
 //    population[3] = individual;
 
->>>>>>> f4e1fcf4
     ga.set_population_size(4);
 
     ga.set_population(population);
@@ -507,21 +325,12 @@
     ga.perform_mutation();
 
     mutated_population = ga.get_population();
-<<<<<<< HEAD
-/*
-    assert_true(mutated_population[0][0] == 1, LOG);
-    assert_true(mutated_population[1][0] == 1, LOG);
-    assert_true(mutated_population[2][0] == 1, LOG);
-    assert_true(mutated_population[3][0] == 1, LOG);
-*/
-=======
 
 //    assert_true(mutated_population[0][0] == 1, LOG);
 //    assert_true(mutated_population[1][0] == 1, LOG);
 //    assert_true(mutated_population[2][0] == 1, LOG);
 //    assert_true(mutated_population[3][0] == 1, LOG);
 
->>>>>>> f4e1fcf4
     ga.set_population(population);
 
     ga.set_mutation_rate(0);
@@ -529,122 +338,6 @@
     ga.perform_mutation();
 
     mutated_population = ga.get_population();
-<<<<<<< HEAD
-/*
-    assert_true(mutated_population[0][0] == 1, LOG);
-    assert_true(mutated_population[1][0] == 1, LOG);
-    assert_true(mutated_population[2][0] == 0, LOG);
-    assert_true(mutated_population[3][0] == 0, LOG);
-    */
-}
-
-
-void GeneticAlgorithmTest::test_perform_inputs_selection()
-{
-    cout << "test_perform_inputs_selection\n";
-
-    DataSet data_set;
-
-    Tensor<type, 2> data(20,3);
-
-    NeuralNetwork neural_network;
-
-    SumSquaredError sum_squared_error(&neural_network,& data_set);
-
-    GeneticAlgorithm::GeneticAlgorithmResults* ga_results;
-    GeneticAlgorithm::GeneticAlgorithmResults* ga1_results;
-
-    // Test
-
-    for(Index i = 0; i < 20; i++)
-    {
-        data(i,0) = static_cast<type>(i);
-        data(i,1) = 10.0;
-        data(i,2) = static_cast<type>(i);
-    }
-
-    data_set.set(data);
-
-    Tensor<Index, 1> arquitecture(3);
-    arquitecture.setValues({2,6,1});
-
-    neural_network.set(NeuralNetwork::Approximation, arquitecture);
-
-    TrainingStrategy ts(&neural_network, &data_set);
-
-    GeneticAlgorithm ga(&ts);
-
-    ts.set_display(false);
-
-    ga.set_display(false);
-
-    ga.set_approximation(true);
-
-    ga.set_population_size(10);
-
-    ga.set_selection_error_goal(1);
-
-    ga_results = ga.perform_inputs_selection();
-
-    assert_true(ga_results->final_selection_error < 1, LOG);
-    assert_true(ga_results->stopping_condition == InputsSelection::SelectionErrorGoal, LOG);
-
-    ga.delete_selection_history();
-    ga.delete_parameters_history();
-    ga.delete_loss_history();
-
-    // Test
-
-//    Index j = -10;
-
-//    for(Index i = 0; i < 10; i++)
-//    {
-//        data(i,0) = (type)j;
-//        data(i,1) = rand();
-//        data(i,2) = 1.0;
-//        j+=1;
-//    }
-//    for(Index i = 10; i < 20; i++)
-//    {
-//        data(i,0) = (type)i;
-//        data(i,1) = rand();
-//        data(i,2) = 0.0;
-//    }
-
-//    data_set.set(data);
-
-    data_set.generate_inputs_selection_data(20,3);
-
-    data_set.set_default_columns_uses();
-
-    neural_network.set(NeuralNetwork::Approximation, arquitecture);
-
-    TrainingStrategy ts1(&neural_network, &data_set);
-
-    GeneticAlgorithm ga1(&ts);
-
-    ts1.set_display(false);
-
-    ga1.set_display(false);
-
-    ga1.set_approximation(false);
-
-    ga1.set_population_size(10);
-
-    ga1.set_selection_error_goal(0.0);
-    ga1.set_maximum_iterations_number(1);
-
-    ga1_results = ga1.perform_inputs_selection();
-
-//    assert_true(ga1_results->iterations_number == 1, LOG);
-    assert_true(ga1_results->final_selection_error < 1, LOG);
-    assert_true(ga_results->stopping_condition == InputsSelection::SelectionErrorGoal, LOG);
-
-    ga1.delete_selection_history();
-    ga1.delete_parameters_history();
-    ga1.delete_loss_history();
-
-=======
 
 //    assert_true(mutated_population[0][0] == 1, LOG);
 //    assert_true(mutated_population[1][0] == 1, LOG);
@@ -758,7 +451,6 @@
 //    ga1.delete_selection_history();
 //    ga1.delete_parameters_history();
 //    ga1.delete_loss_history();
->>>>>>> f4e1fcf4
 }
 
 
@@ -768,17 +460,10 @@
 
     GeneticAlgorithm ga;
 
-<<<<<<< HEAD
-    tinyxml2::XMLDocument* document = ga.to_XML();
-    assert_true(document != nullptr, LOG);
-
-    delete document;
-=======
 //    tinyxml2::XMLDocument* document = ga.to_XML();
 //    assert_true(document != nullptr, LOG);
 
 //    delete document;
->>>>>>> f4e1fcf4
 }
 
 
@@ -788,17 +473,10 @@
 
     GeneticAlgorithm ga;
 
-<<<<<<< HEAD
-    tinyxml2::XMLDocument* document = ga.to_XML();
-    ga.from_XML(*document);
-
-    delete document;
-=======
 //    tinyxml2::XMLDocument* document = ga.to_XML();
 //    ga.from_XML(*document);
 
 //    delete document;
->>>>>>> f4e1fcf4
 }
 
 
@@ -843,9 +521,5 @@
 
     test_from_XML();
 
-<<<<<<< HEAD
-    cout << "End of genetic algorithm test case.\n";
-=======
     cout << "End of genetic algorithm test case.\n\n";
->>>>>>> f4e1fcf4
 }