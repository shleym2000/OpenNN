//   OpenNN: Open Neural Networks Library
//   www.opennn.net
//
//   S U M   S Q U A R E D   E R R O R   T E S T   C L A S S   H E A D E R 
//
//   Artificial Intelligence Techniques SL
//   artelnics@artelnics.com

#ifndef SUMSQUAREDERRORTEST_H
#define SUMSQUAREDERRORTEST_H

// Unit testing includes

#include "unit_testing.h"

using namespace OpenNN;

class SumSquaredErrorTest : public UnitTesting 
{

#define	STRING(x) #x
#define TOSTRING(x) STRING(x)
#define LOG __FILE__ ":" TOSTRING(__LINE__)"\n"

public: 

   explicit SumSquaredErrorTest(); 

   virtual ~SumSquaredErrorTest();

   // Constructor and destructor methods

   void test_constructor();
   void test_destructor();

   // Get methods

   // Set methods

   // Error methods

<<<<<<< HEAD
   void test_calculate_training_error();
   void test_calculate_selection_error();

   // Gradient methods

   void test_calculate_layers_delta();

   void test_calculate_training_error_gradient();

   // Error terms methods

   void test_calculate_training_error_terms();

   void test_calculate_training_error_terms_Jacobian();
=======
   void test_calculate_error();
   
   // Gradient methods

   void test_calculate_output_gradient();
   void test_calculate_error_gradient();
   void test_calculate_Jacobian_gradient();

   // Error terms methods

   void test_calculate_error_terms();
   void test_calculate_error_terms_Jacobian();
>>>>>>> f4e1fcf4

   // Other methods

   void test_calculate_squared_errors();

   // Serialization methods

   void test_to_XML();
   void test_from_XML();

   // Unit testing methods

   void run_test_case();
};

#endif


// OpenNN: Open Neural Networks Library.
<<<<<<< HEAD
// Copyright (C) 2005-2019 Artificial Intelligence Techniques, SL.
=======
// Copyright (C) 2005-2020 Artificial Intelligence Techniques, SL.
>>>>>>> f4e1fcf4
//
// This library is free software; you can redistribute it and/or
// modify it under the terms of the GNU Lesser General Public
// License as published by the Free Software Foundation; either
// version 2.1 of the License, or any later version.
//
// This library is distributed in the hope that it will be useful,
// but WITHOUT ANY WARRANTY; without even the implied warranty of
// MERCHANTABILITY or FITNESS FOR A PARTICULAR PURPOSE.  See the GNU
// Lesser General Public License for more details.

// You should have received a copy of the GNU Lesser General Public
// License along with this library; if not, write to the Free Software
// Foundation, Inc., 51 Franklin St, Fifth Floor, Boston, MA  02110-1301  USA<|MERGE_RESOLUTION|>--- conflicted
+++ resolved
@@ -39,22 +39,6 @@
 
    // Error methods
 
-<<<<<<< HEAD
-   void test_calculate_training_error();
-   void test_calculate_selection_error();
-
-   // Gradient methods
-
-   void test_calculate_layers_delta();
-
-   void test_calculate_training_error_gradient();
-
-   // Error terms methods
-
-   void test_calculate_training_error_terms();
-
-   void test_calculate_training_error_terms_Jacobian();
-=======
    void test_calculate_error();
    
    // Gradient methods
@@ -67,7 +51,6 @@
 
    void test_calculate_error_terms();
    void test_calculate_error_terms_Jacobian();
->>>>>>> f4e1fcf4
 
    // Other methods
 
@@ -87,11 +70,7 @@
 
 
 // OpenNN: Open Neural Networks Library.
-<<<<<<< HEAD
-// Copyright (C) 2005-2019 Artificial Intelligence Techniques, SL.
-=======
 // Copyright (C) 2005-2020 Artificial Intelligence Techniques, SL.
->>>>>>> f4e1fcf4
 //
 // This library is free software; you can redistribute it and/or
 // modify it under the terms of the GNU Lesser General Public
