//   OpenNN: Open Neural Networks Library
//   www.opennn.net
//
//   M I N K O W S K I   E R R O R   T E S T   C L A S S   H E A D E R     
//
//   Artificial Intelligence Techniques SL
//   artelnics@artelnics.com

#ifndef MINKOWSKIERRORTEST_H
#define MINKOWSKIERRORTEST_H

// Unit testing includes

#include "unit_testing.h"

using namespace OpenNN;


class MinkowskiErrorTest : public UnitTesting 
{

#define	STRING(x) #x
#define TOSTRING(x) STRING(x)
#define LOG __FILE__ ":" TOSTRING(__LINE__)"\n"

public:

   explicit MinkowskiErrorTest();

   virtual ~MinkowskiErrorTest();

   // Constructor and destructor methods

   void test_constructor();
   void test_destructor();

   // Get methods

   void test_get_Minkowski_parameter();

   // Set methods

   void test_set_Minkowski_parameter();

   // Error methods

<<<<<<< HEAD
   void test_calculate_training_error();
   void test_calculate_selection_error();

   void test_calculate_training_error_gradient();
=======
   void test_calculate_error();
   void test_calculate_selection_error();
   void test_calculate_error_gradient();
>>>>>>> f4e1fcf4

   // Serialization methods

   void test_to_XML();   
   void test_from_XML();

   // Unit testing methods

   void run_test_case();
};


#endif


// OpenNN: Open Neural Networks Library.
<<<<<<< HEAD
// Copyright (C) 2005-2019 Artificial Intelligence Techniques, SL.
=======
// Copyright (C) 2005-2020 Artificial Intelligence Techniques, SL.
>>>>>>> f4e1fcf4
//
// This library is free software; you can redistribute it and/or
// modify it under the terms of the GNU Lesser General Public
// License as published by the Free Software Foundation; either
// version 2.1 of the License, or any later version.
//
// This library is distributed in the hope that it will be useful,
// but WITHOUT ANY WARRANTY; without even the implied warranty of
// MERCHANTABILITY or FITNESS FOR A PARTICULAR PURPOSE.  See the GNU
// Lesser General Public License for more details.

// You should have received a copy of the GNU Lesser General Public
// License along with this library; if not, write to the Free Software
// Foundation, Inc., 51 Franklin St, Fifth Floor, Boston, MA  02110-1301  USA<|MERGE_RESOLUTION|>--- conflicted
+++ resolved
@@ -44,16 +44,9 @@
 
    // Error methods
 
-<<<<<<< HEAD
-   void test_calculate_training_error();
-   void test_calculate_selection_error();
-
-   void test_calculate_training_error_gradient();
-=======
    void test_calculate_error();
    void test_calculate_selection_error();
    void test_calculate_error_gradient();
->>>>>>> f4e1fcf4
 
    // Serialization methods
 
@@ -70,11 +63,7 @@
 
 
 // OpenNN: Open Neural Networks Library.
-<<<<<<< HEAD
-// Copyright (C) 2005-2019 Artificial Intelligence Techniques, SL.
-=======
 // Copyright (C) 2005-2020 Artificial Intelligence Techniques, SL.
->>>>>>> f4e1fcf4
 //
 // This library is free software; you can redistribute it and/or
 // modify it under the terms of the GNU Lesser General Public
