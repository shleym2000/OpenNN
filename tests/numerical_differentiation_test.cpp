//   OpenNN: Open Neural Networks Library
//   www.opennn.net
//
//   N U M E R I C A L   D I F F E R E N T I A T I O N   T E S T   C L A S S
//
//   Artificial Intelligence Techniques SL
//   artelnics@artelnics.com

#include "numerical_differentiation_test.h"


NumericalDifferentiationTest::NumericalDifferentiationTest() : UnitTesting() 
{
}


NumericalDifferentiationTest::~NumericalDifferentiationTest()
{
}


void NumericalDifferentiationTest::test_constructor()
{
   cout << "test_constructor\n";
<<<<<<< HEAD
}

=======

   NumericalDifferentiation nd;
   nd.set_numerical_differentiation_method(OpenNN::NumericalDifferentiation::ForwardDifferences);

   NumericalDifferentiation nd_1(nd);

   assert_true(nd_1.get_numerical_differentiation_method() ==OpenNN::NumericalDifferentiation::ForwardDifferences, LOG);
}
>>>>>>> f4e1fcf4

void NumericalDifferentiationTest::test_destructor()
{
   cout << "test_destructor\n";
}


<<<<<<< HEAD
=======
void NumericalDifferentiationTest::test_set_get_methods()
{
   cout << "test_set_methods\n";

   NumericalDifferentiation nd;
   NumericalDifferentiation nd_1;

   // Test 1

   nd.set_numerical_differentiation_method(OpenNN::NumericalDifferentiation::ForwardDifferences);
   nd.set_precision_digits(9);
   nd.set_display(true);

   assert_true(nd.get_numerical_differentiation_method() == OpenNN::NumericalDifferentiation::ForwardDifferences, LOG);
   assert_true(nd.get_precision_digits() == 9, LOG);
   assert_true(nd.get_display() == true, LOG);

   // Test 2

   nd_1.set(nd);

   assert_true(nd_1.get_numerical_differentiation_method() == OpenNN::NumericalDifferentiation::ForwardDifferences, LOG);
   assert_true(nd_1.get_precision_digits() == 9, LOG);
   assert_true(nd_1.get_display() == true, LOG);

   // Test 3

   nd.set_numerical_differentiation_method(OpenNN::NumericalDifferentiation::ForwardDifferences);
   assert_true(nd.get_numerical_differentiation_method() == OpenNN::NumericalDifferentiation::ForwardDifferences, LOG);

   nd.set_numerical_differentiation_method(OpenNN::NumericalDifferentiation::CentralDifferences);
   assert_true(nd.get_numerical_differentiation_method() == OpenNN::NumericalDifferentiation::CentralDifferences, LOG);

   nd.set_numerical_differentiation_method("ForwardDifferences");
   assert_true(nd.get_numerical_differentiation_method() == OpenNN::NumericalDifferentiation::ForwardDifferences, LOG);

   nd.set_numerical_differentiation_method("CentralDifferences");
   assert_true(nd.get_numerical_differentiation_method() == OpenNN::NumericalDifferentiation::CentralDifferences, LOG);

   // Test 4

   nd.set_default();

   assert_true(nd.get_numerical_differentiation_method() == OpenNN::NumericalDifferentiation::CentralDifferences, LOG);
   assert_true(nd.get_precision_digits() == 6, LOG);
   assert_true(nd.get_display() == true, LOG);
}

void NumericalDifferentiationTest::test_calculate_methods()
{
   cout << "test_calculate_methods\n";

   NumericalDifferentiation nd;
   NumericalDifferentiation nd_1;

   // Test 1

   nd.set_precision_digits(9);

//   assert_true(nd.calculate_eta() == 1e-9, LOG);
   assert_true(abs(nd.calculate_h(5) - static_cast<type>(0.000189)) < static_cast<type>(1e-5), LOG);

   // Test 2

   Tensor<type, 1> input(5);
   input.setValues({0,1,2,3,4});

   nd.set_precision_digits(3);

   assert_true(abs(nd.calculate_h(input)(0) - static_cast<type>(0.031)) < static_cast<type>(1e-3), LOG);
   assert_true(abs(nd.calculate_h(input)(1) - static_cast<type>(0.063)) < static_cast<type>(1e-3), LOG);
   assert_true(abs(nd.calculate_h(input)(2) - static_cast<type>(0.094)) < static_cast<type>(1e-3), LOG);
   assert_true(abs(nd.calculate_h(input)(3) - static_cast<type>(0.126)) < static_cast<type>(1e-3), LOG);
   assert_true(abs(nd.calculate_h(input)(4) - static_cast<type>(0.158)) < static_cast<type>(1e-3), LOG);

   // Test 3

   Tensor<type, 2> input_2d(2,2);
   input_2d.setValues({{0,1},{2,3}});

   assert_true(abs(nd.calculate_h(input_2d)(0,0) - static_cast<type>(0.031)) < static_cast<type>(1e-3), LOG);
   assert_true(abs(nd.calculate_h(input_2d)(0,1) - static_cast<type>(0.063)) < static_cast<type>(1e-3), LOG);
   assert_true(abs(nd.calculate_h(input_2d)(1,0) - static_cast<type>(0.094)) < static_cast<type>(1e-3), LOG);
   assert_true(abs(nd.calculate_h(input_2d)(1,1) - static_cast<type>(0.126)) < static_cast<type>(1e-3), LOG);

   // Test 4

   Tensor<type, 1> input_4_0(4);
   Tensor<type, 1> input_4_1(4);
   input_4_0.setValues({1,2,3,4});
   input_4_1.setValues({1,4,9,16});

   assert_true(nd.calculate_backward_differences_derivatives(input_4_0, input_4_1)(0) - 0 < static_cast<type>(1e-5), LOG);
   assert_true(nd.calculate_backward_differences_derivatives(input_4_0, input_4_1)(1) - 3 < static_cast<type>(1e-5), LOG);
   assert_true(nd.calculate_backward_differences_derivatives(input_4_0, input_4_1)(2) - 5 < static_cast<type>(1e-5), LOG);
   assert_true(nd.calculate_backward_differences_derivatives(input_4_0, input_4_1)(3) - 7 < static_cast<type>(1e-5), LOG);
}


>>>>>>> f4e1fcf4
void NumericalDifferentiationTest::test_calculate_forward_differences_derivatives()
{
   cout << "test_calculate_forward_differences_derivative\n";

   NumericalDifferentiation nd;

   // Test 1

   type x = 1;

   type d1 = nd.calculate_forward_differences_derivatives(*this, &NumericalDifferentiationTest::f1, x);
   type d1_1 = nd.calculate_forward_differences_derivatives(*this, &NumericalDifferentiationTest::f1_1, x);
   type d1_2 = nd.calculate_forward_differences_derivatives(*this, &NumericalDifferentiationTest::f1_2, x);

   assert_true(abs(d1 - 1) < static_cast<type>(1e-2), LOG);
   assert_true(abs(d1_1 - 2) < static_cast<type>(1e-2), LOG);
   assert_true(abs(d1_2 - 3) < static_cast<type>(1e-2), LOG);

   // Test 2

<<<<<<< HEAD
   Tensor<type,1>x_2(2);
   x_2.setValues({1,2});

   Tensor<type,1> d2 = nd.calculate_forward_differences_derivatives(*this, &NumericalDifferentiationTest::f2, x_2);
=======
   Tensor<type,1> x_1d(2);
   x_1d.setValues({1,2});

   Tensor<type,1> d2 = nd.calculate_forward_differences_derivatives(*this, &NumericalDifferentiationTest::f2, x_1d);
>>>>>>> f4e1fcf4

   assert_true(abs(d2(0) - 2) < static_cast<type>(1e-2), LOG);
   assert_true(abs(d2(1) - 4) < static_cast<type>(1e-2), LOG);

   // Test 3

<<<<<<< HEAD
   Tensor<type,2>x_3(1,2);
   x_3.setValues({{1,2}});

   Tensor<type,2> d3 = nd.calculate_forward_differences_derivatives(*this, &NumericalDifferentiationTest::f3, x_3);
=======
   Tensor<type,2>x_2d(1,2);
   x_2d.setValues({{1,2}});

   Tensor<type,2> d3 = nd.calculate_forward_differences_derivatives(*this, &NumericalDifferentiationTest::f3, x_2d);
>>>>>>> f4e1fcf4

   assert_true(abs(d3(0,0) - 2) < static_cast<type>(1e-2), LOG);
   assert_true(abs(d3(0,1) - 4) < static_cast<type>(1e-2), LOG);

   // Test 4

<<<<<<< HEAD
   Tensor<type,1>x_4(2);
   x_4.setValues({1,2});

   Index dummy_index = 1;

   Tensor<type,1> d4 = nd.calculate_forward_differences_derivatives(*this, &NumericalDifferentiationTest::f4, dummy_index, x_4);

   assert_true(abs(d4(0) - 2) < static_cast<type>(1e-2), LOG);
   assert_true(abs(d4(1) - 4) < static_cast<type>(1e-2), LOG);
=======
   Index dummy_index = 3;

   Tensor<type,1> d4 = nd.calculate_forward_differences_derivatives(*this, &NumericalDifferentiationTest::f2_1, dummy_index, x_1d);

   assert_true(abs(d4(0) - 6) < static_cast<type>(1e-2), LOG);
   assert_true(abs(d4(1) - 12) < static_cast<type>(1e-2), LOG);

   // Test 5

//   Tensor<type,1> d5 = nd.calculate_central_differences_derivatives(*this, &NumericalDifferentiationTest::f3_1, dummy_index, x_1d);

//   assert_true(abs(d5(0) - 6) < static_cast<type>(1e-2), LOG);
//   assert_true(abs(d5(1) - 12) < static_cast<type>(1e-2), LOG);

>>>>>>> f4e1fcf4
}

void NumericalDifferentiationTest::test_calculate_central_differences_derivatives()
{
   cout << "test_calculate_central_differences_derivative\n";

   NumericalDifferentiation nd;

<<<<<<< HEAD

=======
>>>>>>> f4e1fcf4
   // Test 1

   type x = 1;

   type d1 = nd.calculate_central_differences_derivatives(*this, &NumericalDifferentiationTest::f1, x);
   type d1_1 = nd.calculate_central_differences_derivatives(*this, &NumericalDifferentiationTest::f1_1, x);
   type d1_2 = nd.calculate_central_differences_derivatives(*this, &NumericalDifferentiationTest::f1_2, x);

   assert_true(abs(d1 - 1) < static_cast<type>(1e-2), LOG);
   assert_true(abs(d1_1 - 2) < static_cast<type>(1e-2), LOG);
   assert_true(abs(d1_2 - 3) < static_cast<type>(1e-2), LOG);

   // Test 2

<<<<<<< HEAD
   Tensor<type,1>x_2(2);
   x_2.setValues({1,2});

   Tensor<type,1> d2 = nd.calculate_central_differences_derivatives(*this, &NumericalDifferentiationTest::f2, x_2);
=======
   Tensor<type,1> x_1d(2);
   x_1d.setValues({1,2});

   Tensor<type,1> d2 = nd.calculate_central_differences_derivatives(*this, &NumericalDifferentiationTest::f2, x_1d);
>>>>>>> f4e1fcf4

   assert_true(abs(d2(0) - 2) < static_cast<type>(1e-3), LOG);
   assert_true(abs(d2(1) - 4) < static_cast<type>(1e-3), LOG);

   // Test 3

<<<<<<< HEAD
   Tensor<type,2>x_3(1,2);
   x_3.setValues({{1,2}});

   Tensor<type,2> d3 = nd.calculate_central_differences_derivatives(*this, &NumericalDifferentiationTest::f3, x_3);
=======
   Tensor<type,2>x_2d(1,2);
   x_2d.setValues({{1,2}});

   Tensor<type,2> d3 = nd.calculate_central_differences_derivatives(*this, &NumericalDifferentiationTest::f3, x_2d);
>>>>>>> f4e1fcf4

   assert_true(abs(d3(0,0) - 2) < static_cast<type>(1e-2), LOG);
   assert_true(abs(d3(0,1) - 4) < static_cast<type>(1e-2), LOG);

   // Test 4

<<<<<<< HEAD
   Tensor<type,1>x_4(2);
   x_4.setValues({1,2});

   Index dummy_index = 1;

   Tensor<type,1> d4 = nd.calculate_central_differences_derivatives(*this, &NumericalDifferentiationTest::f4, dummy_index, x_4);

   assert_true(abs(d4(0) - 2) < static_cast<type>(1e-2), LOG);
   assert_true(abs(d4(1) - 4) < static_cast<type>(1e-2), LOG);
=======
   Index dummy_index = 3;

   Tensor<type,1> d4 = nd.calculate_central_differences_derivatives(*this, &NumericalDifferentiationTest::f2_1, dummy_index, x_1d);

   assert_true(abs(d4(0) - 6) < static_cast<type>(1e-2), LOG);
   assert_true(abs(d4(1) - 12) < static_cast<type>(1e-2), LOG);

   // Test 5

//   Tensor<type,1> d5 = nd.calculate_central_differences_derivatives(*this, &NumericalDifferentiationTest::f3_1, dummy_index, x_1d);

//   assert_true(abs(d5(0) - 6) < static_cast<type>(1e-2), LOG);
//   assert_true(abs(d5(1) - 12) < static_cast<type>(1e-2), LOG);
>>>>>>> f4e1fcf4
}

void NumericalDifferentiationTest::test_calculate_derivatives()
{
   cout << "test_calculate_derivative\n";

   NumericalDifferentiation nd;

<<<<<<< HEAD
   type d;

   // Test 1

   nd.set_numerical_differentiation_method(NumericalDifferentiation::ForwardDifferences);

   d = nd.calculate_derivatives(*this, &NumericalDifferentiationTest::f1, 0.0);

   assert_true(abs(d - 1) < static_cast<type>(1e-2), LOG);

   // Test 2

   nd.set_numerical_differentiation_method(NumericalDifferentiation::CentralDifferences);

   d = nd.calculate_derivatives(*this, &NumericalDifferentiationTest::f1, 0.0);

   assert_true(abs(d - 1) < static_cast<type>(1e-2), LOG);

}

/*
=======
   // Test 1_0

   nd.set_numerical_differentiation_method(NumericalDifferentiation::ForwardDifferences);

   type d = nd.calculate_derivatives(*this, &NumericalDifferentiationTest::f1, 0);

   assert_true(abs(d - 1) < static_cast<type>(1e-2), LOG);

   // Test 1_1

   nd.set_numerical_differentiation_method(NumericalDifferentiation::CentralDifferences);

   d = nd.calculate_derivatives(*this, &NumericalDifferentiationTest::f1, 0);

   assert_true(abs(d - 1) < static_cast<type>(1e-2), LOG);

   // Test 2_0

   Tensor<type,1> x_1d(2);
   x_1d.setValues({1,2});

   nd.set_numerical_differentiation_method(NumericalDifferentiation::ForwardDifferences);

   Tensor<type, 1> d_2 = nd.calculate_derivatives(*this, &NumericalDifferentiationTest::f2, x_1d);

   assert_true(abs(d_2(0) - 2) < static_cast<type>(1e-2), LOG);
   assert_true(abs(d_2(1) - 4) < static_cast<type>(1e-2), LOG);

   // Test 2_1

   nd.set_numerical_differentiation_method(NumericalDifferentiation::CentralDifferences);

   d_2 = nd.calculate_derivatives(*this, &NumericalDifferentiationTest::f2, x_1d);

   assert_true(abs(d_2(0) - 2) < static_cast<type>(1e-2), LOG);
   assert_true(abs(d_2(1) - 4) < static_cast<type>(1e-2), LOG);

   // Test 3_0

   Tensor<type,2>x_2d(1,2);
   x_2d.setValues({{1,2}});

   nd.set_numerical_differentiation_method(NumericalDifferentiation::ForwardDifferences);

   Tensor<type, 2> d_3 = nd.calculate_derivatives(*this, &NumericalDifferentiationTest::f3, x_2d);

   assert_true(abs(d_3(0,0) - 2) < static_cast<type>(1e-2), LOG);
   assert_true(abs(d_3(0,1) - 4) < static_cast<type>(1e-2), LOG);

   // Test 3_1

   nd.set_numerical_differentiation_method(NumericalDifferentiation::CentralDifferences);

   d_3 = nd.calculate_derivatives(*this, &NumericalDifferentiationTest::f3, x_2d);

   assert_true(abs(d_3(0,0) - 2) < static_cast<type>(1e-2), LOG);
   assert_true(abs(d_3(0,1) - 4) < static_cast<type>(1e-2), LOG);

   // Test 4_0

   Index dummy_index = 3;

   nd.set_numerical_differentiation_method(NumericalDifferentiation::ForwardDifferences);

   Tensor<type, 1> d_4 = nd.calculate_derivatives(*this, &NumericalDifferentiationTest::f2_1, dummy_index, x_1d);

   assert_true(abs(d_4(0) - 6) < static_cast<type>(1e-2), LOG);
   assert_true(abs(d_4(1) - 12) < static_cast<type>(1e-2), LOG);

   // Test 4_1

   nd.set_numerical_differentiation_method(NumericalDifferentiation::CentralDifferences);

   d_4 = nd.calculate_derivatives(*this, &NumericalDifferentiationTest::f2_1, dummy_index, x_1d);

   assert_true(abs(d_4(0) - 6) < static_cast<type>(1e-2), LOG);
   assert_true(abs(d_4(1) - 12) < static_cast<type>(1e-2), LOG);


   // Test 5_0 // @todo

//   nd.set_numerical_differentiation_method(NumericalDifferentiation::ForwardDifferences);

//   Tensor<type,1> d5 = nd.calculate_derivatives(*this, &NumericalDifferentiationTest::f3_1, dummy_index, x_1d);

//   assert_true(abs(d5(0) - 6) < static_cast<type>(1e-2), LOG);
//   assert_true(abs(d5(1) - 12) < static_cast<type>(1e-2), LOG);

//   // Test 5_1

//   nd.set_numerical_differentiation_method(NumericalDifferentiation::CentralDifferences);

//   Tensor<type,1> d5 = nd.calculate_derivatives(*this, &NumericalDifferentiationTest::f3_1, dummy_index, x_1d);

//   assert_true(abs(d5(0) - 6) < static_cast<type>(1e-2), LOG);
//   assert_true(abs(d5(1) - 12) < static_cast<type>(1e-2), LOG);

}


>>>>>>> f4e1fcf4
void NumericalDifferentiationTest::test_calculate_forward_differences_second_derivatives()
{
   cout << "test_calculate_forward_differences_second_derivative\n";

   NumericalDifferentiation nd;

<<<<<<< HEAD
   type x;
   type d2;

   // Test

   x = 0.0;
   d2 = nd.calculate_forward_differences_second_derivatives(*this, &NumericalDifferentiationTest::f1, x);

   assert_true(d2 == 0.0, LOG);

   // Test

   Tensor<type, 2> matrix;

   Tensor<type, 1> x1(5);
   Tensor<type, 1> x2(3);

   const Index dummy_1 = 0;
   const Index dummy_2 = 0;

   x1.setRandom();
   x2.setRandom();

   matrix = nd.calculate_forward_differences_second_derivatives(*this, &NumericalDifferentiationTest::f7, dummy_1, x1, dummy_2, x2);

   assert_true(matrix.dimension(0) == 5, LOG);
   assert_true(matrix.dimension(1) == 3, LOG);

   // Test

   x1.set(5, 1.0);
   x2.set(5, 1.0);

   matrix = nd.calculate_forward_differences_second_derivatives(*this, &NumericalDifferentiationTest::f7, dummy_1, x1, dummy_2, x2);

   assert_true(matrix.dimension(0) == 5, LOG);
   assert_true(matrix.dimension(1) == 5, LOG);
   assert_true(matrix.to_vector().is_constant(), LOG);

   // Test

   x1.set(9);
   x2.set(15);

   matrix = nd.calculate_forward_differences_second_derivatives(*this, &NumericalDifferentiationTest::f7, dummy_1, x1, dummy_2, x2);

   assert_true(matrix.dimension(0) == 9, LOG);
   assert_true(matrix.dimension(1) == 15, LOG);
}


void NumericalDifferentiationTest::test_calculate_central_differences_second_derivatives()
{
   cout << "test_calculate_central_differences_second_derivative\n";

   NumericalDifferentiation nd;

   type x;
   type d2;

   // Test

   x = 0.0;
   d2 = nd.calculate_central_differences_second_derivatives(*this, &NumericalDifferentiationTest::f1, x);

   assert_true(abs(d2) <= 1.0e-6, LOG);
=======
   // Test 1

   type x = 1;

//   type d1 = nd.calculate_forward_differences_second_derivatives(*this, &NumericalDifferentiationTest::f1, x);
//   type d1_1 = nd.calculate_forward_differences_second_derivatives(*this, &NumericalDifferentiationTest::f1_1, x);
//   type d1_2 = nd.calculate_forward_differences_second_derivatives(*this, &NumericalDifferentiationTest::f1_2, x);

//   assert_true(abs(d1 - 0) < static_cast<type>(1e-2), LOG);
//   assert_true(abs(d1_1 - 2) < static_cast<type>(1e-1), LOG);
//   assert_true(abs(d1_2 - 6) < static_cast<type>(1e-2), LOG);

   // Test 2

   Tensor<type,1> x_2(2);
   x_2.setValues({1,2});

//   Tensor<type,1> d2 = nd.calculate_forward_differences_second_derivatives(*this, &NumericalDifferentiationTest::f2, x_2);

//   assert_true(abs(d2(0) - 2) < static_cast<type>(1e-2), LOG);
//   assert_true(abs(d2(1) - 2) < static_cast<type>(1e-2), LOG);

   // Test 3

   Tensor<type,1> x_3(2);
   x_3.setValues({1,2});

   Index dummy_index = 1;

//   Tensor<type,1> d3 = nd.calculate_forward_differences_second_derivatives(*this, &NumericalDifferentiationTest::f2_1, dummy_index, x_3);

//   assert_true(abs(d3(0) - 2) < static_cast<type>(1e-2), LOG);
//   assert_true(abs(d3(1) - 2) < static_cast<type>(1e-2), LOG);
}

void NumericalDifferentiationTest::test_calculate_central_differences_second_derivatives()
{
   cout << "test_calculate_central_differences_second_derivative\n";
   NumericalDifferentiation nd;

   // Test 1

   type x = 1;

//   type d1 = nd.calculate_central_differences_second_derivatives(*this, &NumericalDifferentiationTest::f1, x);
//   type d1_1 = nd.calculate_central_differences_second_derivatives(*this, &NumericalDifferentiationTest::f1_1, x);
//   type d1_2 = nd.calculate_central_differences_second_derivatives(*this, &NumericalDifferentiationTest::f1_2, x);

//   assert_true(abs(d1 - 0) < static_cast<type>(1e-2), LOG);
//   assert_true(abs(d1_1 - 2) < static_cast<type>(1e-1), LOG);
//   assert_true(abs(d1_2 - 6) < static_cast<type>(1e-1), LOG);

   // Test 2

   Tensor<type,1> x_2(2);
   x_2.setValues({1,2});

//   Tensor<type,1> d2 = nd.calculate_central_differences_second_derivatives(*this, &NumericalDifferentiationTest::f2, x_2);

//   assert_true(abs(d2(0) - 2) < static_cast<type>(1e-2), LOG);
//   assert_true(abs(d2(1) - 2) < static_cast<type>(1e-2), LOG);

   // Test 3

//   Tensor<type,1> x_3(2);
//   x_3.setValues({1,2});

//   Index dummy_index = 1;

//   Tensor<type,1> d3 = nd.calculate_central_differences_second_derivatives(*this, &NumericalDifferentiationTest::f2_1, dummy_index, x_3);

//   assert_true(abs(d3(0) - 2) < static_cast<type>(1e-2), LOG);
//   assert_true(abs(d3(1) - 2) < static_cast<type>(1e-2), LOG);
>>>>>>> f4e1fcf4
}


void NumericalDifferentiationTest::test_calculate_second_derivatives()
{
   cout << "test_calculate_second_derivative\n";

   NumericalDifferentiation nd;

<<<<<<< HEAD
   type x;
   type d2;

   // Test

   nd.set_numerical_differentiation_method(NumericalDifferentiation::ForwardDifferences);

   x = 0.0;
   d2 = nd.calculate_second_derivatives(*this, &NumericalDifferentiationTest::f1, x);

   assert_true(abs(d2) <= 1.0e-6, LOG);

   // Test

   nd.set_numerical_differentiation_method(NumericalDifferentiation::CentralDifferences);

   x = 0.0;
   d2 = nd.calculate_second_derivatives(*this, &NumericalDifferentiationTest::f1, x);

   assert_true(abs(d2) <= 1.0e-6, LOG);
=======
   // Test 1_0

   type x = 1;

   nd.set_numerical_differentiation_method(NumericalDifferentiation::ForwardDifferences);

   type d1 = nd.calculate_second_derivatives(*this, &NumericalDifferentiationTest::f1, x);
   type d1_1 = nd.calculate_second_derivatives(*this, &NumericalDifferentiationTest::f1_1, x);
   type d1_2 = nd.calculate_second_derivatives(*this, &NumericalDifferentiationTest::f1_2, x);

   assert_true(abs(d1 - 0) < static_cast<type>(1e-2), LOG);
   assert_true(abs(d1_1 - 2) < static_cast<type>(1e-1), LOG);
   assert_true(abs(d1_2 - 6) < static_cast<type>(1e-2), LOG);

   // Test 1_1

   x = 1;

   nd.set_numerical_differentiation_method(NumericalDifferentiation::CentralDifferences);

   d1 = nd.calculate_second_derivatives(*this, &NumericalDifferentiationTest::f1, x);
   d1_1 = nd.calculate_second_derivatives(*this, &NumericalDifferentiationTest::f1_1, x);
   d1_2 = nd.calculate_second_derivatives(*this, &NumericalDifferentiationTest::f1_2, x);

   assert_true(abs(d1 - 0) < static_cast<type>(1e-2), LOG);
   assert_true(abs(d1_1 - 2) < static_cast<type>(1e-1), LOG);
   assert_true(abs(d1_2 - 6) < static_cast<type>(1e-1), LOG);

   // Test 2_0

//   Tensor<type,1> x_2(2);
//   x_2.setValues({1,2});

//   nd.set_numerical_differentiation_method(NumericalDifferentiation::ForwardDifferences);

//   Tensor<type,1> d2 = nd.calculate_second_derivatives(*this, &NumericalDifferentiationTest::f2, x_2);

//   assert_true(abs(d2(0) - 2) < static_cast<type>(1e-2), LOG);
//   assert_true(abs(d2(1) - 2) < static_cast<type>(1e-2), LOG);

   // Test 2_1

//   Tensor<type,1> x_2(2);
//   x_2.setValues({1,2});

//   nd.set_numerical_differentiation_method(NumericalDifferentiation::CentralDifferences);

//   d2 = nd.calculate_second_derivatives(*this, &NumericalDifferentiationTest::f2, x_2);

//   assert_true(abs(d2(0) - 2) < static_cast<type>(1e-2), LOG);
//   assert_true(abs(d2(1) - 2) < static_cast<type>(1e-2), LOG);

   // Test 3_0

//   Tensor<type,1> x_3(2);
//   x_3.setValues({1,2});

//   nd.set_numerical_differentiation_method(NumericalDifferentiation::ForwardDifferences);

//   Index dummy_index = 1;

//   Tensor<type,1> d3 = nd.calculate_second_derivatives(*this, &NumericalDifferentiationTest::f2_1, dummy_index, x_3);

//   assert_true(abs(d3(0) - 2) < static_cast<type>(1e-2), LOG);
//   assert_true(abs(d3(1) - 2) < static_cast<type>(1e-2), LOG);

   // Test 3_1

//   Tensor<type,1> x_3(2);
//   x_3.setValues({1,2});

//   nd.set_numerical_differentiation_method(NumericalDifferentiation::CentralDifferences);

//   Index dummy_index = 1;

//   d3 = nd.calculate_second_derivatives(*this, &NumericalDifferentiationTest::f2_1, dummy_index, x_3);

//   assert_true(abs(d3(0) - 2) < static_cast<type>(1e-2), LOG);
//   assert_true(abs(d3(1) - 2) < static_cast<type>(1e-2), LOG);
>>>>>>> f4e1fcf4
}


void NumericalDifferentiationTest::test_calculate_forward_differences_gradient()
{
   cout << "test_calculate_forward_differences_gradient\n";

   NumericalDifferentiation nd;

<<<<<<< HEAD
   Tensor<type, 1> x;
   Tensor<type, 1> g;
	   
   // Test

   x.set(2, 0.0);

   g = nd.calculate_forward_differences_gradient(*this, &NumericalDifferentiationTest::f2, x);

   assert_true(g.size() == 2, LOG);
   assert_true(g == 1.0, LOG);
}

=======
   // Test 1

   Tensor<type,1> x_1d(2);
   x_1d.setValues({1,2});

   Tensor<type, 1> d1 = nd.calculate_forward_differences_gradient(*this, &NumericalDifferentiationTest::f4, x_1d);

   assert_true(abs(d1(0) - 1) < static_cast<type>(1e-2), LOG);
   assert_true(abs(d1(1) - 1) < static_cast<type>(1e-2), LOG);

   // Test 2

   Tensor<type, 1> d2 = nd.calculate_forward_differences_gradient(*this, &NumericalDifferentiationTest::f4_1, x_1d);

   assert_true(abs(d2(0) - 1) < static_cast<type>(1e-2), LOG);
   assert_true(abs(d2(1) - 1) < static_cast<type>(1e-2), LOG);

   // Test 3

   Tensor<type,1> x3_1d(2);
   x3_1d.setValues({1,2});

   Tensor<type,1>dummy(2);
   dummy.setValues({2,3});

   Tensor<type, 1> d3 = nd.calculate_forward_differences_gradient(*this, &NumericalDifferentiationTest::f4_3, dummy, x3_1d);

   assert_true(abs(d3(0) - 2) < static_cast<type>(1e-2), LOG);
   assert_true(abs(d3(1) - 3) < static_cast<type>(1e-2), LOG);

   // Test 4

   Tensor<type, 1> d4 = nd.calculate_forward_differences_gradient(*this, &NumericalDifferentiationTest::f4_2, 2, x3_1d);

   assert_true(abs(d4(0) - 4) < static_cast<type>(1e-2), LOG);
   assert_true(abs(d4(1) - 8) < static_cast<type>(1e-2), LOG);

   // Test 5

   Tensor<Index,1>dummy_5(2);
   dummy_5.setValues({2,3});

   Tensor<type, 1> d5 = nd.calculate_forward_differences_gradient(*this, &NumericalDifferentiationTest::f4_4, dummy_5, x3_1d);

   assert_true(abs(d5(0) - 2) < static_cast<type>(1e-2), LOG);
   assert_true(abs(d5(1) - 3) < static_cast<type>(1e-2), LOG);
}
>>>>>>> f4e1fcf4

void NumericalDifferentiationTest::test_calculate_central_differences_gradient()
{
   cout << "test_calculate_central_differences_gradient\n";

   NumericalDifferentiation nd;

<<<<<<< HEAD
   Tensor<type, 1> x;
   Tensor<type, 1> g;
	   
   // Test

   x.set(2, 0.0);

   g = nd.calculate_central_differences_gradient(*this, &NumericalDifferentiationTest::f2, x);

   assert_true(g.size() == 2, LOG);
   assert_true(g == 1.0, LOG);
}

=======
   // Test 1

   Tensor<type,1> x_1d(2);
   x_1d.setValues({1,2});

   Tensor<type, 1> d1 = nd.calculate_central_differences_gradient(*this, &NumericalDifferentiationTest::f4, x_1d);

   assert_true(abs(d1(0) - 1) < static_cast<type>(1e-2), LOG);
   assert_true(abs(d1(1) - 1) < static_cast<type>(1e-2), LOG);

   // Test 2

   Tensor<type, 1> d2 = nd.calculate_central_differences_gradient(*this, &NumericalDifferentiationTest::f4_1, x_1d);

   assert_true(abs(d2(0) - 1) < static_cast<type>(1e-2), LOG);
   assert_true(abs(d2(1) - 1) < static_cast<type>(1e-2), LOG);

   // Test 3

   Tensor<type,1> x3_1d(2);
   x3_1d.setValues({1,2});

   Tensor<type,1>dummy(2);
   dummy.setValues({2,3});

   Tensor<type, 1> d3 = nd.calculate_central_differences_gradient(*this, &NumericalDifferentiationTest::f4_3, dummy, x3_1d);

   assert_true(abs(d3(0) - 2) < static_cast<type>(1e-2), LOG);
   assert_true(abs(d3(1) - 3) < static_cast<type>(1e-2), LOG);

   // Test 4

   Tensor<type, 1> d4 = nd.calculate_central_differences_gradient(*this, &NumericalDifferentiationTest::f4_2, 2, x3_1d);

   assert_true(abs(d4(0) - 4) < static_cast<type>(1e-2), LOG);
   assert_true(abs(d4(1) - 8) < static_cast<type>(1e-2), LOG);

   // Test 5

   Tensor<Index,1>dummy_5(2);
   dummy_5.setValues({2,3});

   Tensor<type, 1> d5 = nd.calculate_central_differences_gradient(*this, &NumericalDifferentiationTest::f4_4, dummy_5, x3_1d);

   assert_true(abs(d5(0) - 2) < static_cast<type>(1e-2), LOG);
   assert_true(abs(d5(1) - 3) < static_cast<type>(1e-2), LOG);
}
>>>>>>> f4e1fcf4

void NumericalDifferentiationTest::test_calculate_training_loss_gradient()
{
   cout << "test_calculate_training_loss_gradient\n";

   NumericalDifferentiation nd;

<<<<<<< HEAD
   Tensor<type, 1> x;
   Tensor<type, 1> g;
	   
   // Test

   nd.set_numerical_differentiation_method(NumericalDifferentiation::ForwardDifferences);

   x.set(2, 0.0);

   g = nd.calculate_gradient(*this, &NumericalDifferentiationTest::f2, x);

   assert_true(g.size() == 2, LOG);
   assert_true(g == 1.0, LOG);

   // Test

   nd.set_numerical_differentiation_method(NumericalDifferentiation::CentralDifferences);

   x.set(2, 0.0);

   g = nd.calculate_gradient(*this, &NumericalDifferentiationTest::f2, x);

   assert_true(g.size() == 2, LOG);
   assert_true(g == 1.0, LOG);
=======
   // Test 1_0

   Tensor<type,1> x_1d(2);
   x_1d.setValues({1,2});

   nd.set_numerical_differentiation_method(NumericalDifferentiation::ForwardDifferences);
   Tensor<type, 1> d1 = nd.calculate_gradient(*this, &NumericalDifferentiationTest::f4, x_1d);

   assert_true(abs(d1(0) - 1) < static_cast<type>(1e-2), LOG);
   assert_true(abs(d1(1) - 1) < static_cast<type>(1e-2), LOG);

   // Test 1_1

   nd.set_numerical_differentiation_method(NumericalDifferentiation::CentralDifferences);
   d1 = nd.calculate_gradient(*this, &NumericalDifferentiationTest::f4, x_1d);

   assert_true(abs(d1(0) - 1) < static_cast<type>(1e-2), LOG);
   assert_true(abs(d1(1) - 1) < static_cast<type>(1e-2), LOG);

   // Test 2_0

   nd.set_numerical_differentiation_method(NumericalDifferentiation::ForwardDifferences);
   Tensor<type, 1> d2 = nd.calculate_gradient(*this, &NumericalDifferentiationTest::f4_1, x_1d);

   assert_true(abs(d1(0) - 1) < static_cast<type>(1e-2), LOG);
   assert_true(abs(d1(1) - 1) < static_cast<type>(1e-2), LOG);

   // Test 2_1

   nd.set_numerical_differentiation_method(NumericalDifferentiation::CentralDifferences);
   d2 = nd.calculate_gradient(*this, &NumericalDifferentiationTest::f4_1, x_1d);

   assert_true(abs(d2(0) - 1) < static_cast<type>(1e-2), LOG);
   assert_true(abs(d2(1) - 1) < static_cast<type>(1e-2), LOG);

   // Test 3_=

   Tensor<type,1> x3_1d(2);
   x3_1d.setValues({1,2});

   Tensor<type,1>dummy(2);
   dummy.setValues({2,3});

   nd.set_numerical_differentiation_method(NumericalDifferentiation::ForwardDifferences);
   Tensor<type, 1> d3 = nd.calculate_gradient(*this, &NumericalDifferentiationTest::f4_3, dummy, x3_1d);

   assert_true(abs(d3(0) - 2) < static_cast<type>(1e-2), LOG);
   assert_true(abs(d3(1) - 3) < static_cast<type>(1e-2), LOG);

   // Test 3_1

   nd.set_numerical_differentiation_method(NumericalDifferentiation::CentralDifferences);
   d3 = nd.calculate_gradient(*this, &NumericalDifferentiationTest::f4_3, dummy, x3_1d);

   assert_true(abs(d3(0) - 2) < static_cast<type>(1e-2), LOG);
   assert_true(abs(d3(1) - 3) < static_cast<type>(1e-2), LOG);

   // Test 4_0

   nd.set_numerical_differentiation_method(NumericalDifferentiation::ForwardDifferences);
   Tensor<type, 1> d4 = nd.calculate_gradient(*this, &NumericalDifferentiationTest::f4_2, 2, x3_1d);

   assert_true(abs(d4(0) - 4) < static_cast<type>(1e-2), LOG);
   assert_true(abs(d4(1) - 8) < static_cast<type>(1e-2), LOG);

   // Test 4_1

   nd.set_numerical_differentiation_method(NumericalDifferentiation::CentralDifferences);
   d4 = nd.calculate_gradient(*this, &NumericalDifferentiationTest::f4_2, 2, x3_1d);

   assert_true(abs(d4(0) - 4) < static_cast<type>(1e-2), LOG);
   assert_true(abs(d4(1) - 8) < static_cast<type>(1e-2), LOG);

   // Test 5_0

   Tensor<Index,1>dummy_5(2);
   dummy_5.setValues({2,3});

   nd.set_numerical_differentiation_method(NumericalDifferentiation::ForwardDifferences);
   Tensor<type, 1> d5 = nd.calculate_gradient(*this, &NumericalDifferentiationTest::f4_4, dummy_5, x3_1d);

   assert_true(abs(d5(0) - 2) < static_cast<type>(1e-2), LOG);
   assert_true(abs(d5(1) - 3) < static_cast<type>(1e-2), LOG);

   // Test 5_1

   nd.set_numerical_differentiation_method(NumericalDifferentiation::CentralDifferences);
   d5 = nd.calculate_gradient(*this, &NumericalDifferentiationTest::f4_4, dummy_5, x3_1d);

   assert_true(abs(d5(0) - 2) < static_cast<type>(1e-2), LOG);
   assert_true(abs(d5(1) - 3) < static_cast<type>(1e-2), LOG);
>>>>>>> f4e1fcf4
}


void NumericalDifferentiationTest::test_calculate_forward_differences_hessian()
{
   cout << "test_calculate_forward_differences_hessian\n";

   NumericalDifferentiation nd;

<<<<<<< HEAD
   Tensor<type, 1> x;
   Tensor<type, 2> H;
	   
   // Test

   x.set(2, 0.0);
   H = nd.calculate_forward_differences_hessian(*this, &NumericalDifferentiationTest::f2, x);

   assert_true(H.dimension(0) == 2, LOG);
   assert_true(H.dimension(1) == 2, LOG);
   assert_true(H == 0.0, LOG);
}

=======
   // Test 1

   Tensor<type,1> x_1d(2);
   x_1d.setValues({1,1});

   Tensor<type, 2> H = nd.calculate_forward_differences_hessian(*this, &NumericalDifferentiationTest::f4_5, x_1d);

   assert_true(H.dimension(0) == 2, LOG);
   assert_true(H.dimension(1) == 2, LOG);
   assert_true(abs(H(0,0) - 0) < static_cast<type>(1e-1), LOG);
   assert_true(abs(H(0,1) - 1) < static_cast<type>(1e-1), LOG);
   assert_true(abs(H(1,0) - 1) < static_cast<type>(1e-1), LOG);
   assert_true(abs(H(1,1) - 0) < static_cast<type>(1e-1), LOG);

   // Test 2

   Tensor<type,1>dummy(2);
   dummy.setValues({1,2});

   Tensor<type, 2> H2 = nd.calculate_forward_differences_hessian(*this, &NumericalDifferentiationTest::f4_6, dummy, x_1d);

   assert_true(H2.dimension(0) == 2, LOG);
   assert_true(H2.dimension(1) == 2, LOG);
   assert_true(abs(H2(0,0) - 0) < static_cast<type>(1e-1), LOG);
   assert_true(abs(H2(0,1) - 2) < static_cast<type>(1e-1), LOG);
   assert_true(abs(H2(1,0) - 2) < static_cast<type>(1e-1), LOG);
   assert_true(abs(H2(1,1) - 0) < static_cast<type>(1e-1), LOG);

   // Test 3

   Tensor<type, 2> H3 = nd.calculate_forward_differences_hessian(*this, &NumericalDifferentiationTest::f4_7, 2, x_1d);

   assert_true(H3.dimension(0) == 2, LOG);
   assert_true(H3.dimension(1) == 2, LOG);
   assert_true(abs(H3(0,0) - 4) < static_cast<type>(1e-1), LOG);
   assert_true(abs(H3(0,1) - 8) < static_cast<type>(1e-1), LOG);
   assert_true(abs(H3(1,0) - 8) < static_cast<type>(1e-1), LOG);
   assert_true(abs(H3(1,1) - 4) < static_cast<type>(1e-1), LOG);
}
>>>>>>> f4e1fcf4

void NumericalDifferentiationTest::test_calculate_central_differences_hessian()
{
   cout << "test_calculate_central_differences_hessian\n";

   NumericalDifferentiation nd;

<<<<<<< HEAD
   Tensor<type, 1> x;
   Tensor<type, 2> H;
	   
   // Test

   x.set(2, 0.0);
   H = nd.calculate_central_differences_hessian(*this, &NumericalDifferentiationTest::f2, x);

   assert_true(H.dimension(0) == 2, LOG);
   assert_true(H.dimension(1) == 2, LOG);
   assert_true(H == 0.0, LOG);
}

=======
   // Test 1

   Tensor<type,1> x_1d(2);
   x_1d.setValues({1,1});

   Tensor<type, 2> H = nd.calculate_central_differences_hessian(*this, &NumericalDifferentiationTest::f4_5, x_1d);

   assert_true(H.dimension(0) == 2, LOG);
   assert_true(H.dimension(1) == 2, LOG);
   assert_true(abs(H(0,0) - 0) < static_cast<type>(1e-1), LOG);
   assert_true(abs(H(0,1) - 1) < static_cast<type>(1e-1), LOG);
   assert_true(abs(H(1,0) - 1) < static_cast<type>(1e-1), LOG);
   assert_true(abs(H(1,1) - 0) < static_cast<type>(1e-1), LOG);

   // Test 2

   Tensor<type,1>dummy(2);
   dummy.setValues({1,2});

   Tensor<type, 2> H2 = nd.calculate_central_differences_hessian(*this, &NumericalDifferentiationTest::f4_6, dummy, x_1d);

   assert_true(H2.dimension(0) == 2, LOG);
   assert_true(H2.dimension(1) == 2, LOG);
   assert_true(abs(H2(0,0) - 0) < static_cast<type>(1e-1), LOG);
   assert_true(abs(H2(0,1) - 2) < static_cast<type>(1e-1), LOG);
   assert_true(abs(H2(1,0) - 2) < static_cast<type>(1e-1), LOG);
   assert_true(abs(H2(1,1) - 0) < static_cast<type>(1e-1), LOG);

   // Test 3

   Tensor<type, 2> H3 = nd.calculate_central_differences_hessian(*this, &NumericalDifferentiationTest::f4_7, 2, x_1d);

   assert_true(H3.dimension(0) == 2, LOG);
   assert_true(H3.dimension(1) == 2, LOG);
   assert_true(abs(H3(0,0) - 4) < static_cast<type>(1e-1), LOG);
   assert_true(abs(H3(0,1) - 8) < static_cast<type>(1e-1), LOG);
   assert_true(abs(H3(1,0) - 8) < static_cast<type>(1e-1), LOG);
   assert_true(abs(H3(1,1) - 4) < static_cast<type>(1e-1), LOG);
}
>>>>>>> f4e1fcf4

void NumericalDifferentiationTest::test_calculate_hessian()
{
   cout << "test_calculate_hessian\n";

   NumericalDifferentiation nd;

<<<<<<< HEAD
   Tensor<type, 1> x;
   Tensor<type, 2> H;
	   
   Tensor<type, 2> forward;
   Tensor<type, 2> central;

   // Test

   nd.set_numerical_differentiation_method(NumericalDifferentiation::ForwardDifferences);

   x.set(2, 0.0);

   H = nd.calculate_hessian(*this, &NumericalDifferentiationTest::f2, x);

   assert_true(H.dimension(0) == 2, LOG);
   assert_true(H.dimension(1) == 2, LOG);
   assert_true(H == 0.0, LOG);

   // Test

   nd.set_numerical_differentiation_method(NumericalDifferentiation::CentralDifferences);

   x.set(2, 0.0);

   H = nd.calculate_hessian(*this, &NumericalDifferentiationTest::f2, x);

   assert_true(H.dimension(0) == 2, LOG);
   assert_true(H.dimension(1) == 2, LOG);
   assert_true(H == 0.0, LOG);

   // Test

   x.set(4);
   x.setRandom();

   nd.set_numerical_differentiation_method(NumericalDifferentiation::ForwardDifferences);

   forward = nd.calculate_hessian(*this, &NumericalDifferentiationTest::f2, x);

   nd.set_numerical_differentiation_method(NumericalDifferentiation::CentralDifferences);

   central = nd.calculate_hessian(*this, &NumericalDifferentiationTest::f2, x);

   assert_true(absolute_value(forward-central) < 1.0e-3, LOG);
=======
   // Test 1_0

   Tensor<type,1> x_1d(2);
   x_1d.setValues({1,1});

   nd.set_numerical_differentiation_method(NumericalDifferentiation::ForwardDifferences);
   Tensor<type, 2> H = nd.calculate_hessian(*this, &NumericalDifferentiationTest::f4_5, x_1d);

   assert_true(H.dimension(0) == 2, LOG);
   assert_true(H.dimension(1) == 2, LOG);
   assert_true(abs(H(0,0) - 0) < static_cast<type>(1e-1), LOG);
   assert_true(abs(H(0,1) - 1) < static_cast<type>(1e-1), LOG);
   assert_true(abs(H(1,0) - 1) < static_cast<type>(1e-1), LOG);
   assert_true(abs(H(1,1) - 0) < static_cast<type>(1e-1), LOG);

   // Test 1_1

   nd.set_numerical_differentiation_method(NumericalDifferentiation::CentralDifferences);
   H = nd.calculate_hessian(*this, &NumericalDifferentiationTest::f4_5, x_1d);

   assert_true(H.dimension(0) == 2, LOG);
   assert_true(H.dimension(1) == 2, LOG);
   assert_true(abs(H(0,0) - 0) < static_cast<type>(1e-1), LOG);
   assert_true(abs(H(0,1) - 1) < static_cast<type>(1e-1), LOG);
   assert_true(abs(H(1,0) - 1) < static_cast<type>(1e-1), LOG);
   assert_true(abs(H(1,1) - 0) < static_cast<type>(1e-1), LOG);

   // Test 2_0

   Tensor<type,1>dummy(2);
   dummy.setValues({1,2});

   nd.set_numerical_differentiation_method(NumericalDifferentiation::ForwardDifferences);
   Tensor<type, 2> H2 = nd.calculate_hessian(*this, &NumericalDifferentiationTest::f4_6, dummy, x_1d);

   assert_true(H2.dimension(0) == 2, LOG);
   assert_true(H2.dimension(1) == 2, LOG);
   assert_true(abs(H2(0,0) - 0) < static_cast<type>(1e-1), LOG);
   assert_true(abs(H2(0,1) - 2) < static_cast<type>(1e-1), LOG);
   assert_true(abs(H2(1,0) - 2) < static_cast<type>(1e-1), LOG);
   assert_true(abs(H2(1,1) - 0) < static_cast<type>(1e-1), LOG);

   // Test 2_1

   nd.set_numerical_differentiation_method(NumericalDifferentiation::CentralDifferences);
   H2 = nd.calculate_hessian(*this, &NumericalDifferentiationTest::f4_6, dummy, x_1d);

   assert_true(H2.dimension(0) == 2, LOG);
   assert_true(H2.dimension(1) == 2, LOG);
   assert_true(abs(H2(0,0) - 0) < static_cast<type>(1e-1), LOG);
   assert_true(abs(H2(0,1) - 2) < static_cast<type>(1e-1), LOG);
   assert_true(abs(H2(1,0) - 2) < static_cast<type>(1e-1), LOG);
   assert_true(abs(H2(1,1) - 0) < static_cast<type>(1e-1), LOG);

   // Test 3_0

   nd.set_numerical_differentiation_method(NumericalDifferentiation::CentralDifferences);
   Tensor<type, 2> H3 = nd.calculate_central_differences_hessian(*this, &NumericalDifferentiationTest::f4_7, 2, x_1d);

   assert_true(H3.dimension(0) == 2, LOG);
   assert_true(H3.dimension(1) == 2, LOG);
   assert_true(abs(H3(0,0) - 4) < static_cast<type>(1e-1), LOG);
   assert_true(abs(H3(0,1) - 8) < static_cast<type>(1e-1), LOG);
   assert_true(abs(H3(1,0) - 8) < static_cast<type>(1e-1), LOG);
   assert_true(abs(H3(1,1) - 4) < static_cast<type>(1e-1), LOG);

   // Test 3_1

   nd.set_numerical_differentiation_method(NumericalDifferentiation::ForwardDifferences);
   H3 = nd.calculate_central_differences_hessian(*this, &NumericalDifferentiationTest::f4_7, 2, x_1d);

   assert_true(H3.dimension(0) == 2, LOG);
   assert_true(H3.dimension(1) == 2, LOG);
   assert_true(abs(H3(0,0) - 4) < static_cast<type>(1e-1), LOG);
   assert_true(abs(H3(0,1) - 8) < static_cast<type>(1e-1), LOG);
   assert_true(abs(H3(1,0) - 8) < static_cast<type>(1e-1), LOG);
   assert_true(abs(H3(1,1) - 4) < static_cast<type>(1e-1), LOG);
>>>>>>> f4e1fcf4
}


void NumericalDifferentiationTest::test_calculate_forward_differences_Jacobian()
{
   cout << "test_calculate_forward_differences_Jacobian\n";

   NumericalDifferentiation nd;

<<<<<<< HEAD
   Tensor<type, 1> x;
   Tensor<type, 2> J;

   Tensor<type, 2> J_true;

   // Test

   x.set(2, 0.0);

   J = nd.calculate_forward_differences_Jacobian(*this, &NumericalDifferentiationTest::f3, x);

   J_true.set(2, 2);
   J_true.initialize_identity();

   assert_true(J == J_true, LOG);
}

=======
   // Test 1

   Tensor<type,1> x_1d(2);
   x_1d.setValues({1,1});

   Tensor<type, 2> J = nd.calculate_forward_differences_Jacobian(*this, &NumericalDifferentiationTest::f2, x_1d);

   assert_true(J.dimension(0) == 2, LOG);
   assert_true(J.dimension(1) == 2, LOG);
   assert_true(abs(J(0,0) - 2) < static_cast<type>(1e-2), LOG);
   assert_true(abs(J(0,1) - 0) < static_cast<type>(1e-2), LOG);
   assert_true(abs(J(1,0) - 0) < static_cast<type>(1e-2), LOG);
   assert_true(abs(J(1,1) - 2) < static_cast<type>(1e-2), LOG);

   // Test 2

   Tensor<type,1>dummy(2);
   dummy.setValues({1,2});

   Tensor<type, 2> J2 = nd.calculate_forward_differences_Jacobian(*this, &NumericalDifferentiationTest::f2_2, dummy, x_1d);

   assert_true(J2.dimension(0) == 2, LOG);
   assert_true(J2.dimension(1) == 2, LOG);
   assert_true(abs(J2(0,0) - 2) < static_cast<type>(1e-2), LOG);
   assert_true(abs(J2(0,1) - 0) < static_cast<type>(1e-2), LOG);
   assert_true(abs(J2(1,0) - 0) < static_cast<type>(1e-2), LOG);
   assert_true(abs(J2(1,1) - 4) < static_cast<type>(1e-2), LOG);

   // Test 3

   Tensor<type, 2> J3 = nd.calculate_forward_differences_Jacobian(*this, &NumericalDifferentiationTest::f2_1, 2, x_1d);

   assert_true(J3.dimension(0) == 2, LOG);
   assert_true(J3.dimension(1) == 2, LOG);
   assert_true(abs(J3(0,0) - 4) < static_cast<type>(1e-2), LOG);
   assert_true(abs(J3(0,1) - 0) < static_cast<type>(1e-2), LOG);
   assert_true(abs(J3(1,0) - 0) < static_cast<type>(1e-2), LOG);
   assert_true(abs(J3(1,1) - 4) < static_cast<type>(1e-2), LOG);

   // Test 4

   Tensor<type,1>dummy_vec(2);
   dummy_vec.setValues({-1,-2});

   Tensor<type, 2> J4 = nd.calculate_forward_differences_Jacobian(*this, &NumericalDifferentiationTest::f5, 1, dummy_vec, x_1d);

   assert_true(J4.dimension(0) == 2, LOG);
   assert_true(J4.dimension(1) == 2, LOG);
   assert_true(abs(J4(0,0) - 0) < static_cast<type>(1e-1), LOG);
   assert_true(abs(J4(0,1) - 0) < static_cast<type>(1e-2), LOG);
   assert_true(abs(J4(1,0) - 0) < static_cast<type>(1e-2), LOG);
   assert_true(abs(J4(1,1) + 2) < static_cast<type>(1e-1), LOG);

   // Test 5

   Tensor<type, 2> J5 = nd.calculate_forward_differences_Jacobian(*this, &NumericalDifferentiationTest::f5_1, 2, 5, x_1d);

   assert_true(J5.dimension(0) == 2, LOG);
   assert_true(J5.dimension(1) == 2, LOG);
   assert_true(abs(J5(0,0) - 10) < static_cast<type>(1e-1), LOG);
   assert_true(abs(J5(0,1) - 0) < static_cast<type>(1e-1), LOG);
   assert_true(abs(J5(1,0) - 0) < static_cast<type>(1e-1), LOG);
   assert_true(abs(J5(1,1) - 10) < static_cast<type>(1e-1), LOG);
}
>>>>>>> f4e1fcf4

void NumericalDifferentiationTest::test_calculate_central_differences_Jacobian()
{
   cout << "test_calculate_central_differences_Jacobian\n";

   NumericalDifferentiation nd;

<<<<<<< HEAD
   Tensor<type, 1> x;
   Tensor<type, 2> J;

   Tensor<type, 2> J_true;

   // Test

   x.set(2, 0.0);

   J = nd.calculate_central_differences_Jacobian(*this, &NumericalDifferentiationTest::f3, x);

   J_true.set_identity(2);

   assert_true(J == J_true, LOG);
}

=======
   // Test 1

   Tensor<type,1> x_1d(2);
   x_1d.setValues({1,1});

   Tensor<type, 2> J = nd.calculate_central_differences_Jacobian(*this, &NumericalDifferentiationTest::f2, x_1d);

   assert_true(J.dimension(0) == 2, LOG);
   assert_true(J.dimension(1) == 2, LOG);
   assert_true(abs(J(0,0) - 2) < static_cast<type>(1e-2), LOG);
   assert_true(abs(J(0,1) - 0) < static_cast<type>(1e-2), LOG);
   assert_true(abs(J(1,0) - 0) < static_cast<type>(1e-2), LOG);
   assert_true(abs(J(1,1) - 2) < static_cast<type>(1e-2), LOG);

   // Test 2

   Tensor<type,1>dummy(2);
   dummy.setValues({1,2});

   Tensor<type, 2> J2 = nd.calculate_central_differences_Jacobian(*this, &NumericalDifferentiationTest::f2_2, dummy, x_1d);

   assert_true(J2.dimension(0) == 2, LOG);
   assert_true(J2.dimension(1) == 2, LOG);
   assert_true(abs(J2(0,0) - 2) < static_cast<type>(1e-2), LOG);
   assert_true(abs(J2(0,1) - 0) < static_cast<type>(1e-2), LOG);
   assert_true(abs(J2(1,0) - 0) < static_cast<type>(1e-2), LOG);
   assert_true(abs(J2(1,1) - 4) < static_cast<type>(1e-2), LOG);

   // Test 3

   Tensor<type, 2> J3 = nd.calculate_central_differences_Jacobian(*this, &NumericalDifferentiationTest::f2_1, 2, x_1d);

   assert_true(J3.dimension(0) == 2, LOG);
   assert_true(J3.dimension(1) == 2, LOG);
   assert_true(abs(J3(0,0) - 4) < static_cast<type>(1e-2), LOG);
   assert_true(abs(J3(0,1) - 0) < static_cast<type>(1e-2), LOG);
   assert_true(abs(J3(1,0) - 0) < static_cast<type>(1e-2), LOG);
   assert_true(abs(J3(1,1) - 4) < static_cast<type>(1e-2), LOG);

   // Test 4

   Tensor<type,1>dummy_vec(2);
   dummy_vec.setValues({-1,-2});

   Tensor<type, 2> J4 = nd.calculate_central_differences_Jacobian(*this, &NumericalDifferentiationTest::f5, 1, dummy_vec, x_1d);

   assert_true(J4.dimension(0) == 2, LOG);
   assert_true(J4.dimension(1) == 2, LOG);
   assert_true(abs(J4(0,0) - 0) < static_cast<type>(1e-1), LOG);
   assert_true(abs(J4(0,1) - 0) < static_cast<type>(1e-2), LOG);
   assert_true(abs(J4(1,0) - 0) < static_cast<type>(1e-2), LOG);
   assert_true(abs(J4(1,1) + 2) < static_cast<type>(1e-1), LOG);

   // Test 5

   Tensor<type, 2> J5 = nd.calculate_central_differences_Jacobian(*this, &NumericalDifferentiationTest::f5_1, 2, 5, x_1d);

   assert_true(J5.dimension(0) == 2, LOG);
   assert_true(J5.dimension(1) == 2, LOG);
   assert_true(abs(J5(0,0) - 10) < static_cast<type>(1e-1), LOG);
   assert_true(abs(J5(0,1) - 0) < static_cast<type>(1e-1), LOG);
   assert_true(abs(J5(1,0) - 0) < static_cast<type>(1e-1), LOG);
   assert_true(abs(J5(1,1) - 10) < static_cast<type>(1e-1), LOG);
}
>>>>>>> f4e1fcf4

void NumericalDifferentiationTest::test_calculate_Jacobian()
{
   cout << "test_calculate_Jacobian\n";

   NumericalDifferentiation nd;

<<<<<<< HEAD
   Index dummy;

   Tensor<type, 1> x;
   Tensor<type, 2> J;

   Tensor<type, 2> J_true;

   Tensor<type, 2> J_fd;
   Tensor<type, 2> J_cd;


   // Test

   nd.set_numerical_differentiation_method(NumericalDifferentiation::ForwardDifferences);

   x.set(2, 0.0);

   J = nd.calculate_central_differences_Jacobian(*this, &NumericalDifferentiationTest::f3, x);

   J_true.set_identity(2);

   assert_true(J == J_true, LOG);

   // Test

   nd.set_numerical_differentiation_method(NumericalDifferentiation::CentralDifferences);

   x.set(2, 0.0);

   J = nd.calculate_central_differences_Jacobian(*this, &NumericalDifferentiationTest::f3, x);

   J_true.set_identity(2);

   assert_true(J == J_true, LOG);

   // Test

   x.set(2, 1.23);

   nd.set_numerical_differentiation_method(NumericalDifferentiation::ForwardDifferences);

   J_fd = nd.calculate_forward_differences_Jacobian(*this, &NumericalDifferentiationTest::f8, dummy, dummy, x);

   nd.set_numerical_differentiation_method(NumericalDifferentiation::CentralDifferences);

   J_cd = nd.calculate_central_differences_Jacobian(*this, &NumericalDifferentiationTest::f8, dummy, dummy, x);

//   assert_true(absolute_value(maximum((J_fd-J_cd))) < 0.05, LOG);
=======
   // Test 1_0

   Tensor<type,1> x_1d(2);
   x_1d.setValues({1,1});

   nd.set_numerical_differentiation_method(NumericalDifferentiation::ForwardDifferences);
   Tensor<type, 2> J = nd.calculate_Jacobian(*this, &NumericalDifferentiationTest::f2, x_1d);

   assert_true(J.dimension(0) == 2, LOG);
   assert_true(J.dimension(1) == 2, LOG);
   assert_true(abs(J(0,0) - 2) < static_cast<type>(1e-2), LOG);
   assert_true(abs(J(1,0) - 0) < static_cast<type>(1e-2), LOG);

   // Test 1_1

   nd.set_numerical_differentiation_method(NumericalDifferentiation::CentralDifferences);
   J = nd.calculate_Jacobian(*this, &NumericalDifferentiationTest::f2, x_1d);

   assert_true(J.dimension(0) == 2, LOG);
   assert_true(J.dimension(1) == 2, LOG);
   assert_true(abs(J(0,0) - 2) < static_cast<type>(1e-2), LOG);
   assert_true(abs(J(1,0) - 0) < static_cast<type>(1e-2), LOG);

   // Test 2_0

   Tensor<type,1>dummy(2);
   dummy.setValues({1,2});

   nd.set_numerical_differentiation_method(NumericalDifferentiation::ForwardDifferences);
   Tensor<type, 2> J2 = nd.calculate_Jacobian(*this, &NumericalDifferentiationTest::f2_2, dummy, x_1d);

   assert_true(J2.dimension(0) == 2, LOG);
   assert_true(J2.dimension(1) == 2, LOG);
   assert_true(abs(J2(0,0) - 2) < static_cast<type>(1e-2), LOG);
   assert_true(abs(J2(1,0) - 0) < static_cast<type>(1e-2), LOG);

   // Test 2_1

   nd.set_numerical_differentiation_method(NumericalDifferentiation::CentralDifferences);
   J2 = nd.calculate_Jacobian(*this, &NumericalDifferentiationTest::f2_2, dummy, x_1d);

   assert_true(J2.dimension(0) == 2, LOG);
   assert_true(J2.dimension(1) == 2, LOG);
   assert_true(abs(J2(0,0) - 2) < static_cast<type>(1e-2), LOG);
   assert_true(abs(J2(1,0) - 0) < static_cast<type>(1e-2), LOG);

   // Test 3_0

   nd.set_numerical_differentiation_method(NumericalDifferentiation::ForwardDifferences);
   Tensor<type, 2> J3 = nd.calculate_Jacobian(*this, &NumericalDifferentiationTest::f2_1, 2, x_1d);

   assert_true(J3.dimension(0) == 2, LOG);
   assert_true(J3.dimension(1) == 2, LOG);
   assert_true(abs(J3(0,0) - 4) < static_cast<type>(1e-2), LOG);
   assert_true(abs(J3(1,0) - 0) < static_cast<type>(1e-2), LOG);

   // Test 3_1

   nd.set_numerical_differentiation_method(NumericalDifferentiation::CentralDifferences);
   J3 = nd.calculate_Jacobian(*this, &NumericalDifferentiationTest::f2_1, 2, x_1d);

   assert_true(J3.dimension(0) == 2, LOG);
   assert_true(J3.dimension(1) == 2, LOG);
   assert_true(abs(J3(0,0) - 4) < static_cast<type>(1e-2), LOG);
   assert_true(abs(J3(1,0) - 0) < static_cast<type>(1e-2), LOG);

   // Test 4_0

   Tensor<type,1>dummy_vec(2);
   dummy_vec.setValues({-1,-2});

   nd.set_numerical_differentiation_method(NumericalDifferentiation::ForwardDifferences);
   Tensor<type, 2> J4 = nd.calculate_Jacobian(*this, &NumericalDifferentiationTest::f5, 1, dummy_vec, x_1d);

   assert_true(J4.dimension(0) == 2, LOG);
   assert_true(J4.dimension(1) == 2, LOG);
   assert_true(abs(J4(0,0) - 0) < static_cast<type>(1e-1), LOG);
   assert_true(abs(J4(1,0) - 0) < static_cast<type>(1e-2), LOG);

   // Test 4_1

   nd.set_numerical_differentiation_method(NumericalDifferentiation::CentralDifferences);
   J4 = nd.calculate_Jacobian(*this, &NumericalDifferentiationTest::f5, 1, dummy_vec, x_1d);

   assert_true(J4.dimension(0) == 2, LOG);
   assert_true(J4.dimension(1) == 2, LOG);
   assert_true(abs(J4(0,0) - 0) < static_cast<type>(1e-1), LOG);
   assert_true(abs(J4(1,0) - 0) < static_cast<type>(1e-2), LOG);

   // Test 5

   nd.set_numerical_differentiation_method(NumericalDifferentiation::ForwardDifferences);
   Tensor<type, 2> J5 = nd.calculate_Jacobian(*this, &NumericalDifferentiationTest::f5_1, 2, 5, x_1d);

   assert_true(J5.dimension(0) == 2, LOG);
   assert_true(J5.dimension(1) == 2, LOG);
   assert_true(abs(J5(0,0) - 10) < static_cast<type>(1e-1), LOG);
   assert_true(abs(J5(0,1) - 0) < static_cast<type>(1e-1), LOG);
   assert_true(abs(J5(1,0) - 0) < static_cast<type>(1e-1), LOG);
   assert_true(abs(J5(1,1) - 10) < static_cast<type>(1e-1), LOG);

   // Test 5

   nd.set_numerical_differentiation_method(NumericalDifferentiation::CentralDifferences);
   J5 = nd.calculate_Jacobian(*this, &NumericalDifferentiationTest::f5_1, 2, 5, x_1d);

   assert_true(J5.dimension(0) == 2, LOG);
   assert_true(J5.dimension(1) == 2, LOG);
   assert_true(abs(J5(0,0) - 10) < static_cast<type>(1e-1), LOG);
   assert_true(abs(J5(1,0) - 0) < static_cast<type>(1e-1), LOG);
>>>>>>> f4e1fcf4
}


void NumericalDifferentiationTest::test_calculate_forward_differences_hessian_form()
{
<<<<<<< HEAD
   cout << "test_calculate_forward_differences_hessian\n";

   NumericalDifferentiation nd;

   Tensor<type, 1> x;
   Tensor<Tensor<type, 2>, 1> H;

   // Test

   x.set(2, 0.0);
   H = nd.calculate_forward_differences_hessian(*this, &NumericalDifferentiationTest::f3, x);
=======
   cout << "test_calculate_forward_differences_hessian_form\n";

   NumericalDifferentiation nd;

   // Test 1

   Tensor<type,1> x_1d(2);
   x_1d.setValues({1,1});

   Tensor<Tensor<type, 2>, 1> H = nd.calculate_forward_differences_hessian(*this, &NumericalDifferentiationTest::f2, x_1d);
>>>>>>> f4e1fcf4

   assert_true(H.size() == 2, LOG);

   assert_true(H[0].dimension(0) == 2, LOG);
   assert_true(H[0].dimension(1) == 2, LOG);
<<<<<<< HEAD
   assert_true(H[0] == 0.0, LOG);

   assert_true(H[1].dimension(0) == 2, LOG);
   assert_true(H[1].dimension(1) == 2, LOG);
   assert_true(H[1] == 0.0, LOG);
}

 
void NumericalDifferentiationTest::test_calculate_central_differences_hessian_form()
{
   cout << "test_calculate_central_differences_hessian\n";

   NumericalDifferentiation nd;

   Tensor<type, 1> x(2, 0.0);

   Tensor<Tensor<type, 2>, 1> hessian = nd.calculate_central_differences_hessian(*this, &NumericalDifferentiationTest::f3, x);

   assert_true(hessian.size() == 2, LOG);

   assert_true(hessian[0].dimension(0) == 2, LOG);
   assert_true(hessian[0].dimension(1) == 2, LOG);
   assert_true(hessian[0] == 0.0, LOG);

   assert_true(hessian[1].dimension(0) == 2, LOG);
   assert_true(hessian[1].dimension(1) == 2, LOG);
   assert_true(hessian[1] == 0.0, LOG);
}


void NumericalDifferentiationTest::test_calculate_hessian_form()
{
   cout << "test_calculate_hessian\n";

   NumericalDifferentiation nd;

   Tensor<type, 1> x;
   Tensor<Tensor<type, 2>, 1> H;

   // Test

   nd.set_numerical_differentiation_method(NumericalDifferentiation::ForwardDifferences);

   x.set(2, 0.0);

   H = nd.calculate_hessian(*this, &NumericalDifferentiationTest::f3, x);
=======
   assert_true(abs(H[0](0,0) - 2) < static_cast<type>(1e-1), LOG);
   assert_true(abs(H[0](0,1) - 0) < static_cast<type>(1e-1), LOG);
   assert_true(abs(H[0](1,0) - 0) < static_cast<type>(1e-1), LOG);
   assert_true(abs(H[0](1,1) - 0) < static_cast<type>(1e-1), LOG);

   assert_true(H[1].dimension(0) == 2, LOG);
   assert_true(H[1].dimension(1) == 2, LOG);
   assert_true(abs(H[1](0,0) - 0) < static_cast<type>(1e-1), LOG);
   assert_true(abs(H[1](0,1) - 0) < static_cast<type>(1e-1), LOG);
   assert_true(abs(H[1](1,0) - 0) < static_cast<type>(1e-1), LOG);
   assert_true(abs(H[1](1,1) - 2) < static_cast<type>(1e-1), LOG);

   // Test 2

   Tensor<type,1>dummy(2);
   dummy.setValues({1,1});

   Tensor<Tensor<type, 2>, 1> H2 = nd.calculate_forward_differences_hessian(*this, &NumericalDifferentiationTest::f2_2, dummy, x_1d);

   assert_true(H2.size() == 2, LOG);

   assert_true(H2[0].dimension(0) == 2, LOG);
   assert_true(H2[0].dimension(1) == 2, LOG);
   assert_true(abs(H2[0](0,0) - 2) < static_cast<type>(1e-1), LOG);
   assert_true(abs(H2[0](0,1) - 0) < static_cast<type>(1e-1), LOG);
   assert_true(abs(H2[0](1,0) - 0) < static_cast<type>(1e-1), LOG);
   assert_true(abs(H2[0](1,1) - 0) < static_cast<type>(1e-1), LOG);

   assert_true(H2[1].dimension(0) == 2, LOG);
   assert_true(H2[1].dimension(1) == 2, LOG);
   assert_true(abs(H2[1](0,0) - 0) < static_cast<type>(1e-1), LOG);
   assert_true(abs(H2[1](0,1) - 0) < static_cast<type>(1e-1), LOG);
   assert_true(abs(H2[1](1,0) - 0) < static_cast<type>(1e-1), LOG);
   assert_true(abs(H2[1](1,1) - 2) < static_cast<type>(1e-1), LOG);

   // Test 3

   Tensor<Tensor<type, 2>, 1> H3 = nd.calculate_forward_differences_hessian(*this, &NumericalDifferentiationTest::f2_1, -1, x_1d);

   assert_true(H3.size() == 2, LOG);

   assert_true(H3[0].dimension(0) == 2, LOG);
   assert_true(H3[0].dimension(1) == 2, LOG);
   assert_true(abs(H3[0](0,0) + 2) < static_cast<type>(1e-1), LOG);
   assert_true(abs(H3[0](0,1) - 0) < static_cast<type>(1e-1), LOG);
   assert_true(abs(H3[0](1,0) - 0) < static_cast<type>(1e-1), LOG);
   assert_true(abs(H3[0](1,1) - 0) < static_cast<type>(1e-1), LOG);

   assert_true(H3[1].dimension(0) == 2, LOG);
   assert_true(H3[1].dimension(1) == 2, LOG);
   assert_true(abs(H3[1](0,0) - 0) < static_cast<type>(1e-1), LOG);
   assert_true(abs(H3[1](0,1) - 0) < static_cast<type>(1e-1), LOG);
   assert_true(abs(H3[1](1,0) - 0) < static_cast<type>(1e-1), LOG);
   assert_true(abs(H3[1](1,1) + 2) < static_cast<type>(1e-1), LOG);

   // Test 4

   Tensor<Tensor<type, 2>, 1> H4 = nd.calculate_forward_differences_hessian(*this, &NumericalDifferentiationTest::f5, 1, dummy, x_1d);

   assert_true(H4.size() == 2, LOG);

   assert_true(H4[0].dimension(0) == 2, LOG);
   assert_true(H4[0].dimension(1) == 2, LOG);
   assert_true(abs(H4[0](0,0) - 4) < static_cast<type>(1e-1), LOG);
   assert_true(abs(H4[0](0,1) - 0) < static_cast<type>(1e-1), LOG);
   assert_true(abs(H4[0](1,0) - 0) < static_cast<type>(1e-1), LOG);
   assert_true(abs(H4[0](1,1) - 0) < static_cast<type>(1e-1), LOG);

   assert_true(H4[1].dimension(0) == 2, LOG);
   assert_true(H4[1].dimension(1) == 2, LOG);
   assert_true(abs(H4[1](0,0) - 0) < static_cast<type>(1e-1), LOG);
   assert_true(abs(H4[1](0,1) - 0) < static_cast<type>(1e-1), LOG);
   assert_true(abs(H4[1](1,0) - 0) < static_cast<type>(1e-1), LOG);
   assert_true(abs(H4[1](1,1) - 4) < static_cast<type>(1e-1), LOG);
}

void NumericalDifferentiationTest::test_calculate_central_differences_hessian_form()
{
   cout << "test_calculate_central_differences_hessian_form\n";

   NumericalDifferentiation nd;

   // Test 1

   Tensor<type,1> x_1d(2);
   x_1d.setValues({1,1});

   Tensor<Tensor<type, 2>, 1> H = nd.calculate_central_differences_hessian(*this, &NumericalDifferentiationTest::f2, x_1d);

   assert_true(H.size() == 2, LOG);

   assert_true(H[0].dimension(0) == 2, LOG);
   assert_true(H[0].dimension(1) == 2, LOG);
   assert_true(abs(H[0](0,0) - 2) < static_cast<type>(1e-1), LOG);
   assert_true(abs(H[0](0,1) - 0) < static_cast<type>(1e-1), LOG);
   assert_true(abs(H[0](1,0) - 0) < static_cast<type>(1e-1), LOG);
   assert_true(abs(H[0](1,1) - 0) < static_cast<type>(1e-1), LOG);

   assert_true(H[1].dimension(0) == 2, LOG);
   assert_true(H[1].dimension(1) == 2, LOG);
   assert_true(abs(H[1](0,0) - 0) < static_cast<type>(1e-1), LOG);
   assert_true(abs(H[1](0,1) - 0) < static_cast<type>(1e-1), LOG);
   assert_true(abs(H[1](1,0) - 0) < static_cast<type>(1e-1), LOG);
   assert_true(abs(H[1](1,1) - 2) < static_cast<type>(1e-1), LOG);

   // Test 2

   Tensor<type,1>dummy(2);
   dummy.setValues({1,1});

   Tensor<Tensor<type, 2>, 1> H2 = nd.calculate_central_differences_hessian(*this, &NumericalDifferentiationTest::f2_2, dummy, x_1d);

   assert_true(H2.size() == 2, LOG);

   assert_true(H2[0].dimension(0) == 2, LOG);
   assert_true(H2[0].dimension(1) == 2, LOG);
   assert_true(abs(H2[0](0,0) - 2) < static_cast<type>(1e-1), LOG);
   assert_true(abs(H2[0](0,1) - 0) < static_cast<type>(1e-1), LOG);
   assert_true(abs(H2[0](1,0) - 0) < static_cast<type>(1e-1), LOG);
   assert_true(abs(H2[0](1,1) - 0) < static_cast<type>(1e-1), LOG);

   assert_true(H2[1].dimension(0) == 2, LOG);
   assert_true(H2[1].dimension(1) == 2, LOG);
   assert_true(abs(H2[1](0,0) - 0) < static_cast<type>(1e-1), LOG);
   assert_true(abs(H2[1](0,1) - 0) < static_cast<type>(1e-1), LOG);
   assert_true(abs(H2[1](1,0) - 0) < static_cast<type>(1e-1), LOG);
   assert_true(abs(H2[1](1,1) - 2) < static_cast<type>(1e-1), LOG);

   // Test 3

   Tensor<Tensor<type, 2>, 1> H3 = nd.calculate_central_differences_hessian(*this, &NumericalDifferentiationTest::f2_1, -1, x_1d);

   assert_true(H3.size() == 2, LOG);

   assert_true(H3[0].dimension(0) == 2, LOG);
   assert_true(H3[0].dimension(1) == 2, LOG);
   assert_true(abs(H3[0](0,0) + 2) < static_cast<type>(1e-1), LOG);
   assert_true(abs(H3[0](0,1) - 0) < static_cast<type>(1e-1), LOG);
   assert_true(abs(H3[0](1,0) - 0) < static_cast<type>(1e-1), LOG);
   assert_true(abs(H3[0](1,1) - 0) < static_cast<type>(1e-1), LOG);

   assert_true(H3[1].dimension(0) == 2, LOG);
   assert_true(H3[1].dimension(1) == 2, LOG);
   assert_true(abs(H3[1](0,0) - 0) < static_cast<type>(1e-1), LOG);
   assert_true(abs(H3[1](0,1) - 0) < static_cast<type>(1e-1), LOG);
   assert_true(abs(H3[1](1,0) - 0) < static_cast<type>(1e-1), LOG);
   assert_true(abs(H3[1](1,1) + 2) < static_cast<type>(1e-1), LOG);

   // Test 4

   Tensor<Tensor<type, 2>, 1> H4 = nd.calculate_central_differences_hessian(*this, &NumericalDifferentiationTest::f5, 1, dummy, x_1d);

   assert_true(H4.size() == 2, LOG);

   assert_true(H4[0].dimension(0) == 2, LOG);
   assert_true(H4[0].dimension(1) == 2, LOG);
   assert_true(abs(H4[0](0,0) - 4) < static_cast<type>(1e-1), LOG);
   assert_true(abs(H4[0](0,1) - 0) < static_cast<type>(1e-1), LOG);
   assert_true(abs(H4[0](1,0) - 0) < static_cast<type>(1e-1), LOG);
   assert_true(abs(H4[0](1,1) - 0) < static_cast<type>(1e-1), LOG);

   assert_true(H4[1].dimension(0) == 2, LOG);
   assert_true(H4[1].dimension(1) == 2, LOG);
   assert_true(abs(H4[1](0,0) - 0) < static_cast<type>(1e-1), LOG);
   assert_true(abs(H4[1](0,1) - 0) < static_cast<type>(1e-1), LOG);
   assert_true(abs(H4[1](1,0) - 0) < static_cast<type>(1e-1), LOG);
   assert_true(abs(H4[1](1,1) - 4) < static_cast<type>(1e-1), LOG);
}

void NumericalDifferentiationTest::test_calculate_hessian_form()
{
   cout << "test_calculate_hessian_form\n";

   NumericalDifferentiation nd;

   // Test 1_0

   Tensor<type,1> x_1d(2);
   x_1d.setValues({1,1});

   nd.set_numerical_differentiation_method(NumericalDifferentiation::ForwardDifferences);
   Tensor<Tensor<type, 2>, 1> H = nd.calculate_hessian(*this, &NumericalDifferentiationTest::f2, x_1d);
>>>>>>> f4e1fcf4

   assert_true(H.size() == 2, LOG);

   assert_true(H[0].dimension(0) == 2, LOG);
   assert_true(H[0].dimension(1) == 2, LOG);
<<<<<<< HEAD
   assert_true(H[0] == 0.0, LOG);

   assert_true(H[1].dimension(0) == 2, LOG);
   assert_true(H[1].dimension(1) == 2, LOG);
   assert_true(H[1] == 0.0, LOG);

   // Test

   nd.set_numerical_differentiation_method(NumericalDifferentiation::CentralDifferences);

   x.set(2, 0.0);

   H = nd.calculate_hessian(*this, &NumericalDifferentiationTest::f3, x);
=======
   assert_true(abs(H[0](0,0) - 2) < static_cast<type>(1e-1), LOG);
   assert_true(abs(H[0](1,0) - 0) < static_cast<type>(1e-1), LOG);

   assert_true(H[1].dimension(0) == 2, LOG);
   assert_true(H[1].dimension(1) == 2, LOG);
   assert_true(abs(H[1](0,1) - 0) < static_cast<type>(1e-1), LOG);
   assert_true(abs(H[1](1,1) - 2) < static_cast<type>(1e-1), LOG);

   // Test 1_1

   nd.set_numerical_differentiation_method(NumericalDifferentiation::CentralDifferences);
   H = nd.calculate_hessian(*this, &NumericalDifferentiationTest::f2, x_1d);
>>>>>>> f4e1fcf4

   assert_true(H.size() == 2, LOG);

   assert_true(H[0].dimension(0) == 2, LOG);
   assert_true(H[0].dimension(1) == 2, LOG);
<<<<<<< HEAD
   assert_true(H[0] == 0.0, LOG);

   assert_true(H[1].dimension(0) == 2, LOG);
   assert_true(H[1].dimension(1) == 2, LOG);
   assert_true(H[1] == 0.0, LOG);
}
*/
=======
   assert_true(abs(H[0](0,0) - 2) < static_cast<type>(1e-1), LOG);
   assert_true(abs(H[0](1,0) - 0) < static_cast<type>(1e-1), LOG);

   assert_true(H[1].dimension(0) == 2, LOG);
   assert_true(H[1].dimension(1) == 2, LOG);
   assert_true(abs(H[1](0,1) - 0) < static_cast<type>(1e-1), LOG);
   assert_true(abs(H[1](1,1) - 2) < static_cast<type>(1e-1), LOG);

   // Test 2_0

   Tensor<type,1>dummy(2);
   dummy.setValues({1,1});

   nd.set_numerical_differentiation_method(NumericalDifferentiation::ForwardDifferences);
   Tensor<Tensor<type, 2>, 1> H2 = nd.calculate_hessian(*this, &NumericalDifferentiationTest::f2_2, dummy, x_1d);

   assert_true(H2.size() == 2, LOG);

   assert_true(H2[0].dimension(0) == 2, LOG);
   assert_true(H2[0].dimension(1) == 2, LOG);
   assert_true(abs(H2[0](0,0) - 2) < static_cast<type>(1e-1), LOG);
   assert_true(abs(H2[0](1,0) - 0) < static_cast<type>(1e-1), LOG);

   assert_true(H2[1].dimension(0) == 2, LOG);
   assert_true(H2[1].dimension(1) == 2, LOG);
   assert_true(abs(H2[1](0,1) - 0) < static_cast<type>(1e-1), LOG);
   assert_true(abs(H2[1](1,1) - 2) < static_cast<type>(1e-1), LOG);

   // Test 2_1

   nd.set_numerical_differentiation_method(NumericalDifferentiation::CentralDifferences);
   H2 = nd.calculate_hessian(*this, &NumericalDifferentiationTest::f2_2, dummy, x_1d);

   assert_true(H2.size() == 2, LOG);

   assert_true(H2[0].dimension(0) == 2, LOG);
   assert_true(H2[0].dimension(1) == 2, LOG);
   assert_true(abs(H2[0](0,0) - 2) < static_cast<type>(1e-1), LOG);
   assert_true(abs(H2[0](1,0) - 0) < static_cast<type>(1e-1), LOG);

   assert_true(H2[1].dimension(0) == 2, LOG);
   assert_true(H2[1].dimension(1) == 2, LOG);
   assert_true(abs(H2[1](0,1) - 0) < static_cast<type>(1e-1), LOG);
   assert_true(abs(H2[1](1,1) - 2) < static_cast<type>(1e-1), LOG);

   // Test 3_0

   nd.set_numerical_differentiation_method(NumericalDifferentiation::ForwardDifferences);
   Tensor<Tensor<type, 2>, 1> H3 = nd.calculate_hessian(*this, &NumericalDifferentiationTest::f2_1, -1, x_1d);

   assert_true(H3.size() == 2, LOG);

   assert_true(H3[0].dimension(0) == 2, LOG);
   assert_true(H3[0].dimension(1) == 2, LOG);
   assert_true(abs(H3[0](0,0) + 2) < static_cast<type>(1e-1), LOG);
   assert_true(abs(H3[0](1,0) - 0) < static_cast<type>(1e-1), LOG);

   assert_true(H3[1].dimension(0) == 2, LOG);
   assert_true(H3[1].dimension(1) == 2, LOG);
   assert_true(abs(H3[1](0,1) - 0) < static_cast<type>(1e-1), LOG);
   assert_true(abs(H3[1](1,1) + 2) < static_cast<type>(1e-1), LOG);

   // Test 3_1

   nd.set_numerical_differentiation_method(NumericalDifferentiation::CentralDifferences);
   H3 = nd.calculate_hessian(*this, &NumericalDifferentiationTest::f2_1, -1, x_1d);

   assert_true(H3.size() == 2, LOG);

   assert_true(H3[0].dimension(0) == 2, LOG);
   assert_true(H3[0].dimension(1) == 2, LOG);
   assert_true(abs(H3[0](0,0) + 2) < static_cast<type>(1e-1), LOG);
   assert_true(abs(H3[0](1,0) - 0) < static_cast<type>(1e-1), LOG);

   assert_true(H3[1].dimension(0) == 2, LOG);
   assert_true(H3[1].dimension(1) == 2, LOG);
   assert_true(abs(H3[1](0,1) - 0) < static_cast<type>(1e-1), LOG);
   assert_true(abs(H3[1](1,1) + 2) < static_cast<type>(1e-1), LOG);

   // Test 4_0

   nd.set_numerical_differentiation_method(NumericalDifferentiation::ForwardDifferences);
   Tensor<Tensor<type, 2>, 1> H4 = nd.calculate_hessian(*this, &NumericalDifferentiationTest::f5, 1, dummy, x_1d);

   assert_true(H4.size() == 2, LOG);

   assert_true(H4[0].dimension(0) == 2, LOG);
   assert_true(H4[0].dimension(1) == 2, LOG);
   assert_true(abs(H4[0](0,0) - 4) < static_cast<type>(1e-1), LOG);
   assert_true(abs(H4[0](1,0) - 0) < static_cast<type>(1e-1), LOG);

   assert_true(H4[1].dimension(0) == 2, LOG);
   assert_true(H4[1].dimension(1) == 2, LOG);
   assert_true(abs(H4[1](0,0) - 0) < static_cast<type>(1e-1), LOG);
   assert_true(abs(H4[1](1,0) - 0) < static_cast<type>(1e-1), LOG);

   // Test 4_1

   nd.set_numerical_differentiation_method(NumericalDifferentiation::CentralDifferences);
   H4 = nd.calculate_hessian(*this, &NumericalDifferentiationTest::f5, 1, dummy, x_1d);

   assert_true(H4.size() == 2, LOG);

   assert_true(H4[0].dimension(0) == 2, LOG);
   assert_true(H4[0].dimension(1) == 2, LOG);
   assert_true(abs(H4[0](0,0) - 4) < static_cast<type>(1e-1), LOG);
   assert_true(abs(H4[0](1,0) - 0) < static_cast<type>(1e-1), LOG);

   assert_true(H4[1].dimension(0) == 2, LOG);
   assert_true(H4[1].dimension(1) == 2, LOG);
   assert_true(abs(H4[1](0,0) - 0) < static_cast<type>(1e-1), LOG);
   assert_true(abs(H4[1](1,0) - 0) < static_cast<type>(1e-1), LOG);
}

void NumericalDifferentiationTest::test_calculate_central_differences_gradient_matrix()
{
    cout << "test_calculate_central_differences_gradient_matrix\n";

    NumericalDifferentiation nd;

    Tensor<type,2>x_2d(2,2);
    x_2d.setValues({{1,2},{-1,-2}});

//    Tensor<type, 2> d1 = nd.calculate_central_differences_gradient_matrix(*this, &NumericalDifferentiationTest::f2_2,-1, x_2d);

//    cout << "central_differences_gradient_matrix" << endl;
//    cout << d1 << endl;

//    assert_true(abs(d1(0,0) - 1) < static_cast<type>(1e-2), LOG);
//    assert_true(abs(d1(0,1) - 1) < static_cast<type>(1e-2), LOG);

}

void NumericalDifferentiationTest::test_calculate_central_differences_hessian_matrices() // @todo
{
    cout << "test_calculate_central_differences_hessian_matrices\n";

    NumericalDifferentiation nd;

    Tensor<type,1>dummy(2);
    dummy.setValues({-1,-1});

    Tensor<type,1> x_1d(2);
    x_1d.setValues({3,4});

//    Tensor<type, 1> H = nd.calculate_central_differences_hessian_matrices(*this, &NumericalDifferentiationTest::f5, 2, dummy, x_1d);

//    cout << "H" << endl;
//    cout << H << endl;

//    assert_true(abs(H(0) - 1) < static_cast<type>(1e-2), LOG);
//    assert_true(abs(H(1) - 1) < static_cast<type>(1e-2), LOG);

}
>>>>>>> f4e1fcf4

void NumericalDifferentiationTest::run_test_case()
{
   cout << "Running numerical differentiation test case...\n";

   // Constructor and destructor methods

   test_constructor();
   test_destructor();

<<<<<<< HEAD
=======
   test_set_get_methods();
   test_calculate_methods();

>>>>>>> f4e1fcf4
   // Derivative methods

   test_calculate_forward_differences_derivatives();
   test_calculate_central_differences_derivatives();
   test_calculate_derivatives();

<<<<<<< HEAD
//   test_calculate_forward_differences_derivatives();
//   test_calculate_central_differences_derivatives();
//   test_calculate_derivatives();
/*
   // Second derivative methods

   test_calculate_forward_differences_second_derivatives();
   test_calculate_central_differences_second_derivatives();
   test_calculate_second_derivatives();
=======

   // Second derivative methods
>>>>>>> f4e1fcf4

   test_calculate_forward_differences_second_derivatives();
   test_calculate_central_differences_second_derivatives();
   test_calculate_second_derivatives();

   // Gradient methods

   test_calculate_forward_differences_gradient();
   test_calculate_central_differences_gradient();
   test_calculate_training_loss_gradient();

<<<<<<< HEAD
=======
   test_calculate_central_differences_gradient_matrix();

>>>>>>> f4e1fcf4
   // hessian methods

   test_calculate_forward_differences_hessian();
   test_calculate_central_differences_hessian();
   test_calculate_hessian();

   // Jacobian methods

   test_calculate_forward_differences_Jacobian();
   test_calculate_central_differences_Jacobian();
   test_calculate_Jacobian();

   // hessian methods

<<<<<<< HEAD
   test_calculate_forward_differences_hessian();
   test_calculate_central_differences_hessian();
   test_calculate_hessian();
*/
   cout << "End of numerical differentiation test case.\n";
}

/*
type NumericalDifferentiationTest::f1(const type& x) const
{
   return x;
}


type NumericalDifferentiationTest::f2(const Tensor<type, 1>& x) const
{
   return x.sum();
}


Tensor<type, 1> NumericalDifferentiationTest::f3(const Tensor<type, 1>& x) const
{ 
   return x;
}


type NumericalDifferentiationTest::f7(const Index&, const Tensor<type, 1>& x, const Index&, const Tensor<type, 1>& y) const
{
   return l2_norm(x.assemble(y));
}


Tensor<type, 1> NumericalDifferentiationTest::f8(const Index&, const Index&, const Tensor<type, 1>& x) const
{
    return x*x*(x+1.0);
}
*/


// OpenNN: Open Neural Networks Library.
// Copyright (C) 2005-2019 Artificial Intelligence Techniques, SL.
=======
   test_calculate_forward_differences_hessian_form();
   test_calculate_central_differences_hessian_form();
   test_calculate_hessian_form();

   test_calculate_central_differences_hessian_matrices();

   cout << "End of numerical differentiation test case.\n\n";
}



// OpenNN: Open Neural Networks Library.
// Copyright (C) 2005-2020 Artificial Intelligence Techniques, SL.
>>>>>>> f4e1fcf4
//
// This library is free software; you can redistribute it and/or
// modify it under the terms of the GNU Lesser General Public
// License as published by the Free Software Foundation; either
// version 2.1 of the License, or any later version.
//
// This library is distributed in the hope that it will be useful,
// but WITHOUT ANY WARRANTY; without even the implied warranty of
// MERCHANTABILITY or FITNESS FOR A PARTICULAR PURPOSE.  See the GNU
// Lesser General Public License for more details.

// You should have received a copy of the GNU Lesser General Public
// License along with this library; if not, write to the Free Software
// Foundation, Inc., 51 Franklin St, Fifth Floor, Boston, MA  02110-1301  USA<|MERGE_RESOLUTION|>--- conflicted
+++ resolved
@@ -22,10 +22,6 @@
 void NumericalDifferentiationTest::test_constructor()
 {
    cout << "test_constructor\n";
-<<<<<<< HEAD
-}
-
-=======
 
    NumericalDifferentiation nd;
    nd.set_numerical_differentiation_method(OpenNN::NumericalDifferentiation::ForwardDifferences);
@@ -34,7 +30,6 @@
 
    assert_true(nd_1.get_numerical_differentiation_method() ==OpenNN::NumericalDifferentiation::ForwardDifferences, LOG);
 }
->>>>>>> f4e1fcf4
 
 void NumericalDifferentiationTest::test_destructor()
 {
@@ -42,8 +37,6 @@
 }
 
 
-<<<<<<< HEAD
-=======
 void NumericalDifferentiationTest::test_set_get_methods()
 {
    cout << "test_set_methods\n";
@@ -143,7 +136,6 @@
 }
 
 
->>>>>>> f4e1fcf4
 void NumericalDifferentiationTest::test_calculate_forward_differences_derivatives()
 {
    cout << "test_calculate_forward_differences_derivative\n";
@@ -164,51 +156,26 @@
 
    // Test 2
 
-<<<<<<< HEAD
-   Tensor<type,1>x_2(2);
-   x_2.setValues({1,2});
-
-   Tensor<type,1> d2 = nd.calculate_forward_differences_derivatives(*this, &NumericalDifferentiationTest::f2, x_2);
-=======
    Tensor<type,1> x_1d(2);
    x_1d.setValues({1,2});
 
    Tensor<type,1> d2 = nd.calculate_forward_differences_derivatives(*this, &NumericalDifferentiationTest::f2, x_1d);
->>>>>>> f4e1fcf4
 
    assert_true(abs(d2(0) - 2) < static_cast<type>(1e-2), LOG);
    assert_true(abs(d2(1) - 4) < static_cast<type>(1e-2), LOG);
 
    // Test 3
 
-<<<<<<< HEAD
-   Tensor<type,2>x_3(1,2);
-   x_3.setValues({{1,2}});
-
-   Tensor<type,2> d3 = nd.calculate_forward_differences_derivatives(*this, &NumericalDifferentiationTest::f3, x_3);
-=======
    Tensor<type,2>x_2d(1,2);
    x_2d.setValues({{1,2}});
 
    Tensor<type,2> d3 = nd.calculate_forward_differences_derivatives(*this, &NumericalDifferentiationTest::f3, x_2d);
->>>>>>> f4e1fcf4
 
    assert_true(abs(d3(0,0) - 2) < static_cast<type>(1e-2), LOG);
    assert_true(abs(d3(0,1) - 4) < static_cast<type>(1e-2), LOG);
 
    // Test 4
 
-<<<<<<< HEAD
-   Tensor<type,1>x_4(2);
-   x_4.setValues({1,2});
-
-   Index dummy_index = 1;
-
-   Tensor<type,1> d4 = nd.calculate_forward_differences_derivatives(*this, &NumericalDifferentiationTest::f4, dummy_index, x_4);
-
-   assert_true(abs(d4(0) - 2) < static_cast<type>(1e-2), LOG);
-   assert_true(abs(d4(1) - 4) < static_cast<type>(1e-2), LOG);
-=======
    Index dummy_index = 3;
 
    Tensor<type,1> d4 = nd.calculate_forward_differences_derivatives(*this, &NumericalDifferentiationTest::f2_1, dummy_index, x_1d);
@@ -223,7 +190,6 @@
 //   assert_true(abs(d5(0) - 6) < static_cast<type>(1e-2), LOG);
 //   assert_true(abs(d5(1) - 12) < static_cast<type>(1e-2), LOG);
 
->>>>>>> f4e1fcf4
 }
 
 void NumericalDifferentiationTest::test_calculate_central_differences_derivatives()
@@ -232,10 +198,6 @@
 
    NumericalDifferentiation nd;
 
-<<<<<<< HEAD
-
-=======
->>>>>>> f4e1fcf4
    // Test 1
 
    type x = 1;
@@ -250,51 +212,26 @@
 
    // Test 2
 
-<<<<<<< HEAD
-   Tensor<type,1>x_2(2);
-   x_2.setValues({1,2});
-
-   Tensor<type,1> d2 = nd.calculate_central_differences_derivatives(*this, &NumericalDifferentiationTest::f2, x_2);
-=======
    Tensor<type,1> x_1d(2);
    x_1d.setValues({1,2});
 
    Tensor<type,1> d2 = nd.calculate_central_differences_derivatives(*this, &NumericalDifferentiationTest::f2, x_1d);
->>>>>>> f4e1fcf4
 
    assert_true(abs(d2(0) - 2) < static_cast<type>(1e-3), LOG);
    assert_true(abs(d2(1) - 4) < static_cast<type>(1e-3), LOG);
 
    // Test 3
 
-<<<<<<< HEAD
-   Tensor<type,2>x_3(1,2);
-   x_3.setValues({{1,2}});
-
-   Tensor<type,2> d3 = nd.calculate_central_differences_derivatives(*this, &NumericalDifferentiationTest::f3, x_3);
-=======
    Tensor<type,2>x_2d(1,2);
    x_2d.setValues({{1,2}});
 
    Tensor<type,2> d3 = nd.calculate_central_differences_derivatives(*this, &NumericalDifferentiationTest::f3, x_2d);
->>>>>>> f4e1fcf4
 
    assert_true(abs(d3(0,0) - 2) < static_cast<type>(1e-2), LOG);
    assert_true(abs(d3(0,1) - 4) < static_cast<type>(1e-2), LOG);
 
    // Test 4
 
-<<<<<<< HEAD
-   Tensor<type,1>x_4(2);
-   x_4.setValues({1,2});
-
-   Index dummy_index = 1;
-
-   Tensor<type,1> d4 = nd.calculate_central_differences_derivatives(*this, &NumericalDifferentiationTest::f4, dummy_index, x_4);
-
-   assert_true(abs(d4(0) - 2) < static_cast<type>(1e-2), LOG);
-   assert_true(abs(d4(1) - 4) < static_cast<type>(1e-2), LOG);
-=======
    Index dummy_index = 3;
 
    Tensor<type,1> d4 = nd.calculate_central_differences_derivatives(*this, &NumericalDifferentiationTest::f2_1, dummy_index, x_1d);
@@ -308,7 +245,6 @@
 
 //   assert_true(abs(d5(0) - 6) < static_cast<type>(1e-2), LOG);
 //   assert_true(abs(d5(1) - 12) < static_cast<type>(1e-2), LOG);
->>>>>>> f4e1fcf4
 }
 
 void NumericalDifferentiationTest::test_calculate_derivatives()
@@ -317,29 +253,6 @@
 
    NumericalDifferentiation nd;
 
-<<<<<<< HEAD
-   type d;
-
-   // Test 1
-
-   nd.set_numerical_differentiation_method(NumericalDifferentiation::ForwardDifferences);
-
-   d = nd.calculate_derivatives(*this, &NumericalDifferentiationTest::f1, 0.0);
-
-   assert_true(abs(d - 1) < static_cast<type>(1e-2), LOG);
-
-   // Test 2
-
-   nd.set_numerical_differentiation_method(NumericalDifferentiation::CentralDifferences);
-
-   d = nd.calculate_derivatives(*this, &NumericalDifferentiationTest::f1, 0.0);
-
-   assert_true(abs(d - 1) < static_cast<type>(1e-2), LOG);
-
-}
-
-/*
-=======
    // Test 1_0
 
    nd.set_numerical_differentiation_method(NumericalDifferentiation::ForwardDifferences);
@@ -440,81 +353,12 @@
 }
 
 
->>>>>>> f4e1fcf4
 void NumericalDifferentiationTest::test_calculate_forward_differences_second_derivatives()
 {
    cout << "test_calculate_forward_differences_second_derivative\n";
 
    NumericalDifferentiation nd;
 
-<<<<<<< HEAD
-   type x;
-   type d2;
-
-   // Test
-
-   x = 0.0;
-   d2 = nd.calculate_forward_differences_second_derivatives(*this, &NumericalDifferentiationTest::f1, x);
-
-   assert_true(d2 == 0.0, LOG);
-
-   // Test
-
-   Tensor<type, 2> matrix;
-
-   Tensor<type, 1> x1(5);
-   Tensor<type, 1> x2(3);
-
-   const Index dummy_1 = 0;
-   const Index dummy_2 = 0;
-
-   x1.setRandom();
-   x2.setRandom();
-
-   matrix = nd.calculate_forward_differences_second_derivatives(*this, &NumericalDifferentiationTest::f7, dummy_1, x1, dummy_2, x2);
-
-   assert_true(matrix.dimension(0) == 5, LOG);
-   assert_true(matrix.dimension(1) == 3, LOG);
-
-   // Test
-
-   x1.set(5, 1.0);
-   x2.set(5, 1.0);
-
-   matrix = nd.calculate_forward_differences_second_derivatives(*this, &NumericalDifferentiationTest::f7, dummy_1, x1, dummy_2, x2);
-
-   assert_true(matrix.dimension(0) == 5, LOG);
-   assert_true(matrix.dimension(1) == 5, LOG);
-   assert_true(matrix.to_vector().is_constant(), LOG);
-
-   // Test
-
-   x1.set(9);
-   x2.set(15);
-
-   matrix = nd.calculate_forward_differences_second_derivatives(*this, &NumericalDifferentiationTest::f7, dummy_1, x1, dummy_2, x2);
-
-   assert_true(matrix.dimension(0) == 9, LOG);
-   assert_true(matrix.dimension(1) == 15, LOG);
-}
-
-
-void NumericalDifferentiationTest::test_calculate_central_differences_second_derivatives()
-{
-   cout << "test_calculate_central_differences_second_derivative\n";
-
-   NumericalDifferentiation nd;
-
-   type x;
-   type d2;
-
-   // Test
-
-   x = 0.0;
-   d2 = nd.calculate_central_differences_second_derivatives(*this, &NumericalDifferentiationTest::f1, x);
-
-   assert_true(abs(d2) <= 1.0e-6, LOG);
-=======
    // Test 1
 
    type x = 1;
@@ -588,7 +432,6 @@
 
 //   assert_true(abs(d3(0) - 2) < static_cast<type>(1e-2), LOG);
 //   assert_true(abs(d3(1) - 2) < static_cast<type>(1e-2), LOG);
->>>>>>> f4e1fcf4
 }
 
 
@@ -598,28 +441,6 @@
 
    NumericalDifferentiation nd;
 
-<<<<<<< HEAD
-   type x;
-   type d2;
-
-   // Test
-
-   nd.set_numerical_differentiation_method(NumericalDifferentiation::ForwardDifferences);
-
-   x = 0.0;
-   d2 = nd.calculate_second_derivatives(*this, &NumericalDifferentiationTest::f1, x);
-
-   assert_true(abs(d2) <= 1.0e-6, LOG);
-
-   // Test
-
-   nd.set_numerical_differentiation_method(NumericalDifferentiation::CentralDifferences);
-
-   x = 0.0;
-   d2 = nd.calculate_second_derivatives(*this, &NumericalDifferentiationTest::f1, x);
-
-   assert_true(abs(d2) <= 1.0e-6, LOG);
-=======
    // Test 1_0
 
    type x = 1;
@@ -699,7 +520,6 @@
 
 //   assert_true(abs(d3(0) - 2) < static_cast<type>(1e-2), LOG);
 //   assert_true(abs(d3(1) - 2) < static_cast<type>(1e-2), LOG);
->>>>>>> f4e1fcf4
 }
 
 
@@ -709,21 +529,6 @@
 
    NumericalDifferentiation nd;
 
-<<<<<<< HEAD
-   Tensor<type, 1> x;
-   Tensor<type, 1> g;
-	   
-   // Test
-
-   x.set(2, 0.0);
-
-   g = nd.calculate_forward_differences_gradient(*this, &NumericalDifferentiationTest::f2, x);
-
-   assert_true(g.size() == 2, LOG);
-   assert_true(g == 1.0, LOG);
-}
-
-=======
    // Test 1
 
    Tensor<type,1> x_1d(2);
@@ -771,7 +576,6 @@
    assert_true(abs(d5(0) - 2) < static_cast<type>(1e-2), LOG);
    assert_true(abs(d5(1) - 3) < static_cast<type>(1e-2), LOG);
 }
->>>>>>> f4e1fcf4
 
 void NumericalDifferentiationTest::test_calculate_central_differences_gradient()
 {
@@ -779,21 +583,6 @@
 
    NumericalDifferentiation nd;
 
-<<<<<<< HEAD
-   Tensor<type, 1> x;
-   Tensor<type, 1> g;
-	   
-   // Test
-
-   x.set(2, 0.0);
-
-   g = nd.calculate_central_differences_gradient(*this, &NumericalDifferentiationTest::f2, x);
-
-   assert_true(g.size() == 2, LOG);
-   assert_true(g == 1.0, LOG);
-}
-
-=======
    // Test 1
 
    Tensor<type,1> x_1d(2);
@@ -841,7 +630,6 @@
    assert_true(abs(d5(0) - 2) < static_cast<type>(1e-2), LOG);
    assert_true(abs(d5(1) - 3) < static_cast<type>(1e-2), LOG);
 }
->>>>>>> f4e1fcf4
 
 void NumericalDifferentiationTest::test_calculate_training_loss_gradient()
 {
@@ -849,32 +637,6 @@
 
    NumericalDifferentiation nd;
 
-<<<<<<< HEAD
-   Tensor<type, 1> x;
-   Tensor<type, 1> g;
-	   
-   // Test
-
-   nd.set_numerical_differentiation_method(NumericalDifferentiation::ForwardDifferences);
-
-   x.set(2, 0.0);
-
-   g = nd.calculate_gradient(*this, &NumericalDifferentiationTest::f2, x);
-
-   assert_true(g.size() == 2, LOG);
-   assert_true(g == 1.0, LOG);
-
-   // Test
-
-   nd.set_numerical_differentiation_method(NumericalDifferentiation::CentralDifferences);
-
-   x.set(2, 0.0);
-
-   g = nd.calculate_gradient(*this, &NumericalDifferentiationTest::f2, x);
-
-   assert_true(g.size() == 2, LOG);
-   assert_true(g == 1.0, LOG);
-=======
    // Test 1_0
 
    Tensor<type,1> x_1d(2);
@@ -966,7 +728,6 @@
 
    assert_true(abs(d5(0) - 2) < static_cast<type>(1e-2), LOG);
    assert_true(abs(d5(1) - 3) < static_cast<type>(1e-2), LOG);
->>>>>>> f4e1fcf4
 }
 
 
@@ -976,21 +737,6 @@
 
    NumericalDifferentiation nd;
 
-<<<<<<< HEAD
-   Tensor<type, 1> x;
-   Tensor<type, 2> H;
-	   
-   // Test
-
-   x.set(2, 0.0);
-   H = nd.calculate_forward_differences_hessian(*this, &NumericalDifferentiationTest::f2, x);
-
-   assert_true(H.dimension(0) == 2, LOG);
-   assert_true(H.dimension(1) == 2, LOG);
-   assert_true(H == 0.0, LOG);
-}
-
-=======
    // Test 1
 
    Tensor<type,1> x_1d(2);
@@ -1030,7 +776,6 @@
    assert_true(abs(H3(1,0) - 8) < static_cast<type>(1e-1), LOG);
    assert_true(abs(H3(1,1) - 4) < static_cast<type>(1e-1), LOG);
 }
->>>>>>> f4e1fcf4
 
 void NumericalDifferentiationTest::test_calculate_central_differences_hessian()
 {
@@ -1038,21 +783,6 @@
 
    NumericalDifferentiation nd;
 
-<<<<<<< HEAD
-   Tensor<type, 1> x;
-   Tensor<type, 2> H;
-	   
-   // Test
-
-   x.set(2, 0.0);
-   H = nd.calculate_central_differences_hessian(*this, &NumericalDifferentiationTest::f2, x);
-
-   assert_true(H.dimension(0) == 2, LOG);
-   assert_true(H.dimension(1) == 2, LOG);
-   assert_true(H == 0.0, LOG);
-}
-
-=======
    // Test 1
 
    Tensor<type,1> x_1d(2);
@@ -1092,7 +822,6 @@
    assert_true(abs(H3(1,0) - 8) < static_cast<type>(1e-1), LOG);
    assert_true(abs(H3(1,1) - 4) < static_cast<type>(1e-1), LOG);
 }
->>>>>>> f4e1fcf4
 
 void NumericalDifferentiationTest::test_calculate_hessian()
 {
@@ -1100,52 +829,6 @@
 
    NumericalDifferentiation nd;
 
-<<<<<<< HEAD
-   Tensor<type, 1> x;
-   Tensor<type, 2> H;
-	   
-   Tensor<type, 2> forward;
-   Tensor<type, 2> central;
-
-   // Test
-
-   nd.set_numerical_differentiation_method(NumericalDifferentiation::ForwardDifferences);
-
-   x.set(2, 0.0);
-
-   H = nd.calculate_hessian(*this, &NumericalDifferentiationTest::f2, x);
-
-   assert_true(H.dimension(0) == 2, LOG);
-   assert_true(H.dimension(1) == 2, LOG);
-   assert_true(H == 0.0, LOG);
-
-   // Test
-
-   nd.set_numerical_differentiation_method(NumericalDifferentiation::CentralDifferences);
-
-   x.set(2, 0.0);
-
-   H = nd.calculate_hessian(*this, &NumericalDifferentiationTest::f2, x);
-
-   assert_true(H.dimension(0) == 2, LOG);
-   assert_true(H.dimension(1) == 2, LOG);
-   assert_true(H == 0.0, LOG);
-
-   // Test
-
-   x.set(4);
-   x.setRandom();
-
-   nd.set_numerical_differentiation_method(NumericalDifferentiation::ForwardDifferences);
-
-   forward = nd.calculate_hessian(*this, &NumericalDifferentiationTest::f2, x);
-
-   nd.set_numerical_differentiation_method(NumericalDifferentiation::CentralDifferences);
-
-   central = nd.calculate_hessian(*this, &NumericalDifferentiationTest::f2, x);
-
-   assert_true(absolute_value(forward-central) < 1.0e-3, LOG);
-=======
    // Test 1_0
 
    Tensor<type,1> x_1d(2);
@@ -1223,7 +906,6 @@
    assert_true(abs(H3(0,1) - 8) < static_cast<type>(1e-1), LOG);
    assert_true(abs(H3(1,0) - 8) < static_cast<type>(1e-1), LOG);
    assert_true(abs(H3(1,1) - 4) < static_cast<type>(1e-1), LOG);
->>>>>>> f4e1fcf4
 }
 
 
@@ -1233,25 +915,6 @@
 
    NumericalDifferentiation nd;
 
-<<<<<<< HEAD
-   Tensor<type, 1> x;
-   Tensor<type, 2> J;
-
-   Tensor<type, 2> J_true;
-
-   // Test
-
-   x.set(2, 0.0);
-
-   J = nd.calculate_forward_differences_Jacobian(*this, &NumericalDifferentiationTest::f3, x);
-
-   J_true.set(2, 2);
-   J_true.initialize_identity();
-
-   assert_true(J == J_true, LOG);
-}
-
-=======
    // Test 1
 
    Tensor<type,1> x_1d(2);
@@ -1316,7 +979,6 @@
    assert_true(abs(J5(1,0) - 0) < static_cast<type>(1e-1), LOG);
    assert_true(abs(J5(1,1) - 10) < static_cast<type>(1e-1), LOG);
 }
->>>>>>> f4e1fcf4
 
 void NumericalDifferentiationTest::test_calculate_central_differences_Jacobian()
 {
@@ -1324,24 +986,6 @@
 
    NumericalDifferentiation nd;
 
-<<<<<<< HEAD
-   Tensor<type, 1> x;
-   Tensor<type, 2> J;
-
-   Tensor<type, 2> J_true;
-
-   // Test
-
-   x.set(2, 0.0);
-
-   J = nd.calculate_central_differences_Jacobian(*this, &NumericalDifferentiationTest::f3, x);
-
-   J_true.set_identity(2);
-
-   assert_true(J == J_true, LOG);
-}
-
-=======
    // Test 1
 
    Tensor<type,1> x_1d(2);
@@ -1406,7 +1050,6 @@
    assert_true(abs(J5(1,0) - 0) < static_cast<type>(1e-1), LOG);
    assert_true(abs(J5(1,1) - 10) < static_cast<type>(1e-1), LOG);
 }
->>>>>>> f4e1fcf4
 
 void NumericalDifferentiationTest::test_calculate_Jacobian()
 {
@@ -1414,56 +1057,6 @@
 
    NumericalDifferentiation nd;
 
-<<<<<<< HEAD
-   Index dummy;
-
-   Tensor<type, 1> x;
-   Tensor<type, 2> J;
-
-   Tensor<type, 2> J_true;
-
-   Tensor<type, 2> J_fd;
-   Tensor<type, 2> J_cd;
-
-
-   // Test
-
-   nd.set_numerical_differentiation_method(NumericalDifferentiation::ForwardDifferences);
-
-   x.set(2, 0.0);
-
-   J = nd.calculate_central_differences_Jacobian(*this, &NumericalDifferentiationTest::f3, x);
-
-   J_true.set_identity(2);
-
-   assert_true(J == J_true, LOG);
-
-   // Test
-
-   nd.set_numerical_differentiation_method(NumericalDifferentiation::CentralDifferences);
-
-   x.set(2, 0.0);
-
-   J = nd.calculate_central_differences_Jacobian(*this, &NumericalDifferentiationTest::f3, x);
-
-   J_true.set_identity(2);
-
-   assert_true(J == J_true, LOG);
-
-   // Test
-
-   x.set(2, 1.23);
-
-   nd.set_numerical_differentiation_method(NumericalDifferentiation::ForwardDifferences);
-
-   J_fd = nd.calculate_forward_differences_Jacobian(*this, &NumericalDifferentiationTest::f8, dummy, dummy, x);
-
-   nd.set_numerical_differentiation_method(NumericalDifferentiation::CentralDifferences);
-
-   J_cd = nd.calculate_central_differences_Jacobian(*this, &NumericalDifferentiationTest::f8, dummy, dummy, x);
-
-//   assert_true(absolute_value(maximum((J_fd-J_cd))) < 0.05, LOG);
-=======
    // Test 1_0
 
    Tensor<type,1> x_1d(2);
@@ -1574,25 +1167,11 @@
    assert_true(J5.dimension(1) == 2, LOG);
    assert_true(abs(J5(0,0) - 10) < static_cast<type>(1e-1), LOG);
    assert_true(abs(J5(1,0) - 0) < static_cast<type>(1e-1), LOG);
->>>>>>> f4e1fcf4
 }
 
 
 void NumericalDifferentiationTest::test_calculate_forward_differences_hessian_form()
 {
-<<<<<<< HEAD
-   cout << "test_calculate_forward_differences_hessian\n";
-
-   NumericalDifferentiation nd;
-
-   Tensor<type, 1> x;
-   Tensor<Tensor<type, 2>, 1> H;
-
-   // Test
-
-   x.set(2, 0.0);
-   H = nd.calculate_forward_differences_hessian(*this, &NumericalDifferentiationTest::f3, x);
-=======
    cout << "test_calculate_forward_differences_hessian_form\n";
 
    NumericalDifferentiation nd;
@@ -1603,60 +1182,11 @@
    x_1d.setValues({1,1});
 
    Tensor<Tensor<type, 2>, 1> H = nd.calculate_forward_differences_hessian(*this, &NumericalDifferentiationTest::f2, x_1d);
->>>>>>> f4e1fcf4
 
    assert_true(H.size() == 2, LOG);
 
    assert_true(H[0].dimension(0) == 2, LOG);
    assert_true(H[0].dimension(1) == 2, LOG);
-<<<<<<< HEAD
-   assert_true(H[0] == 0.0, LOG);
-
-   assert_true(H[1].dimension(0) == 2, LOG);
-   assert_true(H[1].dimension(1) == 2, LOG);
-   assert_true(H[1] == 0.0, LOG);
-}
-
- 
-void NumericalDifferentiationTest::test_calculate_central_differences_hessian_form()
-{
-   cout << "test_calculate_central_differences_hessian\n";
-
-   NumericalDifferentiation nd;
-
-   Tensor<type, 1> x(2, 0.0);
-
-   Tensor<Tensor<type, 2>, 1> hessian = nd.calculate_central_differences_hessian(*this, &NumericalDifferentiationTest::f3, x);
-
-   assert_true(hessian.size() == 2, LOG);
-
-   assert_true(hessian[0].dimension(0) == 2, LOG);
-   assert_true(hessian[0].dimension(1) == 2, LOG);
-   assert_true(hessian[0] == 0.0, LOG);
-
-   assert_true(hessian[1].dimension(0) == 2, LOG);
-   assert_true(hessian[1].dimension(1) == 2, LOG);
-   assert_true(hessian[1] == 0.0, LOG);
-}
-
-
-void NumericalDifferentiationTest::test_calculate_hessian_form()
-{
-   cout << "test_calculate_hessian\n";
-
-   NumericalDifferentiation nd;
-
-   Tensor<type, 1> x;
-   Tensor<Tensor<type, 2>, 1> H;
-
-   // Test
-
-   nd.set_numerical_differentiation_method(NumericalDifferentiation::ForwardDifferences);
-
-   x.set(2, 0.0);
-
-   H = nd.calculate_hessian(*this, &NumericalDifferentiationTest::f3, x);
-=======
    assert_true(abs(H[0](0,0) - 2) < static_cast<type>(1e-1), LOG);
    assert_true(abs(H[0](0,1) - 0) < static_cast<type>(1e-1), LOG);
    assert_true(abs(H[0](1,0) - 0) < static_cast<type>(1e-1), LOG);
@@ -1839,27 +1369,11 @@
 
    nd.set_numerical_differentiation_method(NumericalDifferentiation::ForwardDifferences);
    Tensor<Tensor<type, 2>, 1> H = nd.calculate_hessian(*this, &NumericalDifferentiationTest::f2, x_1d);
->>>>>>> f4e1fcf4
 
    assert_true(H.size() == 2, LOG);
 
    assert_true(H[0].dimension(0) == 2, LOG);
    assert_true(H[0].dimension(1) == 2, LOG);
-<<<<<<< HEAD
-   assert_true(H[0] == 0.0, LOG);
-
-   assert_true(H[1].dimension(0) == 2, LOG);
-   assert_true(H[1].dimension(1) == 2, LOG);
-   assert_true(H[1] == 0.0, LOG);
-
-   // Test
-
-   nd.set_numerical_differentiation_method(NumericalDifferentiation::CentralDifferences);
-
-   x.set(2, 0.0);
-
-   H = nd.calculate_hessian(*this, &NumericalDifferentiationTest::f3, x);
-=======
    assert_true(abs(H[0](0,0) - 2) < static_cast<type>(1e-1), LOG);
    assert_true(abs(H[0](1,0) - 0) < static_cast<type>(1e-1), LOG);
 
@@ -1872,21 +1386,11 @@
 
    nd.set_numerical_differentiation_method(NumericalDifferentiation::CentralDifferences);
    H = nd.calculate_hessian(*this, &NumericalDifferentiationTest::f2, x_1d);
->>>>>>> f4e1fcf4
 
    assert_true(H.size() == 2, LOG);
 
    assert_true(H[0].dimension(0) == 2, LOG);
    assert_true(H[0].dimension(1) == 2, LOG);
-<<<<<<< HEAD
-   assert_true(H[0] == 0.0, LOG);
-
-   assert_true(H[1].dimension(0) == 2, LOG);
-   assert_true(H[1].dimension(1) == 2, LOG);
-   assert_true(H[1] == 0.0, LOG);
-}
-*/
-=======
    assert_true(abs(H[0](0,0) - 2) < static_cast<type>(1e-1), LOG);
    assert_true(abs(H[0](1,0) - 0) < static_cast<type>(1e-1), LOG);
 
@@ -2041,7 +1545,6 @@
 //    assert_true(abs(H(1) - 1) < static_cast<type>(1e-2), LOG);
 
 }
->>>>>>> f4e1fcf4
 
 void NumericalDifferentiationTest::run_test_case()
 {
@@ -2052,36 +1555,21 @@
    test_constructor();
    test_destructor();
 
-<<<<<<< HEAD
-=======
    test_set_get_methods();
    test_calculate_methods();
 
->>>>>>> f4e1fcf4
    // Derivative methods
 
    test_calculate_forward_differences_derivatives();
    test_calculate_central_differences_derivatives();
    test_calculate_derivatives();
 
-<<<<<<< HEAD
-//   test_calculate_forward_differences_derivatives();
-//   test_calculate_central_differences_derivatives();
-//   test_calculate_derivatives();
-/*
+
    // Second derivative methods
 
    test_calculate_forward_differences_second_derivatives();
    test_calculate_central_differences_second_derivatives();
    test_calculate_second_derivatives();
-=======
-
-   // Second derivative methods
->>>>>>> f4e1fcf4
-
-   test_calculate_forward_differences_second_derivatives();
-   test_calculate_central_differences_second_derivatives();
-   test_calculate_second_derivatives();
 
    // Gradient methods
 
@@ -2089,11 +1577,8 @@
    test_calculate_central_differences_gradient();
    test_calculate_training_loss_gradient();
 
-<<<<<<< HEAD
-=======
    test_calculate_central_differences_gradient_matrix();
 
->>>>>>> f4e1fcf4
    // hessian methods
 
    test_calculate_forward_differences_hessian();
@@ -2108,49 +1593,6 @@
 
    // hessian methods
 
-<<<<<<< HEAD
-   test_calculate_forward_differences_hessian();
-   test_calculate_central_differences_hessian();
-   test_calculate_hessian();
-*/
-   cout << "End of numerical differentiation test case.\n";
-}
-
-/*
-type NumericalDifferentiationTest::f1(const type& x) const
-{
-   return x;
-}
-
-
-type NumericalDifferentiationTest::f2(const Tensor<type, 1>& x) const
-{
-   return x.sum();
-}
-
-
-Tensor<type, 1> NumericalDifferentiationTest::f3(const Tensor<type, 1>& x) const
-{ 
-   return x;
-}
-
-
-type NumericalDifferentiationTest::f7(const Index&, const Tensor<type, 1>& x, const Index&, const Tensor<type, 1>& y) const
-{
-   return l2_norm(x.assemble(y));
-}
-
-
-Tensor<type, 1> NumericalDifferentiationTest::f8(const Index&, const Index&, const Tensor<type, 1>& x) const
-{
-    return x*x*(x+1.0);
-}
-*/
-
-
-// OpenNN: Open Neural Networks Library.
-// Copyright (C) 2005-2019 Artificial Intelligence Techniques, SL.
-=======
    test_calculate_forward_differences_hessian_form();
    test_calculate_central_differences_hessian_form();
    test_calculate_hessian_form();
@@ -2164,7 +1606,6 @@
 
 // OpenNN: Open Neural Networks Library.
 // Copyright (C) 2005-2020 Artificial Intelligence Techniques, SL.
->>>>>>> f4e1fcf4
 //
 // This library is free software; you can redistribute it and/or
 // modify it under the terms of the GNU Lesser General Public
