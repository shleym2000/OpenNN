//   OpenNN: Open Neural Networks Library
//   www.opennn.net
//
//   P R U N I N G   I N P U T S   T E S T   C L A S S   H E A D E R       
//
//   Artificial Intelligence Techniques SL
//   artelnics@artelnics.com                                           

#include "pruning_inputs_test.h"


PruningInputsTest::PruningInputsTest() : UnitTesting()
{
}


PruningInputsTest::~PruningInputsTest()
{
}

<<<<<<< HEAD
/*
=======

>>>>>>> f4e1fcf4
void PruningInputsTest::test_constructor()
{
    cout << "test_constructor\n";

    NeuralNetwork nn;
    DataSet ds;

    TrainingStrategy training_strategy(&nn, &ds);

    PruningInputs pi1(&training_strategy);

    assert_true(pi1.has_training_strategy(), LOG);

    PruningInputs pi2;

    assert_true(!pi2.has_training_strategy(), LOG);

}


void PruningInputsTest::test_destructor()
{
    cout << "test_destructor\n";

    PruningInputs* pi = new PruningInputs;

    delete pi;
}


void PruningInputsTest::test_set_default()
{
    cout << "test_set_default\n";
}


void PruningInputsTest::test_perform_inputs_selection()
{
    cout << "test_perform_inputs_selection\n";

<<<<<<< HEAD
    DataSet data_set;

    Tensor<type, 2> data;

    NeuralNetwork neural_network;

    SumSquaredError sum_squared_error(&neural_network, &data_set);

    PruningInputs::PruningInputsResults* pir;

    // Test

    data_set.generate_inputs_selection_data(40,3);

    data_set.split_instances_random();

    neural_network.set(NeuralNetwork::Approximation,{2,6,1});

    TrainingStrategy ts(&neural_network, &data_set);

    PruningInputs pi(&ts);

    ts.set_display(false);

    pi.set_display(false);

    pi.set_approximation(true);

    pir = pi.perform_inputs_selection();

    assert_true(pir->optimal_inputs_indices[0] == 0, LOG);

    pi.delete_selection_history();
    pi.delete_parameters_history();
    pi.delete_loss_history();

    // Test

    data_set.generate_sum_data(40,3);

    neural_network.set(NeuralNetwork::Approximation,{2,6,1});

    ts.set_display(false);

    pi.set_display(false);

    pi.set_approximation(false);

    pir = pi.perform_inputs_selection();

    assert_true(pir->optimal_inputs_indices[0] == 0, LOG);

    pi.delete_selection_history();
    pi.delete_parameters_history();
    pi.delete_loss_history();

=======
//    DataSet data_set;

//    Tensor<type, 2> data;

//    NeuralNetwork neural_network;

//    Tensor<Index, 1> architecture;

//    SumSquaredError sum_squared_error(&neural_network, &data_set);

//    PruningInputs::PruningInputsResults* pir;

//    // Test

//    data_set.generate_inputs_selection_data(40,3);

//    data_set.split_samples_random();

//    architecture.setValues({2,6,1});

//    neural_network.set(NeuralNetwork::Approximation, architecture);

//    TrainingStrategy ts(&neural_network, &data_set);

//    PruningInputs pi(&ts);

//    ts.set_display(false);

//    pi.set_display(false);

//    pi.set_approximation(true);

//    pir = pi.perform_inputs_selection();

//    assert_true(pir->optimal_inputs_indices[0] == 0, LOG);

//    pi.delete_selection_history();
//    pi.delete_parameters_history();
//    pi.delete_loss_history();

//    // Test

//    data_set.generate_sum_data(40,3);

//    architecture.setValues({2,6,1});

//    neural_network.set(NeuralNetwork::Approximation, architecture);

//    ts.set_display(false);

//    pi.set_display(false);

//    pi.set_approximation(false);

//    pir = pi.perform_inputs_selection();

//    assert_true(pir->optimal_inputs_indices[0] == 0, LOG);

//    pi.delete_selection_history();
//    pi.delete_parameters_history();
//    pi.delete_loss_history();
>>>>>>> f4e1fcf4
}

// Serialization methods

void PruningInputsTest::test_to_XML()
{
    cout << "test_to_XML\n";

    PruningInputs pi;

<<<<<<< HEAD
    tinyxml2::XMLDocument* document = pi.to_XML();
    assert_true(document != nullptr, LOG);

    delete document;
=======
//    tinyxml2::XMLDocument* document = pi.to_XML();
//    assert_true(document != nullptr, LOG);

//    delete document;
>>>>>>> f4e1fcf4
}


void PruningInputsTest::test_from_XML()
{
    cout << "test_from_XML\n";

    PruningInputs pi;

<<<<<<< HEAD
    tinyxml2::XMLDocument* document = pi.to_XML();
    pi.from_XML(*document);

    delete document;
}
*/
=======
//    tinyxml2::XMLDocument* document = pi.to_XML();
//    pi.from_XML(*document);

//    delete document;
}

>>>>>>> f4e1fcf4

void PruningInputsTest::run_test_case()
{
    cout << "Running pruning input test case...\n";
<<<<<<< HEAD
/*
=======

>>>>>>> f4e1fcf4
    // Constructor and destructor methods

    test_constructor();
    test_destructor();

    // Set methods

    test_set_default();

    // Input selection methods

    test_perform_inputs_selection();

    // Serialization methods

    test_to_XML();

    test_from_XML();
<<<<<<< HEAD
*/
    cout << "End of pruning input test case.\n";
=======

    cout << "End of pruning input test case.\n\n";
>>>>>>> f4e1fcf4
}<|MERGE_RESOLUTION|>--- conflicted
+++ resolved
@@ -18,11 +18,7 @@
 {
 }
 
-<<<<<<< HEAD
-/*
-=======
 
->>>>>>> f4e1fcf4
 void PruningInputsTest::test_constructor()
 {
     cout << "test_constructor\n";
@@ -63,64 +59,6 @@
 {
     cout << "test_perform_inputs_selection\n";
 
-<<<<<<< HEAD
-    DataSet data_set;
-
-    Tensor<type, 2> data;
-
-    NeuralNetwork neural_network;
-
-    SumSquaredError sum_squared_error(&neural_network, &data_set);
-
-    PruningInputs::PruningInputsResults* pir;
-
-    // Test
-
-    data_set.generate_inputs_selection_data(40,3);
-
-    data_set.split_instances_random();
-
-    neural_network.set(NeuralNetwork::Approximation,{2,6,1});
-
-    TrainingStrategy ts(&neural_network, &data_set);
-
-    PruningInputs pi(&ts);
-
-    ts.set_display(false);
-
-    pi.set_display(false);
-
-    pi.set_approximation(true);
-
-    pir = pi.perform_inputs_selection();
-
-    assert_true(pir->optimal_inputs_indices[0] == 0, LOG);
-
-    pi.delete_selection_history();
-    pi.delete_parameters_history();
-    pi.delete_loss_history();
-
-    // Test
-
-    data_set.generate_sum_data(40,3);
-
-    neural_network.set(NeuralNetwork::Approximation,{2,6,1});
-
-    ts.set_display(false);
-
-    pi.set_display(false);
-
-    pi.set_approximation(false);
-
-    pir = pi.perform_inputs_selection();
-
-    assert_true(pir->optimal_inputs_indices[0] == 0, LOG);
-
-    pi.delete_selection_history();
-    pi.delete_parameters_history();
-    pi.delete_loss_history();
-
-=======
 //    DataSet data_set;
 
 //    Tensor<type, 2> data;
@@ -182,7 +120,6 @@
 //    pi.delete_selection_history();
 //    pi.delete_parameters_history();
 //    pi.delete_loss_history();
->>>>>>> f4e1fcf4
 }
 
 // Serialization methods
@@ -193,17 +130,10 @@
 
     PruningInputs pi;
 
-<<<<<<< HEAD
-    tinyxml2::XMLDocument* document = pi.to_XML();
-    assert_true(document != nullptr, LOG);
-
-    delete document;
-=======
 //    tinyxml2::XMLDocument* document = pi.to_XML();
 //    assert_true(document != nullptr, LOG);
 
 //    delete document;
->>>>>>> f4e1fcf4
 }
 
 
@@ -213,30 +143,17 @@
 
     PruningInputs pi;
 
-<<<<<<< HEAD
-    tinyxml2::XMLDocument* document = pi.to_XML();
-    pi.from_XML(*document);
-
-    delete document;
-}
-*/
-=======
 //    tinyxml2::XMLDocument* document = pi.to_XML();
 //    pi.from_XML(*document);
 
 //    delete document;
 }
 
->>>>>>> f4e1fcf4
 
 void PruningInputsTest::run_test_case()
 {
     cout << "Running pruning input test case...\n";
-<<<<<<< HEAD
-/*
-=======
 
->>>>>>> f4e1fcf4
     // Constructor and destructor methods
 
     test_constructor();
@@ -255,11 +172,6 @@
     test_to_XML();
 
     test_from_XML();
-<<<<<<< HEAD
-*/
-    cout << "End of pruning input test case.\n";
-=======
 
     cout << "End of pruning input test case.\n\n";
->>>>>>> f4e1fcf4
 }