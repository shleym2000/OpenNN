//   OpenNN: Open Neural Networks Library
//   www.opennn.net
//
//   P R O B A B I L I S T I C   L A Y E R   T E S T   C L A S S           
//
//   Artificial Intelligence Techniques SL
//   artelnics@artelnics.com

#include "probabilistic_layer_test.h"
<<<<<<< HEAD

=======
#include <omp.h>
>>>>>>> f4e1fcf4

ProbabilisticLayerTest::ProbabilisticLayerTest() : UnitTesting()
{

}


ProbabilisticLayerTest::~ProbabilisticLayerTest()
{

}


void ProbabilisticLayerTest::test_constructor()
{
   cout << "test_constructor\n";

   // Default constructor

   ProbabilisticLayer probabilistic_layer_l1;

<<<<<<< HEAD
//   assert_true(probabilistic_layer_l1.get_input_variables_dimensions()(0) == 0, LOG);
=======
>>>>>>> f4e1fcf4
   assert_true(probabilistic_layer_l1.get_inputs_number() == 0, LOG);
   assert_true(probabilistic_layer_l1.get_neurons_number() == 0, LOG);
   assert_true(probabilistic_layer_l1.get_biases_number() == 0, LOG);
   assert_true(probabilistic_layer_l1.get_synaptic_weights_number() == 0, LOG);
   assert_true(probabilistic_layer_l1.get_parameters_number() == 0, LOG);


   // Probabilistic neurons number constructor

   ProbabilisticLayer probabilistic_layer_l2;

   probabilistic_layer_l2.set_neurons_number(3);

   assert_true(probabilistic_layer_l2.get_inputs_number() == 0, LOG);
   assert_true(probabilistic_layer_l2.get_neurons_number() == 3, LOG);
   assert_true(probabilistic_layer_l2.get_biases_number() == 3, LOG);
   assert_true(probabilistic_layer_l2.get_synaptic_weights_number() == 0, LOG);
   assert_true(probabilistic_layer_l2.get_parameters_number() == 3, LOG);

   // Copy constructor

   ProbabilisticLayer probabilistic_layer_l3(probabilistic_layer_l2);

   probabilistic_layer_l3.set_neurons_number(probabilistic_layer_l2.get_neurons_number());

   assert_true(probabilistic_layer_l3.get_inputs_number() == 0, LOG);
   assert_true(probabilistic_layer_l3.get_neurons_number() == 3, LOG);
   assert_true(probabilistic_layer_l3.get_biases_number() == 3, LOG);
   assert_true(probabilistic_layer_l3.get_synaptic_weights_number() == 0, LOG);
   assert_true(probabilistic_layer_l3.get_parameters_number() == 3, LOG);
}

void ProbabilisticLayerTest::test_destructor()
{
   cout << "test_destructor\n";
}

void ProbabilisticLayerTest::test_assignment_operator()
{
   cout << "test_assignment_operator\n";

   ProbabilisticLayer probabilistic_layer_l1;
   ProbabilisticLayer probabilistic_layer_l2;

<<<<<<< HEAD
   // Test

=======
>>>>>>> f4e1fcf4
   probabilistic_layer_l1.set_neurons_number(2);
   probabilistic_layer_l2.set_neurons_number(probabilistic_layer_l1.get_neurons_number());

   assert_true(probabilistic_layer_l2.get_inputs_number() == 0, LOG);
   assert_true(probabilistic_layer_l2.get_neurons_number() == 2, LOG);
   assert_true(probabilistic_layer_l2.get_biases_number() == 2, LOG);
   assert_true(probabilistic_layer_l2.get_synaptic_weights_number() == 0, LOG);
   assert_true(probabilistic_layer_l2.get_parameters_number() == 2, LOG);
}

void ProbabilisticLayerTest::test_get_inputs_number()
{
   cout << "test_get_inputs_number\n";

   ProbabilisticLayer probabilistic_layer;

   // Test 0
   probabilistic_layer.set();
   assert_true(probabilistic_layer.get_inputs_number() == 0, LOG);

   // Test 1
   probabilistic_layer.set_inputs_number(1);
   assert_true(probabilistic_layer.get_inputs_number() == 1, LOG);
}

void ProbabilisticLayerTest::test_get_neurons_number()
{
   cout << "test_get_neurons_number\n";

   ProbabilisticLayer probabilistic_layer;

   // Test 0
   probabilistic_layer.set();
   assert_true(probabilistic_layer.get_neurons_number() == 0, LOG);

   // Test 1
   probabilistic_layer.set_neurons_number(1);
   assert_true(probabilistic_layer.get_neurons_number() == 1, LOG);
}

void ProbabilisticLayerTest::test_get_biases()
{
   cout << "test_get_biases\n";

   ProbabilisticLayer probabilistic_layer;
   Index biases_numb;
   Tensor<type, 2> biases;

   // Test 0
   probabilistic_layer.set();
   probabilistic_layer.set_parameters_constant(0);

   biases_numb = probabilistic_layer.get_biases_number();
   biases = probabilistic_layer.get_biases();

   assert_true(biases_numb == 0, LOG);
   assert_true(biases.size() == 0, LOG);

   // Test 1
   probabilistic_layer.set(1, 1);
   probabilistic_layer.set_parameters_constant(0);

   biases_numb = probabilistic_layer.get_biases_number();
   biases = probabilistic_layer.get_biases();

   assert_true(biases_numb == 1, LOG);
   assert_true(biases.size() == 1, LOG);
   assert_true(biases(0) < numeric_limits<type>::min(), LOG);


   cout << "test_get_biases_with_parameters\n";

   ProbabilisticLayer probabilistic_layer_2;

   // Test  1
   Tensor<type, 2> biases_2(1, 4);
   biases_2.setValues({{9},{8},{7},{6}});

   Tensor<type, 2> synaptic_weights(2, 4);
   synaptic_weights.setValues({{11, 12, 13, 14},{21, 22, 23, 24}});

   Tensor<type, 1> parameters(12);
   probabilistic_layer_2.set(2, 4);

   probabilistic_layer.set_synaptic_weights(synaptic_weights);
   probabilistic_layer_2.set_biases(biases_2);

   parameters = probabilistic_layer_2.get_parameters();
   biases = probabilistic_layer_2.get_biases(parameters);

   assert_true(biases.size() == 4, LOG);
   assert_true(abs(biases(0,0) - 9) < static_cast<type>(1e-5), LOG);
   assert_true(abs(biases(0,3) - 6) < static_cast<type>(1e-5), LOG);
}

void ProbabilisticLayerTest::test_get_synaptic_weights()
{
    cout << "test_get_synaptic_weights\n";

    ProbabilisticLayer probabilistic_layer;
    Tensor<type, 2> synaptic_weights;

    // Test 0
    probabilistic_layer.set(1, 1);

    probabilistic_layer.set_parameters_constant(0.0);

    synaptic_weights = probabilistic_layer.get_synaptic_weights();

    assert_true(synaptic_weights.dimension(0) == 1, LOG);
    assert_true(synaptic_weights.dimension(1) == 1, LOG);
    assert_true(synaptic_weights(0,0) < numeric_limits<type>::min(), LOG);

    cout << "test_get_synaptic_weight_with_parameters\n";

    ProbabilisticLayer probabilistic_layer_2;

    // Test 1
    Tensor<type, 2> biases_2(1, 4);
    biases_2.setValues({{9},{-8},{7},{-6}});

    Tensor<type, 2> synaptic_weights_2(2, 4);
    synaptic_weights_2.setValues({{-11, 12, -13, 14},{21, -22, 23, -24}});

    Tensor<type, 1> parameters(12);
    probabilistic_layer_2.set(2, 4);

    probabilistic_layer_2.set_synaptic_weights(synaptic_weights_2);
    probabilistic_layer_2.set_biases(biases_2);

    parameters = probabilistic_layer_2.get_parameters();
    synaptic_weights_2 = probabilistic_layer_2.get_synaptic_weights(parameters);

    assert_true(synaptic_weights_2.size() == 8, LOG);

    assert_true(abs(synaptic_weights_2(0,0) + 11) < static_cast<type>(1e-5), LOG);
    assert_true(abs(synaptic_weights_2(1,3) + 24) < static_cast<type>(1e-5), LOG);
}

void ProbabilisticLayerTest::test_get_parameters()
{
<<<<<<< HEAD

=======
>>>>>>> f4e1fcf4
   cout << "test_get_parameters\n";

   ProbabilisticLayer probabilistic_layer;
   Tensor<type, 2> synaptic_weights;
   Tensor<type, 1> parameters;

   // Test 0
   probabilistic_layer.set(1, 1);
   probabilistic_layer.set_parameters_constant(1.0);

   parameters = probabilistic_layer.get_parameters();

   assert_true(parameters.size() == 2, LOG);
   assert_true(abs(parameters(0) - 1) < numeric_limits<type>::min(), LOG);

   // Test 1
   ProbabilisticLayer probabilistic_layer_2;

   Tensor<type, 2> biases_2(1, 4);
   biases_2.setValues({{9},{-8},{7},{-6}});

   Tensor<type, 2> synaptic_weights_2(2, 4);
   synaptic_weights_2.setValues({{-11, 12, -13, 14},{21, -22, 23, -24}});

   probabilistic_layer_2.set_synaptic_weights(synaptic_weights_2);
   probabilistic_layer_2.set_biases(biases_2);

   Tensor<type,1>new_parameters = probabilistic_layer_2.get_parameters();

   assert_true(new_parameters.size() == 12, LOG);
   assert_true(abs(new_parameters(0) - 9) < static_cast<type>(1e-5), LOG);
   assert_true(abs(new_parameters(4) + 11) < static_cast<type>(1e-5), LOG);
   assert_true(abs(new_parameters(7) + 22) < static_cast<type>(1e-5), LOG);
   }

void ProbabilisticLayerTest::test_get_decision_threshold()
{
   cout << "test_get_decision_threshold\n";

   ProbabilisticLayer probabilistic_layer;
   probabilistic_layer.set_decision_threshold(0.5);

   assert_true(abs(probabilistic_layer.get_decision_threshold() - static_cast<type>(0.5)) < static_cast<type>(1e-5), LOG);
   }

<<<<<<< HEAD

void ProbabilisticLayerTest::test_set()
{
   cout << "test_set\n";
=======
void ProbabilisticLayerTest::test_set()
{
   cout << "test_set\n";

   ProbabilisticLayer probabilistic_layer;
   probabilistic_layer.set();

   assert_true(probabilistic_layer.get_biases_number() == 0, LOG);
   assert_true(probabilistic_layer.get_synaptic_weights_number() == 0, LOG);
>>>>>>> f4e1fcf4
}

void ProbabilisticLayerTest::test_set_default()
{
   cout << "test_set_default\n";
<<<<<<< HEAD
=======

   ProbabilisticLayer probabilistic_layer;
   probabilistic_layer.set_neurons_number(2);

   probabilistic_layer.set_default();

   assert_true(probabilistic_layer.get_activation_function() == OpenNN::ProbabilisticLayer::Softmax, LOG);
   assert_true(abs(probabilistic_layer.get_decision_threshold() - 0.5) < static_cast<type>(1e-5), LOG);
   assert_true(probabilistic_layer.get_display() == true, LOG);

   probabilistic_layer.set_neurons_number(1);

   probabilistic_layer.set_default();

   assert_true(probabilistic_layer.get_activation_function() == OpenNN::ProbabilisticLayer::Logistic, LOG);
>>>>>>> f4e1fcf4
}

void ProbabilisticLayerTest::test_set_biases()
{
<<<<<<< HEAD

=======
>>>>>>> f4e1fcf4
   cout << "test_set_biases\n";

    ProbabilisticLayer probabilistic_layer;

    Tensor<type, 2> biases(1, 4);

<<<<<<< HEAD
    // Test 0
=======
>>>>>>> f4e1fcf4
    probabilistic_layer.set(1, 4);

    biases.setZero();

    probabilistic_layer.set_biases(biases);

    assert_true(probabilistic_layer.get_biases_number() == 4, LOG);

    assert_true(abs(probabilistic_layer.get_biases()(0)) < static_cast<type>(1e-5), LOG);
    assert_true(abs(probabilistic_layer.get_biases()(3)) < static_cast<type>(1e-5), LOG);
}

void ProbabilisticLayerTest::test_set_synaptic_weights()
{
   cout << "test_set_synaptic_weights\n";

    ProbabilisticLayer probabilistic_layer(1, 2);

    Tensor<type, 2> synaptic_weights(2, 1);

<<<<<<< HEAD
    // Test 0
=======
>>>>>>> f4e1fcf4
    synaptic_weights.setZero();

    probabilistic_layer.set_synaptic_weights(synaptic_weights);

    assert_true(probabilistic_layer.get_synaptic_weights().size() == 2, LOG);

    assert_true(abs(probabilistic_layer.get_synaptic_weights()(0)) < static_cast<type>(1e-5), LOG);
    assert_true(abs(probabilistic_layer.get_synaptic_weights()(1)) < static_cast<type>(1e-5), LOG);
}

void ProbabilisticLayerTest::test_set_parameters()
{
  cout << "test_set_parameters\n";

    ProbabilisticLayer probabilistic_layer;

<<<<<<< HEAD
    //Test
=======
>>>>>>> f4e1fcf4
    probabilistic_layer.set(1, 2);

    Tensor<type, 1> parameters_2(4);

    parameters_2.setValues({11,12,21,22});

    probabilistic_layer.set_parameters(parameters_2);

    assert_true(probabilistic_layer.get_biases()(0) - parameters_2(0) < static_cast<type>(1e-5), LOG);
    assert_true(probabilistic_layer.get_synaptic_weights()(0) - parameters_2(2)  < static_cast<type>(1e-5), LOG);
}

void ProbabilisticLayerTest::test_set_decision_threshold()
{
   cout << "test_set_decision_threshold\n";

   ProbabilisticLayer probabilistic_layer;
   probabilistic_layer.set_decision_threshold(static_cast<type>(0.7));

   assert_true(abs(probabilistic_layer.get_decision_threshold() - static_cast<type>(0.7)) < static_cast<type>(1e-5), LOG);
}

void ProbabilisticLayerTest::test_write_activation_function()
{
   cout << "test_write_activation_function\n";

   ProbabilisticLayer probabilistic_layer;

<<<<<<< HEAD
   // Test
   probabilistic_layer.set();

=======
   probabilistic_layer.set();

   probabilistic_layer.set_activation_function(ProbabilisticLayer::Binary);
   assert_true(probabilistic_layer.write_activation_function() == "Binary", LOG);

   probabilistic_layer.set_activation_function(ProbabilisticLayer::Logistic);
   assert_true(probabilistic_layer.write_activation_function() == "Logistic", LOG);

   probabilistic_layer.set_activation_function(ProbabilisticLayer::Competitive);
   assert_true(probabilistic_layer.write_activation_function() == "Competitive", LOG);

>>>>>>> f4e1fcf4
   probabilistic_layer.set_activation_function(ProbabilisticLayer::Softmax);
   assert_true(probabilistic_layer.write_activation_function() == "Softmax", LOG);
}

void ProbabilisticLayerTest::test_write_activation_function_text()
{
    cout << "test_write_activation_function_text\n";

    ProbabilisticLayer probabilistic_layer;

<<<<<<< HEAD
    // Test
    probabilistic_layer.set();

=======
    probabilistic_layer.set();

    probabilistic_layer.set_activation_function(ProbabilisticLayer::Binary);
    assert_true(probabilistic_layer.write_activation_function_text() == "binary", LOG);

    probabilistic_layer.set_activation_function(ProbabilisticLayer::Competitive);
    assert_true(probabilistic_layer.write_activation_function_text() == "competitive", LOG);

    probabilistic_layer.set_activation_function(ProbabilisticLayer::Logistic);
    assert_true(probabilistic_layer.write_activation_function_text() == "logistic", LOG);

>>>>>>> f4e1fcf4
    probabilistic_layer.set_activation_function(ProbabilisticLayer::Softmax);
    assert_true(probabilistic_layer.write_activation_function_text() == "softmax", LOG);
}

void ProbabilisticLayerTest::test_set_activation_function()
{
   cout << "test_set_activation_function\n";

   ProbabilisticLayer probabilistic_layer;

<<<<<<< HEAD
   // Test

=======
>>>>>>> f4e1fcf4
   probabilistic_layer.set_activation_function(ProbabilisticLayer::Softmax);
   assert_true(probabilistic_layer.get_activation_function() == ProbabilisticLayer::Softmax, LOG);

   probabilistic_layer.set_activation_function("Softmax");
   assert_true(probabilistic_layer.get_activation_function() == ProbabilisticLayer::Softmax, LOG);
}

void ProbabilisticLayerTest::test_get_display()
{
   cout << "test_get_display\n";
<<<<<<< HEAD
=======

   ProbabilisticLayer probabilistic_layer;

   probabilistic_layer.set_display(true);

   assert_true(probabilistic_layer.get_display() == true, LOG);
>>>>>>> f4e1fcf4
}

void ProbabilisticLayerTest::test_set_display()
{
   cout << "test_set_display\n";
}

void ProbabilisticLayerTest::test_calculate_combinations()
{
   cout << "test_calculate_combinations\n";

   ProbabilisticLayer probabilistic_layer;

   Tensor<type, 2> biases(1,1);
   Tensor<type, 2> synaptic_weights(1,1);
   Tensor<type, 1> parameters(1);

   Tensor<type, 2> inputs(1,1);
   Tensor<type, 2> combinations_2d(1,1);

<<<<<<< HEAD
   Device device(Device::EigenSimpleThreadPool);
   probabilistic_layer.set_device_pointer(&device);

   // Test 0

=======
>>>>>>> f4e1fcf4
   biases.setConstant(1.0);
   synaptic_weights.setConstant(2.0);

   probabilistic_layer.set(1,1);
   inputs.setConstant(3.0);

   probabilistic_layer.calculate_combinations(inputs, biases, synaptic_weights, combinations_2d);

   assert_true(combinations_2d.rank() == 2, LOG);
   assert_true(combinations_2d.dimension(0) == 1, LOG);
   assert_true(combinations_2d.dimension(1) == 1, LOG);
   assert_true(abs(combinations_2d(0,0) - 7) < static_cast<type>(1e-5) , LOG);
<<<<<<< HEAD
=======

>>>>>>> f4e1fcf4
}

void ProbabilisticLayerTest::test_calculate_activations()
{
   cout << "test_calculate_activations\n";

   ProbabilisticLayer probabilistic_layer;

   Tensor<type, 2> biases(1,1);
   Tensor<type, 2> synaptic_weights(1,1);
   Tensor<type, 1> parameters(1);

   Tensor<type, 2> inputs(1,1);
   Tensor<type, 2> combinations_2d(1,1);
   Tensor<type, 2> activations_2d(1,1);

<<<<<<< HEAD
   Device device(Device::EigenSimpleThreadPool);
   probabilistic_layer.set_device_pointer(&device);

=======
>>>>>>> f4e1fcf4
   // Test 1

   probabilistic_layer.set(1,1);

   biases.setConstant(1.0);
   synaptic_weights.setConstant(1.0);

   inputs.setConstant(-1);

   probabilistic_layer.calculate_combinations(inputs, biases, synaptic_weights, combinations_2d);

   probabilistic_layer.set_activation_function(ProbabilisticLayer::Binary);

   probabilistic_layer.calculate_activations(combinations_2d, activations_2d);

   assert_true(activations_2d.rank() == 2, LOG);
   assert_true(activations_2d.dimension(0) == 1, LOG);
   assert_true(activations_2d.dimension(1) == 1, LOG);
<<<<<<< HEAD
   assert_true(static_cast<Index>(activations_2d(0,0)) == 1 , LOG); // @todo -> should be 1
=======
   assert_true(static_cast<Index>(activations_2d(0,0)) == 1 , LOG);
>>>>>>> f4e1fcf4

   probabilistic_layer.set_activation_function(ProbabilisticLayer::Logistic);

   probabilistic_layer.calculate_activations(combinations_2d, activations_2d);

   assert_true(activations_2d.rank() == 2, LOG);
   assert_true(activations_2d.dimension(0) == 1, LOG);
   assert_true(activations_2d.dimension(1) == 1, LOG);
   assert_true(activations_2d(0,0) - static_cast<type>(0.5) < static_cast<type>(1e-5), LOG);

   // Test 2

   probabilistic_layer.set(2, 2);
   probabilistic_layer.set_parameters_constant(2);

   combinations_2d.resize(1,2);
   combinations_2d.setZero();

   activations_2d.resize(1,2);
   activations_2d.setZero();

   inputs.resize(1,2);
   inputs.setConstant(2);

   probabilistic_layer.calculate_combinations(inputs, probabilistic_layer.get_biases(), probabilistic_layer.get_synaptic_weights(), combinations_2d);

   probabilistic_layer.set_activation_function(ProbabilisticLayer::Competitive);

   probabilistic_layer.calculate_activations(combinations_2d, activations_2d);

   assert_true(activations_2d.rank() == 2, LOG);
   assert_true(activations_2d.dimension(0) == 1, LOG);
   assert_true(activations_2d.dimension(1) == 2, LOG);
   assert_true(static_cast<Index>(activations_2d(0,0)) == 1, LOG);

   probabilistic_layer.set_activation_function(ProbabilisticLayer::Softmax);
   probabilistic_layer.calculate_activations(combinations_2d, activations_2d);
   assert_true(abs(activations_2d(0,0) - static_cast<type>(0.5)) < static_cast<type>(1e-3), LOG);

   // Test 3

   probabilistic_layer.set(3, 3);

   combinations_2d.resize(1,3);
   combinations_2d.setValues({{1,0,-1}});

   probabilistic_layer.set_activation_function(ProbabilisticLayer::Competitive);

   activations_2d.resize(1,3);
   probabilistic_layer.calculate_activations(combinations_2d, activations_2d);
<<<<<<< HEAD
=======

>>>>>>> f4e1fcf4
   assert_true(activations_2d.rank() == 2, LOG);
   assert_true(activations_2d.dimension(0) == 1, LOG);
   assert_true(activations_2d.dimension(1) == 3, LOG);
   assert_true(static_cast<Index>(activations_2d(0,0)) == 1, LOG);
<<<<<<< HEAD
   assert_true(static_cast<Index>(activations_2d(0,1)) == 1, LOG);
=======
   assert_true(static_cast<Index>(activations_2d(0,1)) == 0, LOG);
>>>>>>> f4e1fcf4
   assert_true(static_cast<Index>(activations_2d(0,2)) == 0, LOG);

   probabilistic_layer.set_activation_function(ProbabilisticLayer::Softmax);
   probabilistic_layer.calculate_activations(combinations_2d, activations_2d);
   assert_true(abs(activations_2d(0,0) - static_cast<type>(0.6652)) < static_cast<type>(1e-3), LOG);
   assert_true(abs(activations_2d(0,1) - static_cast<type>(0.2447)) < static_cast<type>(1e-3), LOG);
   assert_true(abs(activations_2d(0,2) - static_cast<type>(0.09)) < static_cast<type>(1e-3), LOG);
<<<<<<< HEAD
}

void ProbabilisticLayerTest::test_calculate_derivatives_activations()
=======

}

void ProbabilisticLayerTest::test_calculate_activations_derivatives()
>>>>>>> f4e1fcf4
{
    cout << "test_calculate_derivatives_activations\n";

    NumericalDifferentiation numerical_differentiation;
    ProbabilisticLayer probabilistic_layer;

    Tensor<type, 2> combinations_2d;
    Tensor<type, 2> activations_2d;
    Tensor<type, 3> activations_derivatives;

<<<<<<< HEAD
    Device device(Device::EigenSimpleThreadPool);
    probabilistic_layer.set_device_pointer(&device);

=======
>>>>>>> f4e1fcf4
    // Test 1

    probabilistic_layer.set(1,3);

    combinations_2d.resize(1,3);
    combinations_2d.setValues({{1, 2, 3}});
    activations_2d.resize(1,3);
    activations_derivatives.resize(3,3,1);

    probabilistic_layer.set_activation_function(ProbabilisticLayer::Softmax);
    probabilistic_layer.calculate_activations_derivatives(combinations_2d, activations_2d, activations_derivatives);

<<<<<<< HEAD

=======
>>>>>>> f4e1fcf4
    assert_true(activations_derivatives.rank() == 3, LOG);
    assert_true(activations_derivatives.dimension(0) == 3, LOG);
    assert_true(activations_derivatives.dimension(1) == 3, LOG);
    assert_true(activations_derivatives.dimension(2) == 1, LOG);

    assert_true(abs(activations_2d(0,0) - static_cast<type>(0.09)) < static_cast<type>(1e-3), LOG);

    assert_true(abs(activations_derivatives(0,0,0) - static_cast<type>(0.0819)) < static_cast<type>(1e-3), LOG);
    assert_true(abs(activations_derivatives(1,1,0) - static_cast<type>(0.1848)) < static_cast<type>(1e-3), LOG);
    assert_true(abs(activations_derivatives(2,2,0) - static_cast<type>(0.2227)) < static_cast<type>(1e-3), LOG);

<<<<<<< HEAD

=======
>>>>>>> f4e1fcf4
    // Test 2

    probabilistic_layer.set(1,4);

    combinations_2d.resize(1,4);
    combinations_2d.setValues({{-1, 2, -3, -4}});
    activations_2d.resize(1,4);
    activations_derivatives.resize(4,4,1);

    probabilistic_layer.calculate_activations_derivatives(combinations_2d, activations_2d, activations_derivatives);

    assert_true(abs(activations_derivatives(3,0,0) + static_cast<type>(0.00011)) < static_cast<type>(1e-3), LOG);
    assert_true(abs(activations_derivatives(3,1,0) + static_cast<type>(0.00221)) < static_cast<type>(1e-3), LOG);
    assert_true(abs(activations_derivatives(3,2,0) + static_cast<type>(0.00001)) < static_cast<type>(1e-3), LOG);
    assert_true(abs(activations_derivatives(3,3,0) - static_cast<type>(0.00233)) < static_cast<type>(1e-3), LOG);

    // Test 3

    probabilistic_layer.set(1,1);

    combinations_2d.resize(1,1);
    combinations_2d.setValues({{-1.55f}});
    activations_2d.resize(1,1);
    activations_derivatives.resize(1,1,1);

    probabilistic_layer.set_activation_function(ProbabilisticLayer::Logistic);
    probabilistic_layer.calculate_activations_derivatives(combinations_2d, activations_2d, activations_derivatives);

    assert_true(abs(activations_2d(0,0) - static_cast<type>(0.175)) < static_cast<type>(1e-2), LOG);

    assert_true(activations_derivatives.rank() == 3, LOG);
    assert_true(activations_derivatives.dimension(0) == 1, LOG);
    assert_true(activations_derivatives.dimension(1) == 1, LOG);
    assert_true(activations_derivatives.dimension(2) == 1, LOG);
    assert_true(abs(activations_derivatives(0,0,0) - static_cast<type>(0.1444)) < static_cast<type>(1e-3), LOG);
<<<<<<< HEAD
=======

>>>>>>> f4e1fcf4
}

void ProbabilisticLayerTest::test_calculate_outputs()
{
    cout << "test_calculate_outputs\n";

    ProbabilisticLayer probabilistic_layer;
    Tensor<type, 2> synaptic_weights;
    Tensor<type, 2> biases;

    Tensor<type, 2> inputs;
    Tensor<type, 1> parameters;

<<<<<<< HEAD
    Device device(Device::EigenSimpleThreadPool);
    probabilistic_layer.set_device_pointer(&device);

=======
>>>>>>> f4e1fcf4
    // Test 1

    probabilistic_layer.set(3, 4);

    synaptic_weights.resize(3, 4);
    biases.resize(1, 4);
    inputs.resize(1, 3);

    inputs.setConstant(1);
    biases.setConstant(1);
    synaptic_weights.setValues({{1,-1,0,1},{2,-2,0,2},{3,-3,0,3}});

    probabilistic_layer.set_synaptic_weights(synaptic_weights);
    probabilistic_layer.set_biases(biases);

    probabilistic_layer.set_activation_function(ProbabilisticLayer::Softmax);

    Tensor<type,2>outputs = probabilistic_layer.calculate_outputs(inputs);

    Tensor<type,1>perceptron_sol(4);
    perceptron_sol.setValues({7,-5,1,7});

    Tensor<type,0>div = perceptron_sol.exp().sum();
    Tensor<type,1>sol_ = perceptron_sol.exp() / div(0);

    assert_true(outputs.rank() == 2, LOG);
    assert_true(outputs.dimension(0) == 1, LOG);
    assert_true(outputs.dimension(1) == 4, LOG);
<<<<<<< HEAD
    assert_true(static_cast<Index >(outputs(0,0)) == static_cast<Index >(sol_(0)), LOG);
    assert_true(static_cast<Index >(outputs(1,0)) == static_cast<Index >(sol_(1)), LOG);
    assert_true(static_cast<Index >(outputs(2,0)) == static_cast<Index >(sol_(2)), LOG);
=======
    assert_true(static_cast<Index>(outputs(0,0)) == static_cast<Index >(sol_(0)), LOG);
    assert_true(static_cast<Index>(outputs(1,0)) == static_cast<Index >(sol_(1)), LOG);
    assert_true(static_cast<Index>(outputs(2,0)) == static_cast<Index >(sol_(2)), LOG);
>>>>>>> f4e1fcf4

    // Test 1_2

    probabilistic_layer.set_activation_function(ProbabilisticLayer::Competitive);

    Tensor<type,2>outputs_2 = probabilistic_layer.calculate_outputs(inputs);

    assert_true(outputs.rank() == 2, LOG);
    assert_true(outputs.dimension(0) == 1, LOG);
    assert_true(outputs.dimension(1) == 4, LOG);
<<<<<<< HEAD
    assert_true(static_cast<Index >(outputs_2(0,0)) == 1, LOG);
    assert_true(static_cast<Index >(outputs_2(1,0)) == 0, LOG);
    assert_true(static_cast<Index >(outputs_2(2,0)) == 0, LOG);
=======
    assert_true(static_cast<Index>(outputs_2(0,0)) == 1, LOG);
    assert_true(static_cast<Index>(outputs_2(1,0)) == 0, LOG);
    assert_true(static_cast<Index>(outputs_2(2,0)) == 0, LOG);
>>>>>>> f4e1fcf4

    // Test 2

    Tensor<type, 2> biases_2(1, 4);
    biases.setValues({{9},{-8},{7},{-6}});

    Tensor<type, 2> synaptic_weights_2(2, 4);

    synaptic_weights.resize(2, 4);
    synaptic_weights.setValues({{-11, 12, -13, 14},{21, -22, 23, -24}});

    probabilistic_layer.set_synaptic_weights(synaptic_weights);
    probabilistic_layer.set_biases(biases);

    inputs.resize(1, 2);
    inputs.setConstant(1);

    probabilistic_layer.set_activation_function(ProbabilisticLayer::Softmax);

    outputs = probabilistic_layer.calculate_outputs(inputs);

    Tensor<type,1>perceptron_sol_3(4);
    perceptron_sol.setValues({7,-5,1,7});

    div = perceptron_sol.exp().sum();
    sol_ = perceptron_sol.exp() / div(0);

    assert_true(outputs.rank() == 2, LOG);
    assert_true(outputs.dimension(0) == 1, LOG);
    assert_true(outputs.dimension(1) == 4, LOG);
    assert_true(static_cast<Index >(outputs(0,0)) == static_cast<Index >(sol_(0)), LOG);
    assert_true(static_cast<Index >(outputs(1,0)) == static_cast<Index >(sol_(1)), LOG);
    assert_true(static_cast<Index >(outputs(2,0)) == static_cast<Index >(sol_(2)), LOG);

   // Test  3

   probabilistic_layer.set(3, 2);
   probabilistic_layer.set_parameters_constant(0.0);

   inputs.resize(1,3);
   inputs.setConstant(0.0);

   outputs = probabilistic_layer.calculate_outputs(inputs);

   assert_true(outputs.rank() == 2, LOG);
   assert_true(outputs.dimension(0) == 1, LOG);
   assert_true(outputs.dimension(1) == 2, LOG);
   assert_true(abs(outputs(0,0) - static_cast<type>(0.5)) < static_cast<type>(1e-5), LOG);
<<<<<<< HEAD
}

/*
void ProbabilisticLayerTest::test_to_XML()
{
   cout << "test_to_XML\n";

   ProbabilisticLayer  probabilistic_layer;
   tinyxml2::XMLDocument* pld;

   // Test

   probabilistic_layer.set();

   pld = probabilistic_layer.to_XML();

   assert_true(pld != nullptr, LOG);

   // Test

   probabilistic_layer.set_neurons_number(2);
   probabilistic_layer.set_activation_function(ProbabilisticLayer::Competitive);
   probabilistic_layer.set_display(false);

   pld = probabilistic_layer.to_XML();

   probabilistic_layer.from_XML(*pld);

   assert_true(probabilistic_layer.get_neurons_number() == 2, LOG);
   assert_true(probabilistic_layer.get_activation_function() == ProbabilisticLayer::Competitive, LOG);
   assert_true(probabilistic_layer.get_display() == false, LOG);

   delete pld;
}


void ProbabilisticLayerTest::test_from_XML()
{
   cout << "test_from_XML\n";

   ProbabilisticLayer  probabilistic_layer;
   tinyxml2::XMLDocument* pld;

   // Test

   pld = probabilistic_layer.to_XML();

   probabilistic_layer.from_XML(*pld);

   delete pld;
}
*/
=======

}


void ProbabilisticLayerTest::test_forward_propagate()
{
    cout << "test_forward_propagate\n";

    ProbabilisticLayer probabilistic_layer(2,2);

    probabilistic_layer.set_activation_function(ProbabilisticLayer::Softmax);

    Tensor<type, 1> parameters(6);
    Tensor<type, 2> inputs(1,2);

    probabilistic_layer.set_parameters_constant(1);
    inputs.setConstant(1);

    Layer::ForwardPropagation forward_propagation(1, &probabilistic_layer);
    probabilistic_layer.forward_propagate(inputs, forward_propagation);

    assert_true(forward_propagation.combinations_2d.rank() == 2, LOG);
    assert_true(forward_propagation.combinations_2d.dimension(0) == 1, LOG);
    assert_true(forward_propagation.combinations_2d.dimension(1) == 2, LOG);
    assert_true(abs(forward_propagation.combinations_2d(0,0) - static_cast<type>(3)) < static_cast<type>(1e-3), LOG);
    assert_true(abs(forward_propagation.combinations_2d(0,1) - static_cast<type>(3)) < static_cast<type>(1e-3), LOG);
    assert_true(abs(forward_propagation.activations_2d(0,0) - static_cast<type>(0.5)) < static_cast<type>(1e-3), LOG);
    assert_true(abs(forward_propagation.activations_2d(0,1) - static_cast<type>(0.5)) < static_cast<type>(1e-3), LOG);
    assert_true(abs(forward_propagation.activations_derivatives_3d(0,0,0) - static_cast<type>(0.25)) < static_cast<type>(1e-3), LOG);
    assert_true(abs(forward_propagation.activations_derivatives_3d(0,1,0) + static_cast<type>(0.25)) < static_cast<type>(1e-3), LOG);
}

void ProbabilisticLayerTest::test_calculate_output_delta()
{
    cout << "test_calculate_output_delta\n";

    ProbabilisticLayer probabilistic_layer(2,2);

    probabilistic_layer.set_activation_function(ProbabilisticLayer::Softmax);

    Tensor<type,2> output_delta(1,2);

    Tensor<type, 1> parameters(6);
    Tensor<type, 2> inputs(1,2);

    probabilistic_layer.set_parameters_constant(1);
    inputs.setConstant(1);
    Tensor<type,2> activations_2d(1,2);

    Layer::ForwardPropagation forward_propagation(1, &probabilistic_layer);
    probabilistic_layer.forward_propagate(inputs, forward_propagation);

    Tensor<type,2> output_gradient(1,2);
    output_gradient.setValues({{1,0}});

    probabilistic_layer.calculate_output_delta(forward_propagation, output_gradient, output_delta);

    assert_true(output_delta.rank() == 2, LOG);
    assert_true(output_delta.dimension(0) == 1, LOG);
    assert_true(output_delta.dimension(1) == 2, LOG);
    assert_true(abs(output_delta(0,0) - static_cast<type>(0.25)) < static_cast<type>(1e-3), LOG);
    assert_true(abs(output_delta(0,1) + static_cast<type>(0.25)) < static_cast<type>(1e-3), LOG);
}

void ProbabilisticLayerTest::test_calculate_error_gradient()
{
    cout << "test_calculate_error_gradient\n";

    ProbabilisticLayer probabilistic_layer(2,2);

    probabilistic_layer.set_activation_function(ProbabilisticLayer::Softmax);

    Tensor<type, 1> parameters(6);
    Tensor<type, 2> inputs(1,2);

    Tensor<type, 2> output_gradient(1,2);

    Tensor<type, 2> output_delta(1,2);

    // Test 1

    parameters.setValues({1,1, 1,1,1,1});
    probabilistic_layer.set_parameters(parameters);

    inputs.setValues({{0,1}});

    Layer::ForwardPropagation forward_propagation(1, &probabilistic_layer);

    probabilistic_layer.forward_propagate(inputs, forward_propagation);

    Layer::BackPropagation back_propagation(1, &probabilistic_layer);

    output_gradient.setValues({{1,-7}});

    probabilistic_layer.calculate_output_delta(forward_propagation,output_gradient, output_delta);

    back_propagation.delta = output_delta;

    probabilistic_layer.calculate_error_gradient(inputs, forward_propagation, back_propagation);

    assert_true(back_propagation.biases_derivatives.rank() == 1, LOG);
    assert_true(back_propagation.biases_derivatives.dimension(0) == 2, LOG);
    assert_true(abs(back_propagation.biases_derivatives(0) - static_cast<type>(2)) < static_cast<type>(1e-3), LOG);
    assert_true(abs(back_propagation.biases_derivatives(1) + static_cast<type>(2)) < static_cast<type>(1e-3), LOG);

    assert_true(back_propagation.synaptic_weights_derivatives.rank() == 2, LOG);
    assert_true(back_propagation.synaptic_weights_derivatives.dimension(0) == 2, LOG);
    assert_true(back_propagation.synaptic_weights_derivatives.dimension(1) == 2, LOG);
    assert_true(abs(back_propagation.synaptic_weights_derivatives(0,0) - static_cast<type>(0)) < static_cast<type>(1e-3), LOG);
    assert_true(abs(back_propagation.synaptic_weights_derivatives(0,1) - static_cast<type>(0)) < static_cast<type>(1e-3), LOG);
    assert_true(abs(back_propagation.synaptic_weights_derivatives(1,0) - static_cast<type>(2)) < static_cast<type>(1e-3), LOG);
    assert_true(abs(back_propagation.synaptic_weights_derivatives(1,1) + static_cast<type>(2)) < static_cast<type>(1e-3), LOG);

}


void ProbabilisticLayerTest::test_write_expression()
{
   cout << "test_write_expression\n";

   ProbabilisticLayer probabilistic_layer(2,2);

   probabilistic_layer.set_activation_function(ProbabilisticLayer::Softmax);

   Tensor<string, 1> inputs_names(2);
   inputs_names.setValues({"Uno_in","Dos_in"});

   Tensor<string, 1> outputs_names(2);
   outputs_names.setValues({"Uno_out","Dos_out"});

   string expression;

   expression = probabilistic_layer.write_expression(inputs_names,outputs_names);

   assert_true(expression.empty() == false, LOG);
}


>>>>>>> f4e1fcf4

void ProbabilisticLayerTest::run_test_case()
{
   cout << "Running probabilistic layer test case...\n";

   // Constructor and destructor methods

   test_constructor();
<<<<<<< HEAD

   test_destructor();

=======
   test_destructor();


>>>>>>> f4e1fcf4
   // Assignment operators methods

   test_assignment_operator();

<<<<<<< HEAD
=======

>>>>>>> f4e1fcf4
   // Get methods

   test_get_biases();
   test_get_synaptic_weights();
   test_get_parameters();
   test_get_decision_threshold();

<<<<<<< HEAD
=======

>>>>>>> f4e1fcf4
   // Layer architecture

   test_get_inputs_number();
   test_get_neurons_number();

<<<<<<< HEAD
=======

>>>>>>> f4e1fcf4
   // Display messages

   test_get_display();

<<<<<<< HEAD
   // Set methods

   test_set();

   test_set_default();

=======

   // Set methods

   test_set();
   test_set_default();
>>>>>>> f4e1fcf4
   test_set_biases();
   test_set_synaptic_weights();
   test_set_parameters();
   test_set_decision_threshold();

<<<<<<< HEAD
=======

>>>>>>> f4e1fcf4
   //Activation function

   test_write_activation_function();
   test_write_activation_function_text();
<<<<<<< HEAD

=======
>>>>>>> f4e1fcf4
   test_set_activation_function();


   // Display messages

   test_set_display();

<<<<<<< HEAD
=======

>>>>>>> f4e1fcf4
   // Probabilistic post-processing

   test_calculate_combinations();
   test_calculate_activations();
<<<<<<< HEAD
   test_calculate_derivatives_activations();

   test_calculate_outputs();

   // Serialization methods

//   test_to_XML();

//   test_from_XML();

   cout << "End of probabilistic layer test case.\n";
=======
   test_calculate_activations_derivatives();
   test_calculate_outputs();


   // Forward propagate

   test_forward_propagate();


   // Hidden delta

   test_calculate_output_delta();

   // Gradient

   test_calculate_error_gradient();


   //Write expression

   test_write_expression();

   cout << "End of probabilistic layer test case.\n\n";
>>>>>>> f4e1fcf4
}


// OpenNN: Open Neural Networks Library.
<<<<<<< HEAD
// Copyright (C) 2005-2019 Artificial Intelligence Techniques, SL.
=======
// Copyright (C) 2005-2020 Artificial Intelligence Techniques, SL.
>>>>>>> f4e1fcf4
//
// This library is free software; you can redistribute it and/or
// modify it under the terms of the GNU Lesser General Public
// License as published by the Free Software Foundation; either
// version 2.1 of the License, or any later version.
//
// This library is distributed in the hope that it will be useful,
// but WITHOUT ANY WARRANTY; without even the implied warranty of
// MERCHANTABILITY or FITNESS FOR A PARTICULAR PURPOSE.  See the GNU
// Lesser General Public License for more details.

// You should have received a copy of the GNU Lesser General Public
// License along with this library; if not, write to the Free Software
// Foundation, Inc., 51 Franklin St, Fifth Floor, Boston, MA  02110-1301  USA<|MERGE_RESOLUTION|>--- conflicted
+++ resolved
@@ -7,11 +7,7 @@
 //   artelnics@artelnics.com
 
 #include "probabilistic_layer_test.h"
-<<<<<<< HEAD
-
-=======
 #include <omp.h>
->>>>>>> f4e1fcf4
 
 ProbabilisticLayerTest::ProbabilisticLayerTest() : UnitTesting()
 {
@@ -33,10 +29,6 @@
 
    ProbabilisticLayer probabilistic_layer_l1;
 
-<<<<<<< HEAD
-//   assert_true(probabilistic_layer_l1.get_input_variables_dimensions()(0) == 0, LOG);
-=======
->>>>>>> f4e1fcf4
    assert_true(probabilistic_layer_l1.get_inputs_number() == 0, LOG);
    assert_true(probabilistic_layer_l1.get_neurons_number() == 0, LOG);
    assert_true(probabilistic_layer_l1.get_biases_number() == 0, LOG);
@@ -81,11 +73,6 @@
    ProbabilisticLayer probabilistic_layer_l1;
    ProbabilisticLayer probabilistic_layer_l2;
 
-<<<<<<< HEAD
-   // Test
-
-=======
->>>>>>> f4e1fcf4
    probabilistic_layer_l1.set_neurons_number(2);
    probabilistic_layer_l2.set_neurons_number(probabilistic_layer_l1.get_neurons_number());
 
@@ -227,10 +214,6 @@
 
 void ProbabilisticLayerTest::test_get_parameters()
 {
-<<<<<<< HEAD
-
-=======
->>>>>>> f4e1fcf4
    cout << "test_get_parameters\n";
 
    ProbabilisticLayer probabilistic_layer;
@@ -276,12 +259,6 @@
    assert_true(abs(probabilistic_layer.get_decision_threshold() - static_cast<type>(0.5)) < static_cast<type>(1e-5), LOG);
    }
 
-<<<<<<< HEAD
-
-void ProbabilisticLayerTest::test_set()
-{
-   cout << "test_set\n";
-=======
 void ProbabilisticLayerTest::test_set()
 {
    cout << "test_set\n";
@@ -291,14 +268,11 @@
 
    assert_true(probabilistic_layer.get_biases_number() == 0, LOG);
    assert_true(probabilistic_layer.get_synaptic_weights_number() == 0, LOG);
->>>>>>> f4e1fcf4
 }
 
 void ProbabilisticLayerTest::test_set_default()
 {
    cout << "test_set_default\n";
-<<<<<<< HEAD
-=======
 
    ProbabilisticLayer probabilistic_layer;
    probabilistic_layer.set_neurons_number(2);
@@ -314,25 +288,16 @@
    probabilistic_layer.set_default();
 
    assert_true(probabilistic_layer.get_activation_function() == OpenNN::ProbabilisticLayer::Logistic, LOG);
->>>>>>> f4e1fcf4
 }
 
 void ProbabilisticLayerTest::test_set_biases()
 {
-<<<<<<< HEAD
-
-=======
->>>>>>> f4e1fcf4
    cout << "test_set_biases\n";
 
     ProbabilisticLayer probabilistic_layer;
 
     Tensor<type, 2> biases(1, 4);
 
-<<<<<<< HEAD
-    // Test 0
-=======
->>>>>>> f4e1fcf4
     probabilistic_layer.set(1, 4);
 
     biases.setZero();
@@ -353,10 +318,6 @@
 
     Tensor<type, 2> synaptic_weights(2, 1);
 
-<<<<<<< HEAD
-    // Test 0
-=======
->>>>>>> f4e1fcf4
     synaptic_weights.setZero();
 
     probabilistic_layer.set_synaptic_weights(synaptic_weights);
@@ -373,10 +334,6 @@
 
     ProbabilisticLayer probabilistic_layer;
 
-<<<<<<< HEAD
-    //Test
-=======
->>>>>>> f4e1fcf4
     probabilistic_layer.set(1, 2);
 
     Tensor<type, 1> parameters_2(4);
@@ -405,11 +362,6 @@
 
    ProbabilisticLayer probabilistic_layer;
 
-<<<<<<< HEAD
-   // Test
-   probabilistic_layer.set();
-
-=======
    probabilistic_layer.set();
 
    probabilistic_layer.set_activation_function(ProbabilisticLayer::Binary);
@@ -421,7 +373,6 @@
    probabilistic_layer.set_activation_function(ProbabilisticLayer::Competitive);
    assert_true(probabilistic_layer.write_activation_function() == "Competitive", LOG);
 
->>>>>>> f4e1fcf4
    probabilistic_layer.set_activation_function(ProbabilisticLayer::Softmax);
    assert_true(probabilistic_layer.write_activation_function() == "Softmax", LOG);
 }
@@ -432,11 +383,6 @@
 
     ProbabilisticLayer probabilistic_layer;
 
-<<<<<<< HEAD
-    // Test
-    probabilistic_layer.set();
-
-=======
     probabilistic_layer.set();
 
     probabilistic_layer.set_activation_function(ProbabilisticLayer::Binary);
@@ -448,7 +394,6 @@
     probabilistic_layer.set_activation_function(ProbabilisticLayer::Logistic);
     assert_true(probabilistic_layer.write_activation_function_text() == "logistic", LOG);
 
->>>>>>> f4e1fcf4
     probabilistic_layer.set_activation_function(ProbabilisticLayer::Softmax);
     assert_true(probabilistic_layer.write_activation_function_text() == "softmax", LOG);
 }
@@ -459,11 +404,6 @@
 
    ProbabilisticLayer probabilistic_layer;
 
-<<<<<<< HEAD
-   // Test
-
-=======
->>>>>>> f4e1fcf4
    probabilistic_layer.set_activation_function(ProbabilisticLayer::Softmax);
    assert_true(probabilistic_layer.get_activation_function() == ProbabilisticLayer::Softmax, LOG);
 
@@ -474,15 +414,12 @@
 void ProbabilisticLayerTest::test_get_display()
 {
    cout << "test_get_display\n";
-<<<<<<< HEAD
-=======
 
    ProbabilisticLayer probabilistic_layer;
 
    probabilistic_layer.set_display(true);
 
    assert_true(probabilistic_layer.get_display() == true, LOG);
->>>>>>> f4e1fcf4
 }
 
 void ProbabilisticLayerTest::test_set_display()
@@ -503,14 +440,6 @@
    Tensor<type, 2> inputs(1,1);
    Tensor<type, 2> combinations_2d(1,1);
 
-<<<<<<< HEAD
-   Device device(Device::EigenSimpleThreadPool);
-   probabilistic_layer.set_device_pointer(&device);
-
-   // Test 0
-
-=======
->>>>>>> f4e1fcf4
    biases.setConstant(1.0);
    synaptic_weights.setConstant(2.0);
 
@@ -523,10 +452,7 @@
    assert_true(combinations_2d.dimension(0) == 1, LOG);
    assert_true(combinations_2d.dimension(1) == 1, LOG);
    assert_true(abs(combinations_2d(0,0) - 7) < static_cast<type>(1e-5) , LOG);
-<<<<<<< HEAD
-=======
-
->>>>>>> f4e1fcf4
+
 }
 
 void ProbabilisticLayerTest::test_calculate_activations()
@@ -543,12 +469,6 @@
    Tensor<type, 2> combinations_2d(1,1);
    Tensor<type, 2> activations_2d(1,1);
 
-<<<<<<< HEAD
-   Device device(Device::EigenSimpleThreadPool);
-   probabilistic_layer.set_device_pointer(&device);
-
-=======
->>>>>>> f4e1fcf4
    // Test 1
 
    probabilistic_layer.set(1,1);
@@ -567,11 +487,7 @@
    assert_true(activations_2d.rank() == 2, LOG);
    assert_true(activations_2d.dimension(0) == 1, LOG);
    assert_true(activations_2d.dimension(1) == 1, LOG);
-<<<<<<< HEAD
-   assert_true(static_cast<Index>(activations_2d(0,0)) == 1 , LOG); // @todo -> should be 1
-=======
    assert_true(static_cast<Index>(activations_2d(0,0)) == 1 , LOG);
->>>>>>> f4e1fcf4
 
    probabilistic_layer.set_activation_function(ProbabilisticLayer::Logistic);
 
@@ -622,19 +538,12 @@
 
    activations_2d.resize(1,3);
    probabilistic_layer.calculate_activations(combinations_2d, activations_2d);
-<<<<<<< HEAD
-=======
-
->>>>>>> f4e1fcf4
+
    assert_true(activations_2d.rank() == 2, LOG);
    assert_true(activations_2d.dimension(0) == 1, LOG);
    assert_true(activations_2d.dimension(1) == 3, LOG);
    assert_true(static_cast<Index>(activations_2d(0,0)) == 1, LOG);
-<<<<<<< HEAD
-   assert_true(static_cast<Index>(activations_2d(0,1)) == 1, LOG);
-=======
    assert_true(static_cast<Index>(activations_2d(0,1)) == 0, LOG);
->>>>>>> f4e1fcf4
    assert_true(static_cast<Index>(activations_2d(0,2)) == 0, LOG);
 
    probabilistic_layer.set_activation_function(ProbabilisticLayer::Softmax);
@@ -642,16 +551,10 @@
    assert_true(abs(activations_2d(0,0) - static_cast<type>(0.6652)) < static_cast<type>(1e-3), LOG);
    assert_true(abs(activations_2d(0,1) - static_cast<type>(0.2447)) < static_cast<type>(1e-3), LOG);
    assert_true(abs(activations_2d(0,2) - static_cast<type>(0.09)) < static_cast<type>(1e-3), LOG);
-<<<<<<< HEAD
-}
-
-void ProbabilisticLayerTest::test_calculate_derivatives_activations()
-=======
 
 }
 
 void ProbabilisticLayerTest::test_calculate_activations_derivatives()
->>>>>>> f4e1fcf4
 {
     cout << "test_calculate_derivatives_activations\n";
 
@@ -662,12 +565,6 @@
     Tensor<type, 2> activations_2d;
     Tensor<type, 3> activations_derivatives;
 
-<<<<<<< HEAD
-    Device device(Device::EigenSimpleThreadPool);
-    probabilistic_layer.set_device_pointer(&device);
-
-=======
->>>>>>> f4e1fcf4
     // Test 1
 
     probabilistic_layer.set(1,3);
@@ -680,10 +577,6 @@
     probabilistic_layer.set_activation_function(ProbabilisticLayer::Softmax);
     probabilistic_layer.calculate_activations_derivatives(combinations_2d, activations_2d, activations_derivatives);
 
-<<<<<<< HEAD
-
-=======
->>>>>>> f4e1fcf4
     assert_true(activations_derivatives.rank() == 3, LOG);
     assert_true(activations_derivatives.dimension(0) == 3, LOG);
     assert_true(activations_derivatives.dimension(1) == 3, LOG);
@@ -695,10 +588,6 @@
     assert_true(abs(activations_derivatives(1,1,0) - static_cast<type>(0.1848)) < static_cast<type>(1e-3), LOG);
     assert_true(abs(activations_derivatives(2,2,0) - static_cast<type>(0.2227)) < static_cast<type>(1e-3), LOG);
 
-<<<<<<< HEAD
-
-=======
->>>>>>> f4e1fcf4
     // Test 2
 
     probabilistic_layer.set(1,4);
@@ -734,10 +623,7 @@
     assert_true(activations_derivatives.dimension(1) == 1, LOG);
     assert_true(activations_derivatives.dimension(2) == 1, LOG);
     assert_true(abs(activations_derivatives(0,0,0) - static_cast<type>(0.1444)) < static_cast<type>(1e-3), LOG);
-<<<<<<< HEAD
-=======
-
->>>>>>> f4e1fcf4
+
 }
 
 void ProbabilisticLayerTest::test_calculate_outputs()
@@ -751,12 +637,6 @@
     Tensor<type, 2> inputs;
     Tensor<type, 1> parameters;
 
-<<<<<<< HEAD
-    Device device(Device::EigenSimpleThreadPool);
-    probabilistic_layer.set_device_pointer(&device);
-
-=======
->>>>>>> f4e1fcf4
     // Test 1
 
     probabilistic_layer.set(3, 4);
@@ -785,15 +665,9 @@
     assert_true(outputs.rank() == 2, LOG);
     assert_true(outputs.dimension(0) == 1, LOG);
     assert_true(outputs.dimension(1) == 4, LOG);
-<<<<<<< HEAD
-    assert_true(static_cast<Index >(outputs(0,0)) == static_cast<Index >(sol_(0)), LOG);
-    assert_true(static_cast<Index >(outputs(1,0)) == static_cast<Index >(sol_(1)), LOG);
-    assert_true(static_cast<Index >(outputs(2,0)) == static_cast<Index >(sol_(2)), LOG);
-=======
     assert_true(static_cast<Index>(outputs(0,0)) == static_cast<Index >(sol_(0)), LOG);
     assert_true(static_cast<Index>(outputs(1,0)) == static_cast<Index >(sol_(1)), LOG);
     assert_true(static_cast<Index>(outputs(2,0)) == static_cast<Index >(sol_(2)), LOG);
->>>>>>> f4e1fcf4
 
     // Test 1_2
 
@@ -804,15 +678,9 @@
     assert_true(outputs.rank() == 2, LOG);
     assert_true(outputs.dimension(0) == 1, LOG);
     assert_true(outputs.dimension(1) == 4, LOG);
-<<<<<<< HEAD
-    assert_true(static_cast<Index >(outputs_2(0,0)) == 1, LOG);
-    assert_true(static_cast<Index >(outputs_2(1,0)) == 0, LOG);
-    assert_true(static_cast<Index >(outputs_2(2,0)) == 0, LOG);
-=======
     assert_true(static_cast<Index>(outputs_2(0,0)) == 1, LOG);
     assert_true(static_cast<Index>(outputs_2(1,0)) == 0, LOG);
     assert_true(static_cast<Index>(outputs_2(2,0)) == 0, LOG);
->>>>>>> f4e1fcf4
 
     // Test 2
 
@@ -861,60 +729,6 @@
    assert_true(outputs.dimension(0) == 1, LOG);
    assert_true(outputs.dimension(1) == 2, LOG);
    assert_true(abs(outputs(0,0) - static_cast<type>(0.5)) < static_cast<type>(1e-5), LOG);
-<<<<<<< HEAD
-}
-
-/*
-void ProbabilisticLayerTest::test_to_XML()
-{
-   cout << "test_to_XML\n";
-
-   ProbabilisticLayer  probabilistic_layer;
-   tinyxml2::XMLDocument* pld;
-
-   // Test
-
-   probabilistic_layer.set();
-
-   pld = probabilistic_layer.to_XML();
-
-   assert_true(pld != nullptr, LOG);
-
-   // Test
-
-   probabilistic_layer.set_neurons_number(2);
-   probabilistic_layer.set_activation_function(ProbabilisticLayer::Competitive);
-   probabilistic_layer.set_display(false);
-
-   pld = probabilistic_layer.to_XML();
-
-   probabilistic_layer.from_XML(*pld);
-
-   assert_true(probabilistic_layer.get_neurons_number() == 2, LOG);
-   assert_true(probabilistic_layer.get_activation_function() == ProbabilisticLayer::Competitive, LOG);
-   assert_true(probabilistic_layer.get_display() == false, LOG);
-
-   delete pld;
-}
-
-
-void ProbabilisticLayerTest::test_from_XML()
-{
-   cout << "test_from_XML\n";
-
-   ProbabilisticLayer  probabilistic_layer;
-   tinyxml2::XMLDocument* pld;
-
-   // Test
-
-   pld = probabilistic_layer.to_XML();
-
-   probabilistic_layer.from_XML(*pld);
-
-   delete pld;
-}
-*/
-=======
 
 }
 
@@ -1053,7 +867,6 @@
 }
 
 
->>>>>>> f4e1fcf4
 
 void ProbabilisticLayerTest::run_test_case()
 {
@@ -1062,23 +875,14 @@
    // Constructor and destructor methods
 
    test_constructor();
-<<<<<<< HEAD
-
    test_destructor();
 
-=======
-   test_destructor();
-
-
->>>>>>> f4e1fcf4
+
    // Assignment operators methods
 
    test_assignment_operator();
 
-<<<<<<< HEAD
-=======
-
->>>>>>> f4e1fcf4
+
    // Get methods
 
    test_get_biases();
@@ -1086,54 +890,32 @@
    test_get_parameters();
    test_get_decision_threshold();
 
-<<<<<<< HEAD
-=======
-
->>>>>>> f4e1fcf4
+
    // Layer architecture
 
    test_get_inputs_number();
    test_get_neurons_number();
 
-<<<<<<< HEAD
-=======
-
->>>>>>> f4e1fcf4
+
    // Display messages
 
    test_get_display();
 
-<<<<<<< HEAD
-   // Set methods
-
-   test_set();
-
-   test_set_default();
-
-=======
 
    // Set methods
 
    test_set();
    test_set_default();
->>>>>>> f4e1fcf4
    test_set_biases();
    test_set_synaptic_weights();
    test_set_parameters();
    test_set_decision_threshold();
 
-<<<<<<< HEAD
-=======
-
->>>>>>> f4e1fcf4
+
    //Activation function
 
    test_write_activation_function();
    test_write_activation_function_text();
-<<<<<<< HEAD
-
-=======
->>>>>>> f4e1fcf4
    test_set_activation_function();
 
 
@@ -1141,27 +923,11 @@
 
    test_set_display();
 
-<<<<<<< HEAD
-=======
-
->>>>>>> f4e1fcf4
+
    // Probabilistic post-processing
 
    test_calculate_combinations();
    test_calculate_activations();
-<<<<<<< HEAD
-   test_calculate_derivatives_activations();
-
-   test_calculate_outputs();
-
-   // Serialization methods
-
-//   test_to_XML();
-
-//   test_from_XML();
-
-   cout << "End of probabilistic layer test case.\n";
-=======
    test_calculate_activations_derivatives();
    test_calculate_outputs();
 
@@ -1185,16 +951,11 @@
    test_write_expression();
 
    cout << "End of probabilistic layer test case.\n\n";
->>>>>>> f4e1fcf4
 }
 
 
 // OpenNN: Open Neural Networks Library.
-<<<<<<< HEAD
-// Copyright (C) 2005-2019 Artificial Intelligence Techniques, SL.
-=======
 // Copyright (C) 2005-2020 Artificial Intelligence Techniques, SL.
->>>>>>> f4e1fcf4
 //
 // This library is free software; you can redistribute it and/or
 // modify it under the terms of the GNU Lesser General Public
