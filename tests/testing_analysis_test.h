--- conflicted
+++ resolved
@@ -38,20 +38,12 @@
 
    void test_get_neural_network_pointer();
    void test_get_data_set_pointer();
-<<<<<<< HEAD
-   
-=======
->>>>>>> f4e1fcf4
    void test_get_display();
 
    // Set methods
 
    void test_set_neural_network_pointer();
    void test_set_data_set_pointer();
-<<<<<<< HEAD
-
-=======
->>>>>>> f4e1fcf4
    void test_set_display();
 
    // Error data methods
@@ -59,26 +51,12 @@
    void test_calculate_error_data();
    void test_calculate_percentage_error_data();
    void test_calculate_forecasting_error_data();
-<<<<<<< HEAD
-
-   void test_calculate_absolute_errors_statistics();
-
-   void test_calculate_percentage_errors_statistics();
-
-   void test_calculate_error_data_statistics();
-   void test_print_error_data_statistics();
-   void test_calculate_error_data_statistics_matrices();
-
-   void test_calculate_error_data_histograms();
-
-=======
    void test_calculate_absolute_errors_statistics();
    void test_calculate_percentage_errors_statistics();
    void test_calculate_error_data_statistics();
    void test_print_error_data_statistics();
    void test_calculate_error_data_statistics_matrices();
    void test_calculate_error_data_histograms();
->>>>>>> f4e1fcf4
    void test_calculate_maximal_errors();
 
    // Linear regression parameters methods
@@ -87,13 +65,7 @@
    void test_print_linear_regression_correlation();
    void test_get_linear_regression_correlations_std();
    void test_save_linear_regression();
-<<<<<<< HEAD
-
    void test_perform_linear_regression();
-
-=======
-   void test_perform_linear_regression();
->>>>>>> f4e1fcf4
    void test_print_linear_regression_analysis();
    void test_save_linear_regression_analysis();
 
@@ -110,10 +82,6 @@
    // ROC curve methods
 
    void test_calculate_Wilcoxon_parameter();
-<<<<<<< HEAD
-
-=======
->>>>>>> f4e1fcf4
    void test_calculate_roc_curve();
    void test_calculate_area_under_curve();
    void test_calculate_optimal_threshold ();
@@ -129,17 +97,10 @@
 
    // Binary classificaton rates
 
-<<<<<<< HEAD
-   void test_calculate_true_positive_instances();
-   void test_calculate_false_positive_instances();
-   void test_calculate_false_negative_instances();
-   void test_calculate_true_negative_instances();
-=======
    void test_calculate_true_positive_samples();
    void test_calculate_false_positive_samples();
    void test_calculate_false_negative_samples();
    void test_calculate_true_negative_samples();
->>>>>>> f4e1fcf4
 
    // Multiple classification rates
 
@@ -155,11 +116,7 @@
 #endif
 
 // OpenNN: Open Neural Networks Library.
-<<<<<<< HEAD
-// Copyright (C) 2005-2019 Artificial Intelligence Techniques, SL.
-=======
 // Copyright (C) 2005-2020 Artificial Intelligence Techniques, SL.
->>>>>>> f4e1fcf4
 //
 // This library is free software; you can redistribute it and/or
 // modify it under the s of the GNU Lesser General Public
