--- conflicted
+++ resolved
@@ -18,11 +18,7 @@
 {
 }
 
-<<<<<<< HEAD
-/*
-=======
-
->>>>>>> f4e1fcf4
+
 void LevenbergMarquardtAlgorithmTest::test_constructor()
 {
    cout << "test_constructor\n"; 
@@ -102,10 +98,7 @@
     cout << "test_calculate_training_loss\n";
 
     DataSet data_set;
-<<<<<<< HEAD
-=======
     Tensor<Index, 1> architecture;
->>>>>>> f4e1fcf4
 
     NeuralNetwork neural_network;
 
@@ -117,22 +110,14 @@
 
     LevenbergMarquardtAlgorithm lma(&sum_squared_error);
 
-<<<<<<< HEAD
-    // Test
-=======
   // Test
->>>>>>> f4e1fcf4
 
     data_set.set(2, 2, 2);
     data_set.set_data_random();
 
-<<<<<<< HEAD
-    neural_network.set(NeuralNetwork::Approximation, {2, 2});
-=======
     architecture.setValues({2,2});
 
     neural_network.set(NeuralNetwork::Approximation, architecture);
->>>>>>> f4e1fcf4
     neural_network.set_parameters_random();
 
 //    terms = sum_squared_error.calculate_training_error_terms();
@@ -148,39 +133,6 @@
 void LevenbergMarquardtAlgorithmTest::test_calculate_training_loss_gradient()
 {
    cout << "test_calculate_training_loss_gradient\n";
-<<<<<<< HEAD
-/*
-   DataSet data_set;
-
-   NeuralNetwork neural_network;
-
-   SumSquaredError sum_squared_error(&neural_network, &data_set);
-
-   Tensor<type, 1> terms;
-   Tensor<type, 2> terms_Jacobian;
-
-   Tensor<type, 1> gradient;
-   Tensor<type, 1> mse_gradient;
-
-   LevenbergMarquardtAlgorithm lma(&sum_squared_error);
-
-   // Test
-
-   MeanSquaredError mean_squared_error(&neural_network, &data_set);
-
-   data_set.set(1, 1, 2);
-   data_set.set_data_random();
-
-   Tensor<type, 2> inputs = data_set.get_training_input_data();
-   Tensor<type, 2> targets = data_set.get_training_target_data();
-
-   neural_network.set(NeuralNetwork::Approximation, {1, 1});
-   neural_network.set_parameters_random();
-
-   Tensor<type, 2> outputs = neural_network.calculate_outputs(inputs);
-
-   terms = mean_squared_error.calculate_training_error_terms(outputs, targets);
-=======
 //   DataSet data_set;
 
 //   NeuralNetwork neural_network;
@@ -215,30 +167,11 @@
 //   Tensor<type, 2> outputs = neural_network.calculate_outputs(inputs);
 
 //   terms = mean_squared_error.calculate_training_error_terms(outputs, targets);
->>>>>>> f4e1fcf4
 
 //   terms_Jacobian = mse.calculate_error_terms_Jacobian(inputs,
 //                                                       neural_network.forward_propagate(inputs),
 //                                                       mean_squared_error.calculate_output_gradient(outputs,targets)));
 
-<<<<<<< HEAD
-   gradient = dot(terms_Jacobian.calculate_transpose(), terms);
-   mse_gradient = mean_squared_error.calculate_training_error_gradient();
-// levenberg_marquardt_algorithm
-   cout << "columns sum: " << terms_Jacobian.calculate_columns_sum()*2.0 << endl;
-   cout << "gradient: " << gradient << endl;
-   cout << "mse_gradient: " << mse_gradient*2.0 << endl;
-
-    assert_true(absolute_value(gradient-mse_gradient) < 1.0e-3, LOG);
-
-   // Test
-
-   data_set.set(1, 1, 2);
-   data_set.set_data_random();
-
-   neural_network.set(NeuralNetwork::Approximation, {1, 1});
-   neural_network.set_parameters_random();
-=======
 //   gradient = dot(terms_Jacobian.calculate_transpose(), terms);
 //   mse_gradient = mean_squared_error.calculate_error_gradient();
 // levenberg_marquardt_algorithm
@@ -257,7 +190,6 @@
 
 //   neural_network.set(NeuralNetwork::Approximation, architecture);
 //   neural_network.set_parameters_random();
->>>>>>> f4e1fcf4
 
 //   terms = sum_squared_error.calculate_training_error_terms();
 
@@ -267,13 +199,6 @@
 
 //   assert_true(absolute_value(gradient-sum_squared_error.calculate_gradient()) < 1.0e-3, LOG);
 
-<<<<<<< HEAD
-   // Test
-
-   neural_network.set(NeuralNetwork::Approximation, {1, 1});
-
-   neural_network.set_parameters_random();
-=======
 //   // Test
 
 //   architecture.setValues({1,1});
@@ -281,7 +206,6 @@
 //   neural_network.set(NeuralNetwork::Approximation, architecture);
 
 //   neural_network.set_parameters_random();
->>>>>>> f4e1fcf4
 
 //   terms= sum_squared_error.calculate_training_error_terms();
 
@@ -298,36 +222,6 @@
 {
    cout << "test_calculate_hessian_approximation\n";
 
-<<<<<<< HEAD
-   NumericalDifferentiation nd;
-
-   NeuralNetwork neural_network;
-
-   Index parameters_number;
-
-   Tensor<type, 1> parameters;
-
-   DataSet data_set;
-
-   SumSquaredError sum_squared_error(&neural_network, &data_set);
-
-   Tensor<type, 2> terms_Jacobian;
-   Tensor<type, 2> hessian;
-   Tensor<type, 2> numerical_hessian;
-   Tensor<type, 2> hessian_approximation;
-
-   LevenbergMarquardtAlgorithm lma(&sum_squared_error);
-   
-   // Test
-
-   neural_network.set(NeuralNetwork::Approximation, {1, 2});
-   neural_network.set_parameters_constant(0.0);
-
-   parameters_number = neural_network.get_parameters_number();
-
-   data_set.set(1,2,2);
-   data_set.initialize_data(0.0);
-=======
 //   NumericalDifferentiation nd;
 
 //   NeuralNetwork neural_network;
@@ -358,27 +252,11 @@
 
 //   data_set.set(1,2,2);
 //   data_set.initialize_data(0.0);
->>>>>>> f4e1fcf4
 
 //   terms_Jacobian = sum_squared_error.calculate_error_terms_Jacobian();
 
 //   hessian_approximation = lma.calculate_hessian_approximation(terms_Jacobian);
 
-<<<<<<< HEAD
-   assert_true(hessian_approximation.dimension(0) == parameters_number, LOG);
-   assert_true(hessian_approximation.dimension(1) == parameters_number, LOG);
-   assert_true(hessian_approximation.is_symmetric(), LOG);
-
-   // Test
-
-   neural_network.set(NeuralNetwork::Approximation, {1,1,2});
-   neural_network.set_parameters_random();
-
-   parameters_number = neural_network.get_parameters_number();
-
-   data_set.set(1,2,3);
-   data_set.set_data_random();
-=======
 //   assert_true(hessian_approximation.dimension(0) == parameters_number, LOG);
 //   assert_true(hessian_approximation.dimension(1) == parameters_number, LOG);
 //   assert_true(hessian_approximation.is_symmetric(), LOG);
@@ -392,29 +270,11 @@
 
 //   data_set.set(1,2,3);
 //   data_set.set_data_random();
->>>>>>> f4e1fcf4
 
 //   terms_Jacobian = sum_squared_error.calculate_error_terms_Jacobian();
 
 //   hessian_approximation = lma.calculate_hessian_approximation(terms_Jacobian);
 
-<<<<<<< HEAD
-   assert_true(hessian_approximation.dimension(0) == parameters_number, LOG);
-   assert_true(hessian_approximation.dimension(1) == parameters_number, LOG);
-   assert_true(hessian_approximation.is_symmetric(), LOG);
-
-   // Test
-
-   data_set.set(1, 1, 1);
-
-   data_set.set_data_random();
-
-   neural_network.set(NeuralNetwork::Approximation, {1, 1});
-
-   parameters = neural_network.get_parameters();
-
-   neural_network.set_parameters_random();
-=======
 //   assert_true(hessian_approximation.dimension(0) == parameters_number, LOG);
 //   assert_true(hessian_approximation.dimension(1) == parameters_number, LOG);
 //   assert_true(hessian_approximation.is_symmetric(), LOG);
@@ -432,7 +292,6 @@
 //   parameters = neural_network.get_parameters();
 
 //   neural_network.set_parameters_random();
->>>>>>> f4e1fcf4
 
 //   numerical_hessian = nd.calculate_hessian(pf, &LossIndex::calculate_training_loss, parameters);
 
@@ -440,11 +299,7 @@
 
 //   hessian_approximation = lma.calculate_hessian_approximation(terms_Jacobian);
 
-<<<<<<< HEAD
-   assert_true(absolute_value(numerical_hessian - hessian_approximation) >= 0.0, LOG);
-=======
 //   assert_true(absolute_value(numerical_hessian - hessian_approximation) >= 0.0, LOG);
->>>>>>> f4e1fcf4
 
 }
 
@@ -488,25 +343,6 @@
 
    // Test
 
-<<<<<<< HEAD
-   neural_network.set(NeuralNetwork::Approximation, {1, 1, 1});
-   neural_network.set_parameters_random(0.0, 1.0e-3);
-
-   data_set.set(1, 1, 2);
-   data_set.randomize_data_normal(0.0, 1.0e-3);
-
-   old_loss = sum_squared_error.calculate_training_loss();
-
-   lma.perform_training();
-
-   loss = sum_squared_error.calculate_training_loss();
-
-   assert_true(loss < old_loss, LOG);
-
-   // Minimum parameters increment norm
-
-   neural_network.set_parameters_random(0.0, 1.0e-3);
-=======
 //   neural_network.set(NeuralNetwork::Approximation, {1, 1, 1});
 //   neural_network.set_parameters_random(0.0, 1.0e-3);
 
@@ -524,7 +360,6 @@
    // Minimum parameters increment norm
 
 //   neural_network.set_parameters_random(0.0, 1.0e-3);
->>>>>>> f4e1fcf4
 
    minimum_parameters_increment_norm = 100.0;
 
@@ -535,19 +370,11 @@
    lma.set_maximum_epochs_number(10);
    lma.set_maximum_time(10.0);
 
-<<<<<<< HEAD
-   lma.perform_training();
+//   lma.perform_training();
 
    // Performance goal
 
-   neural_network.set_parameters_random(0.0, 1.0e-3);
-=======
-//   lma.perform_training();
-
-   // Performance goal
-
 //   neural_network.set_parameters_random(0.0, 1.0e-3);
->>>>>>> f4e1fcf4
 
    training_loss_goal = 100.0;
 
@@ -558,25 +385,15 @@
    lma.set_maximum_epochs_number(10);
    lma.set_maximum_time(10.0);
 
-<<<<<<< HEAD
-   lma.perform_training();
-
-   loss = sum_squared_error.calculate_training_loss();
-=======
 //   lma.perform_training();
 
 //   loss = sum_squared_error.calculate_training_loss();
->>>>>>> f4e1fcf4
 
    assert_true(loss < training_loss_goal, LOG);
 
    // Minimum loss increas
 
-<<<<<<< HEAD
-   neural_network.set_parameters_random(0.0, 1.0e-3);
-=======
 //   neural_network.set_parameters_random(0.0, 1.0e-3);
->>>>>>> f4e1fcf4
 
    minimum_loss_decrease = 100.0;
 
@@ -587,19 +404,11 @@
    lma.set_maximum_epochs_number(10);
    lma.set_maximum_time(10.0);
 
-<<<<<<< HEAD
-   lma.perform_training();
+//   lma.perform_training();
 
    // Gradient norm goal 
 
-   neural_network.set_parameters_random(0.0, 1.0e-3);
-=======
-//   lma.perform_training();
-
-   // Gradient norm goal 
-
 //   neural_network.set_parameters_random(0.0, 1.0e-3);
->>>>>>> f4e1fcf4
 
    gradient_norm_goal = 1.0e6;
 
@@ -610,17 +419,10 @@
    lma.set_maximum_epochs_number(10);
    lma.set_maximum_time(10.0);
 
-<<<<<<< HEAD
-   lma.perform_training();
-
-   gradient = sum_squared_error.calculate_training_loss_gradient();
-   gradient_norm = l2_norm(gradient);
-=======
 //   lma.perform_training();
 
 //   gradient = sum_squared_error.calculate_training_loss_gradient();
 //   gradient_norm = l2_norm(gradient);
->>>>>>> f4e1fcf4
 
    assert_true(gradient_norm < gradient_norm_goal, LOG);
 
@@ -638,16 +440,9 @@
    OptimizationAlgorithm::Results lmatr;//(&lma);
 
    lmatr.resize_training_history(1);
-
-<<<<<<< HEAD
 
    assert_true(lmatr.training_error_history.size() == 1, LOG);
    assert_true(lmatr.selection_error_history.size() == 1, LOG);
-
-=======
-   assert_true(lmatr.training_error_history.size() == 1, LOG);
-   assert_true(lmatr.selection_error_history.size() == 1, LOG);
->>>>>>> f4e1fcf4
 }
 
 
@@ -657,15 +452,9 @@
 
    LevenbergMarquardtAlgorithm lma;
 
-<<<<<<< HEAD
-   tinyxml2::XMLDocument* lmad = lma.to_XML();
-   
-   assert_true(lmad != nullptr, LOG);
-=======
 //   tinyxml2::XMLDocument* lmad = lma.to_XML();
    
 //   assert_true(lmad != nullptr, LOG);
->>>>>>> f4e1fcf4
 }
 
 
@@ -690,40 +479,6 @@
 
    // Test
 
-<<<<<<< HEAD
-   a.set(1, 1, 1.0);
-
-   b.set(1, 0.0);
-
-   lma.perform_Householder_QR_decomposition(a, b);
-
-   assert_true(a == 1.0, LOG);
-   assert_true(b == 0.0, LOG);
-
-   // Test
-
-   a.set(2, 2);
-   a.initialize_identity();
-
-   b.set(2, 0.0);
-
-   lma.perform_Householder_QR_decomposition(a, b);
-
-   inverse.set(2, 2);
-   inverse.initialize_identity();
-
-   assert_true(a == inverse, LOG);
-   assert_true(b == 0.0, LOG);
-
-   // Test
-
-   a.set(100, 100);
-   a.setRandom();
-   b.set(100);
-   b.setRandom();
-
-   lma.perform_Householder_QR_decomposition(a, b);
-=======
 //   a.set(1, 1, 1.0);
 
 //   b.set(1, 0.0);
@@ -756,26 +511,17 @@
    b.setRandom();
 
 //   lma.perform_Householder_QR_decomposition(a, b);
->>>>>>> f4e1fcf4
 
    assert_true(a.dimension(0) == 100, LOG);
    assert_true(a.dimension(1) == 100, LOG);
    assert_true(b.size() == 100, LOG);
 }
-<<<<<<< HEAD
-*/
-=======
-
->>>>>>> f4e1fcf4
+
 
 void LevenbergMarquardtAlgorithmTest::run_test_case()
 {
    cout << "Running Levenberg-Marquardt algorithm test case...\n";
-<<<<<<< HEAD
-/*
-=======
-
->>>>>>> f4e1fcf4
+
    // Constructor and destructor methods
 
    test_constructor();
@@ -801,16 +547,9 @@
 
    // Training methods
 
-<<<<<<< HEAD
-//   test_calculate_training_loss();
-   test_calculate_training_loss_gradient();
-//   test_calculate_hessian_approximation();
-
-=======
    test_calculate_training_loss();
    test_calculate_training_loss_gradient();
    test_calculate_hessian_approximation();
->>>>>>> f4e1fcf4
    test_perform_training();
 
    // Training history methods
@@ -826,22 +565,13 @@
    // Linear algebraic equations methods
 
    test_perform_Householder_QR_decomposition();
-<<<<<<< HEAD
-*/
-   cout << "End of Levenberg-Marquardt algorithm test case.\n";
-=======
 
    cout << "End of Levenberg-Marquardt algorithm test case.\n\n";
->>>>>>> f4e1fcf4
 }
 
 
 // OpenNN: Open Neural Networks Library.
-<<<<<<< HEAD
-// Copyright (C) 2005-2019 Artificial Intelligence Techniques, SL.
-=======
 // Copyright (C) 2005-2020 Artificial Intelligence Techniques, SL.
->>>>>>> f4e1fcf4
 //
 // This library is free software; you can redistribute it and/or
 // modify it under the terms of the GNU Lesser General Public
