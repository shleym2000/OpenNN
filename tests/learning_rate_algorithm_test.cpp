//   OpenNN: Open Neural Networks Library
//   www.opennn.net
//
//   L E A R N I N G   R A T E   A L G O R I T H M   T E S T   C L A S S
//
//   Artificial Intelligence Techniques SL
//   artelnics@artelnics.com

#include "learning_rate_algorithm_test.h"


LearningRateAlgorithmTest::LearningRateAlgorithmTest() : UnitTesting()
{
}


LearningRateAlgorithmTest::~LearningRateAlgorithmTest()
{
}

<<<<<<< HEAD
/*
=======

>>>>>>> f4e1fcf4
void LearningRateAlgorithmTest::test_constructor()
{
   cout << "test_constructor\n"; 

   SumSquaredError sum_squared_error;

   LearningRateAlgorithm tra1(&sum_squared_error);

   assert_true(tra1.has_loss_index() == true, LOG);

   LearningRateAlgorithm tra2;

   assert_true(tra2.has_loss_index() == false, LOG);
}


void LearningRateAlgorithmTest::test_destructor()
{
   cout << "test_destructor\n"; 
}


void LearningRateAlgorithmTest::test_get_loss_index_pointer()
{
   cout << "test_get_loss_index_pointer\n"; 
   
   SumSquaredError sum_squared_error;

   LearningRateAlgorithm tra(&sum_squared_error);

   LossIndex* pfp = tra.get_loss_index_pointer();

   assert_true(pfp != nullptr, LOG);
}


void LearningRateAlgorithmTest::test_get_learning_rate_method()
{
   cout << "test_get_learning_rate_method\n";

   LearningRateAlgorithm tra;

<<<<<<< HEAD
   tra.set_learning_rate_method(LearningRateAlgorithm::Fixed);
   assert_true(tra.get_learning_rate_method() == LearningRateAlgorithm::Fixed, LOG);

=======
>>>>>>> f4e1fcf4
   tra.set_learning_rate_method(LearningRateAlgorithm::GoldenSection);
   assert_true(tra.get_learning_rate_method() == LearningRateAlgorithm::GoldenSection, LOG);

   tra.set_learning_rate_method(LearningRateAlgorithm::BrentMethod);
   assert_true(tra.get_learning_rate_method() == LearningRateAlgorithm::BrentMethod, LOG);
}


void LearningRateAlgorithmTest::test_get_learning_rate_method_name()
{
   cout << "test_get_learning_rate_method_name\n";
}


<<<<<<< HEAD
void LearningRateAlgorithmTest::test_get_warning_learning_rate()
{
   cout << "test_get_warning_learning_rate\n";

   LearningRateAlgorithm tra;

   tra.set_warning_learning_rate(0.0);

   assert_true(tra.get_warning_learning_rate() == 0.0, LOG);
}


void LearningRateAlgorithmTest::test_get_error_learning_rate()
{
   cout << "test_get_error_learning_rate\n";

   LearningRateAlgorithm tra;

   tra.set_error_learning_rate(0.0);

   assert_true(tra.get_error_learning_rate() == 0.0, LOG);
}


void LearningRateAlgorithmTest::test_get_display()
{
   cout << "test_get_warning_gradient_norm\n"; 
=======
void LearningRateAlgorithmTest::test_get_display()
{
   cout << "test_get_display\n";
>>>>>>> f4e1fcf4

   LearningRateAlgorithm tra;

   tra.set_display(false);

   assert_true(tra.get_display() == false, LOG);
}


void LearningRateAlgorithmTest::test_get_loss_tolerance()
{
   cout << "test_get_loss_tolerance\n"; 
}


void LearningRateAlgorithmTest::test_set()
{
   cout << "test_set\n"; 
}


void LearningRateAlgorithmTest::test_set_default()
{
   cout << "test_set_default\n"; 
}


void LearningRateAlgorithmTest::test_set_loss_index_pointer()
{
   cout << "test_set_loss_index_pointer\n"; 
}


void LearningRateAlgorithmTest::test_set_display()
{
   cout << "test_set_display\n"; 
}


void LearningRateAlgorithmTest::test_set_learning_rate_method()
{
   cout << "test_set_learning_rate_method\n";
}


void LearningRateAlgorithmTest::test_set_loss_tolerance()
{
   cout << "test_set_loss_tolerance\n"; 
}


<<<<<<< HEAD
void LearningRateAlgorithmTest::test_set_warning_learning_rate()
{
   cout << "test_set_warning_learning_rate\n";
}


void LearningRateAlgorithmTest::test_set_error_learning_rate()
{
   cout << "test_set_error_learning_rate\n";
}


=======
>>>>>>> f4e1fcf4
void LearningRateAlgorithmTest::test_calculate_directional_point()
{
   cout << "test_calculate_directional_point\n";
}


void LearningRateAlgorithmTest::test_calculate_fixed_directional_point()
{
   cout << "test_calculate_fixed_directional_point\n";

<<<<<<< HEAD
   Tensor<Index, 1> indices;

   NeuralNetwork neural_network;

   Tensor<type, 1> parameters;

   SumSquaredError sum_squared_error(&neural_network);

   type loss;
   Tensor<type, 1> gradient;

   LearningRateAlgorithm tra(&sum_squared_error);

   Tensor<type, 1> training_direction;
   type learning_rate;

   pair<type,type> directional_point;

   // Test

   neural_network.set(NeuralNetwork::Approximation, {1, 1});

   neural_network.set_parameters_constant(1.0);

   loss = sum_squared_error.calculate_training_loss();

   gradient = sum_squared_error.calculate_training_loss_gradient();

   training_direction = gradient*(-1.0);
   learning_rate = 0.001;

   directional_point = tra.calculate_fixed_directional_point(loss, training_direction, learning_rate);

   assert_true(directional_point.second < loss, LOG);

   assert_true(abs(directional_point.second - sum_squared_error.calculate_training_loss(training_direction, learning_rate)) <= numeric_limits<type>::min(), LOG);

   parameters = neural_network.get_parameters();

   neural_network.set_parameters(parameters + training_direction*learning_rate);

   assert_true(abs(directional_point.second - sum_squared_error.calculate_training_loss()) <= numeric_limits<type>::min(), LOG);

   // Test

   neural_network.set(NeuralNetwork::Approximation, {1, 1});

   neural_network.set_parameters_constant(1.0);

   training_direction.set(2, -1.0);
   learning_rate = 1.0;

   directional_point = tra.calculate_fixed_directional_point(3.14, training_direction, learning_rate);

   assert_true(directional_point.first == 1.0, LOG);
   assert_true(directional_point.second == 0.0, LOG);
}


void LearningRateAlgorithmTest::test_calculate_bracketing_triplet()
{
    cout << "test_calculate_bracketing_triplet\n";

    DataSet data_set(2, 1, 1);

    data_set.set_data_random();

    Tensor<Index, 1> instances_indices(0, 1, data_set.get_instances_number()-1);

    NeuralNetwork neural_network(NeuralNetwork::Approximation, {1, 1});

    SumSquaredError sum_squared_error(&neural_network, &data_set);

    LearningRateAlgorithm tra(&sum_squared_error);

    type loss = 0.0;
    Tensor<type, 1> training_direction;
    type initial_learning_rate = 0.0;

    LearningRateAlgorithm::Triplet triplet;

    // Test

    sum_squared_error.set_regularization_method(LossIndex::L2);

    neural_network.set_parameters_random();

    loss = sum_squared_error.calculate_training_loss();
    training_direction = sum_squared_error.calculate_training_loss_gradient()*(-1.0);
    initial_learning_rate = 0.01;

    triplet = tra.calculate_bracketing_triplet(loss, training_direction, initial_learning_rate);

    assert_true(triplet.A.first <= triplet.U.first, LOG);
    assert_true(triplet.U.first <= triplet.B.first, LOG);
    assert_true(triplet.A.second >= triplet.U.second, LOG);
    assert_true(triplet.U.second <= triplet.B.second, LOG);

    // Test

    neural_network.set_parameters_constant(0.0);

    loss = sum_squared_error.calculate_training_loss();
    training_direction = sum_squared_error.calculate_training_loss_gradient()*(-1.0);
    initial_learning_rate = 0.01;

    triplet = tra.calculate_bracketing_triplet(loss, training_direction, initial_learning_rate);

    /// @todo test fails

    assert_true(triplet.has_length_zero(), LOG);

    // Test

    neural_network.set_parameters_constant(1.0);

    loss = sum_squared_error.calculate_training_loss();
    training_direction = sum_squared_error.calculate_training_loss_gradient()*(-1.0);
    initial_learning_rate = 0.0;

    triplet = tra.calculate_bracketing_triplet(loss, training_direction, initial_learning_rate);

    assert_true(triplet.has_length_zero(), LOG);

    // Test

    data_set.set(1, 1, 1);
    data_set.set_data_random();

    instances_indices.set(0, 1, data_set.get_instances_number()-1);

    neural_network.set(NeuralNetwork::Approximation, {1, 1});
    neural_network.set_parameters_random();

    loss = sum_squared_error.calculate_training_loss();
    training_direction = sum_squared_error.calculate_training_loss_gradient()*(-1.0);
    initial_learning_rate = 0.001;

    triplet = tra.calculate_bracketing_triplet(loss, training_direction, initial_learning_rate);

    assert_true(triplet.A.first <= triplet.U.first, LOG);
    assert_true(triplet.U.first <= triplet.B.first, LOG);
    assert_true(triplet.A.second >= triplet.U.second, LOG);
    assert_true(triplet.U.second <= triplet.B.second, LOG);

    // Test

    data_set.set(3, 1, 1);
    data_set.set_data_random();

    instances_indices.set(0, 1, data_set.get_instances_number()-1);

    neural_network.set(NeuralNetwork::Approximation, {1, 1});
    neural_network.set_parameters_random();

    loss = sum_squared_error.calculate_training_loss();
    training_direction = sum_squared_error.calculate_training_loss_gradient()*(-1.0);
    initial_learning_rate = 0.001;

    triplet = tra.calculate_bracketing_triplet(loss, training_direction, initial_learning_rate);

    assert_true(triplet.A.first <= triplet.U.first, LOG);
    assert_true(triplet.U.first <= triplet.B.first, LOG);
    assert_true(triplet.A.second >= triplet.U.second, LOG);
    assert_true(triplet.U.second <= triplet.B.second, LOG);
=======
//   Tensor<Index, 1> indices;

//   NeuralNetwork neural_network;

//   Tensor<Index, 1> architecture;
//   Tensor<type, 1> parameters;

//   SumSquaredError sum_squared_error(&neural_network);

//   type loss;
//   Tensor<type, 1> gradient;

//   LearningRateAlgorithm tra(&sum_squared_error);

//   Tensor<type, 1> training_direction;
//   type learning_rate;

//   pair<type,type> directional_point;

//   // Test

//   architecture.setValues({1,1});

//   neural_network.set(NeuralNetwork::Approximation, architecture);

//   neural_network.set_parameters_constant(1.0);

////   loss = sum_squared_error.calculate_training_loss();

////   gradient = sum_squared_error.calculate_training_loss_gradient();

//   training_direction = -gradient;
//   learning_rate = 0.001;

////   directional_point = tra.calculate_fixed_directional_point(loss, training_direction, learning_rate);

//   assert_true(directional_point.second < loss, LOG);

////   assert_true(abs(directional_point.second - sum_squared_error.calculate_training_loss(training_direction, learning_rate)) <= numeric_limits<type>::min(), LOG);

//   parameters = neural_network.get_parameters();

////   neural_network.set_parameters(parameters + training_direction*learning_rate);

////   assert_true(abs(directional_point.second - sum_squared_error.calculate_training_loss()) <= numeric_limits<type>::min(), LOG);

//   // Test

//   architecture.setValues({1,1});

//   neural_network.set(NeuralNetwork::Approximation, architecture);

//   neural_network.set_parameters_constant(1.0);

////   training_direction.set(2, -1.0);
////   learning_rate = 1.0;

////   directional_point = tra.calculate_fixed_directional_point(3.14, training_direction, learning_rate);

////   assert_true(directional_point.first == 1.0, LOG);
////   assert_true(directional_point.second == 0.0, LOG);
}


void LearningRateAlgorithmTest::test_calculate_bracketing_triplet() // @todo
{
    cout << "test_calculate_bracketing_triplet\n";

//    DataSet data_set(2, 1, 1);

//    data_set.set_data_random();

//    Tensor<Index, 1> samples_indices(0, 1, data_set.get_samples_number()-1);

//    Tensor<Index, 1> architecture;

//    architecture.setValues({1,1});

//    NeuralNetwork neural_network(NeuralNetwork::Approximation, architecture);

//    SumSquaredError sum_squared_error(&neural_network, &data_set);

//    LearningRateAlgorithm tra(&sum_squared_error);

//    type loss = 0.0;
//    Tensor<type, 1> training_direction;
//    type initial_learning_rate = 0.0;

//    LearningRateAlgorithm::Triplet triplet;

//    // Test

//    sum_squared_error.set_regularization_method(LossIndex::L2);

//    neural_network.set_parameters_random();

//    loss = sum_squared_error.calculate_training_loss();
//    training_direction = sum_squared_error.calculate_training_loss_gradient()*(-1.0);
//    initial_learning_rate = 0.01;

//    triplet = tra.calculate_bracketing_triplet(loss, training_direction, initial_learning_rate);

//    assert_true(triplet.A.first <= triplet.U.first, LOG);
//    assert_true(triplet.U.first <= triplet.B.first, LOG);
//    assert_true(triplet.A.second >= triplet.U.second, LOG);
//    assert_true(triplet.U.second <= triplet.B.second, LOG);

//    // Test

//    neural_network.set_parameters_constant(0.0);

////    loss = sum_squared_error.calculate_training_loss();
////    training_direction = sum_squared_error.calculate_training_loss_gradient()*(-1.0);
////    initial_learning_rate = 0.01;

////    triplet = tra.calculate_bracketing_triplet(loss, training_direction, initial_learning_rate);

//    /// @todo test fails

//    assert_true(triplet.has_length_zero(), LOG);

//    // Test

//    neural_network.set_parameters_constant(1.0);

////    loss = sum_squared_error.calculate_training_loss();
////    training_direction = sum_squared_error.calculate_training_loss_gradient()*(-1.0);
////    initial_learning_rate = 0.0;

////    triplet = tra.calculate_bracketing_triplet(loss, training_direction, initial_learning_rate);

//    assert_true(triplet.has_length_zero(), LOG);

//    // Test

//    data_set.set(1, 1, 1);
//    data_set.set_data_random();

////    samples_indices.set(0, 1, data_set.get_samples_number()-1);

////    Tensor<Index, 1> architecture;

//    architecture.setValues({1,1});

//    neural_network.set(NeuralNetwork::Approximation, architecture);
//    neural_network.set_parameters_random();

////    loss = sum_squared_error.calculate_training_loss();
////    training_direction = sum_squared_error.calculate_training_loss_gradient()*(-1.0);
//    initial_learning_rate = 0.001;

////    triplet = tra.calculate_bracketing_triplet(loss, training_direction, initial_learning_rate);

//    assert_true(triplet.A.first <= triplet.U.first, LOG);
//    assert_true(triplet.U.first <= triplet.B.first, LOG);
//    assert_true(triplet.A.second >= triplet.U.second, LOG);
//    assert_true(triplet.U.second <= triplet.B.second, LOG);

//    // Test

//    data_set.set(3, 1, 1);
//    data_set.set_data_random();

////    samples_indices.set(0, 1, data_set.get_samples_number()-1);

//    architecture.setValues({1,1});

//    neural_network.set(NeuralNetwork::Approximation, architecture);
//    neural_network.set_parameters_random();

////    loss = sum_squared_error.calculate_training_loss();
////    training_direction = sum_squared_error.calculate_training_loss_gradient()*(-1.0);
////    initial_learning_rate = 0.001;

////    triplet = tra.calculate_bracketing_triplet(loss, training_direction, initial_learning_rate);

//    assert_true(triplet.A.first <= triplet.U.first, LOG);
//    assert_true(triplet.U.first <= triplet.B.first, LOG);
//    assert_true(triplet.A.second >= triplet.U.second, LOG);
//    assert_true(triplet.U.second <= triplet.B.second, LOG);

>>>>>>> f4e1fcf4
}


void LearningRateAlgorithmTest::test_calculate_golden_section_directional_point()
{
   cout << "test_calculate_golden_section_directional_point\n";

<<<<<<< HEAD
   DataSet data_set(1, 1, 1);
   Tensor<Index, 1> indices(1,1,data_set.get_instances_number()-1);

   NeuralNetwork neural_network(NeuralNetwork::Approximation, {1, 1});

   SumSquaredError sum_squared_error(&neural_network);

   LearningRateAlgorithm tra(&sum_squared_error);

   neural_network.set_parameters_constant(1.0);

   type loss = sum_squared_error.calculate_training_loss();
   Tensor<type, 1> gradient = sum_squared_error.calculate_training_loss_gradient();

   Tensor<type, 1> training_direction = gradient*(-1.0);
   type initial_learning_rate = 0.001;

   type loss_tolerance = 1.0e-6;
   tra.set_loss_tolerance(loss_tolerance);
  
   pair<type,type> directional_point
   = tra.calculate_golden_section_directional_point(loss, training_direction, initial_learning_rate);

   assert_true(directional_point.first >= 0.0, LOG);
   assert_true(directional_point.second < loss, LOG);
=======
//   DataSet data_set(1, 1, 1);
//   Tensor<Index, 1> indices(1,1,data_set.get_samples_number()-1);

//   Tensor<Index, 1> architecture;

//   architecture.setValues({1,1});

//   NeuralNetwork neural_network(NeuralNetwork::Approximation, architecture);

//   SumSquaredError sum_squared_error(&neural_network);

//   LearningRateAlgorithm tra(&sum_squared_error);

//   neural_network.set_parameters_constant(1.0);

//   type loss = sum_squared_error.calculate_training_loss();
//   Tensor<type, 1> gradient = sum_squared_error.calculate_training_loss_gradient();

//   Tensor<type, 1> training_direction = gradient*(-1.0);
//   type initial_learning_rate = 0.001;

//   type loss_tolerance = 1.0e-6;
//   tra.set_loss_tolerance(loss_tolerance);
  
//   pair<type,type> directional_point
//   = tra.calculate_golden_section_directional_point(loss, training_direction, initial_learning_rate);

//   assert_true(directional_point.first >= 0.0, LOG);
//   assert_true(directional_point.second < loss, LOG);
>>>>>>> f4e1fcf4
}


void LearningRateAlgorithmTest::test_calculate_Brent_method_directional_point()
{
   cout << "test_calculate_Brent_method_directional_point\n";

   DataSet data_set(1, 1, 1);
<<<<<<< HEAD
   Tensor<Index, 1> indices(1,1,data_set.get_instances_number()-1);

   NeuralNetwork neural_network(NeuralNetwork::Approximation, {1, 1});
   SumSquaredError sum_squared_error(&neural_network);

   LearningRateAlgorithm tra(&sum_squared_error);

   neural_network.set_parameters_constant(1.0);

   type loss = sum_squared_error.calculate_training_loss();
   Tensor<type, 1> gradient = sum_squared_error.calculate_training_loss_gradient();

   Tensor<type, 1> training_direction = gradient*(-1.0);
   type initial_learning_rate = 0.001;

   type loss_tolerance = 1.0e-6;
   tra.set_loss_tolerance(loss_tolerance);

   pair<type,type> directional_point
   = tra.calculate_Brent_method_directional_point(loss, training_direction, initial_learning_rate);

   assert_true(directional_point.first >= 0.0, LOG);
   assert_true(directional_point.second < loss, LOG);
=======
   Tensor<Index, 1> indices(3);
   indices.setValues({1,1,data_set.get_samples_number()-1});

   Tensor<Index, 1> architecture(2);

   architecture.setValues({1,1});

   NeuralNetwork neural_network(NeuralNetwork::Approximation, architecture);

   neural_network.set_parameters_constant(1.0);
//   type loss = sum_squared_error.calculate_training_loss();
//   Tensor<type, 1> gradient = sum_squared_error.calculate_training_loss_gradient();

//   Tensor<type, 1> training_direction = gradient*(-1.0);
//   type initial_learning_rate = 0.001;

//   type loss_tolerance = 1.0e-6;
//   tra.set_loss_tolerance(loss_tolerance);

//   pair<type,type> directional_point
//   = tra.calculate_Brent_method_directional_point(loss, training_direction, initial_learning_rate);

//   assert_true(directional_point.first >= 0.0, LOG);
//   assert_true(directional_point.second < loss, LOG);
>>>>>>> f4e1fcf4
}


void LearningRateAlgorithmTest::test_to_XML()
{
   cout << "test_to_XML\n";

   LearningRateAlgorithm  tra;

<<<<<<< HEAD
   tinyxml2::XMLDocument* document = tra.to_XML();

   assert_true(document != nullptr, LOG);

   delete document;
}
*/
=======
//   tinyxml2::XMLDocument* document = tra.to_XML();

//   assert_true(document != nullptr, LOG);

//   delete document;
}

>>>>>>> f4e1fcf4

void LearningRateAlgorithmTest::run_test_case()
{
   cout << "Running training rate algorithm test case...\n";
<<<<<<< HEAD
/*
=======

>>>>>>> f4e1fcf4
   // Constructor and destructor methods

   test_constructor();
   test_destructor();

   // Get methods

   test_get_loss_index_pointer();

   // Training operators

   test_get_learning_rate_method();
   test_get_learning_rate_method_name();

   // Training parameters

   test_get_loss_tolerance();

<<<<<<< HEAD
   test_get_warning_learning_rate();
   test_get_error_learning_rate();

=======
>>>>>>> f4e1fcf4
   // Utilities
   
   test_get_display();

   // Set methods

   test_set();
   test_set_default();   
<<<<<<< HEAD

=======
>>>>>>> f4e1fcf4
   test_set_loss_index_pointer();

   // Training operators

   test_set_learning_rate_method();

   // Training parameters

   test_set_loss_tolerance();

<<<<<<< HEAD
   test_set_warning_learning_rate();

   test_set_error_learning_rate();

=======
>>>>>>> f4e1fcf4
   // Utilities

   test_set_display();

   // Training methods

   test_calculate_bracketing_triplet();
<<<<<<< HEAD
//   test_calculate_fixed_directional_point();
//   test_calculate_golden_section_directional_point();
//   test_calculate_Brent_method_directional_point();
//   test_calculate_directional_point();
=======
   test_calculate_fixed_directional_point();
   test_calculate_golden_section_directional_point();
   test_calculate_Brent_method_directional_point();
   test_calculate_directional_point();
>>>>>>> f4e1fcf4

   // Serialization methods

   test_to_XML();
<<<<<<< HEAD
*/
   cout << "End of training rate algorithm test case.\n";
}

// OpenNN: Open Neural Networks Library.
// Copyright (C) 2005-2019 Artificial Intelligence Techniques, SL.
=======

   cout << "End of training rate algorithm test case.\n\n";
}

// OpenNN: Open Neural Networks Library.
// Copyright (C) 2005-2020 Artificial Intelligence Techniques, SL.
>>>>>>> f4e1fcf4
//
// This library is free software; you can redistribute it and/or
// modify it under the terms of the GNU Lesser General Public
// License as published by the Free Software Foundation; either
// version 2.1 of the License, or any later version.
//
// This library is distributed in the hope that it will be useful,
// but WITHOUT ANY WARRANTY; without even the implied warranty of
// MERCHANTABILITY or FITNESS FOR A PARTICULAR PURPOSE.  See the GNU
// Lesser General Public License for more details.

// You should have received a copy of the GNU Lesser General Public
// License along with this library; if not, write to the Free Software
// Foundation, Inc., 51 Franklin St, Fifth Floor, Boston, MA  02110-1301  USA<|MERGE_RESOLUTION|>--- conflicted
+++ resolved
@@ -18,11 +18,7 @@
 {
 }
 
-<<<<<<< HEAD
-/*
-=======
-
->>>>>>> f4e1fcf4
+
 void LearningRateAlgorithmTest::test_constructor()
 {
    cout << "test_constructor\n"; 
@@ -65,12 +61,6 @@
 
    LearningRateAlgorithm tra;
 
-<<<<<<< HEAD
-   tra.set_learning_rate_method(LearningRateAlgorithm::Fixed);
-   assert_true(tra.get_learning_rate_method() == LearningRateAlgorithm::Fixed, LOG);
-
-=======
->>>>>>> f4e1fcf4
    tra.set_learning_rate_method(LearningRateAlgorithm::GoldenSection);
    assert_true(tra.get_learning_rate_method() == LearningRateAlgorithm::GoldenSection, LOG);
 
@@ -85,42 +75,12 @@
 }
 
 
-<<<<<<< HEAD
-void LearningRateAlgorithmTest::test_get_warning_learning_rate()
-{
-   cout << "test_get_warning_learning_rate\n";
+void LearningRateAlgorithmTest::test_get_display()
+{
+   cout << "test_get_display\n";
 
    LearningRateAlgorithm tra;
 
-   tra.set_warning_learning_rate(0.0);
-
-   assert_true(tra.get_warning_learning_rate() == 0.0, LOG);
-}
-
-
-void LearningRateAlgorithmTest::test_get_error_learning_rate()
-{
-   cout << "test_get_error_learning_rate\n";
-
-   LearningRateAlgorithm tra;
-
-   tra.set_error_learning_rate(0.0);
-
-   assert_true(tra.get_error_learning_rate() == 0.0, LOG);
-}
-
-
-void LearningRateAlgorithmTest::test_get_display()
-{
-   cout << "test_get_warning_gradient_norm\n"; 
-=======
-void LearningRateAlgorithmTest::test_get_display()
-{
-   cout << "test_get_display\n";
->>>>>>> f4e1fcf4
-
-   LearningRateAlgorithm tra;
-
    tra.set_display(false);
 
    assert_true(tra.get_display() == false, LOG);
@@ -169,21 +129,6 @@
 }
 
 
-<<<<<<< HEAD
-void LearningRateAlgorithmTest::test_set_warning_learning_rate()
-{
-   cout << "test_set_warning_learning_rate\n";
-}
-
-
-void LearningRateAlgorithmTest::test_set_error_learning_rate()
-{
-   cout << "test_set_error_learning_rate\n";
-}
-
-
-=======
->>>>>>> f4e1fcf4
 void LearningRateAlgorithmTest::test_calculate_directional_point()
 {
    cout << "test_calculate_directional_point\n";
@@ -194,173 +139,6 @@
 {
    cout << "test_calculate_fixed_directional_point\n";
 
-<<<<<<< HEAD
-   Tensor<Index, 1> indices;
-
-   NeuralNetwork neural_network;
-
-   Tensor<type, 1> parameters;
-
-   SumSquaredError sum_squared_error(&neural_network);
-
-   type loss;
-   Tensor<type, 1> gradient;
-
-   LearningRateAlgorithm tra(&sum_squared_error);
-
-   Tensor<type, 1> training_direction;
-   type learning_rate;
-
-   pair<type,type> directional_point;
-
-   // Test
-
-   neural_network.set(NeuralNetwork::Approximation, {1, 1});
-
-   neural_network.set_parameters_constant(1.0);
-
-   loss = sum_squared_error.calculate_training_loss();
-
-   gradient = sum_squared_error.calculate_training_loss_gradient();
-
-   training_direction = gradient*(-1.0);
-   learning_rate = 0.001;
-
-   directional_point = tra.calculate_fixed_directional_point(loss, training_direction, learning_rate);
-
-   assert_true(directional_point.second < loss, LOG);
-
-   assert_true(abs(directional_point.second - sum_squared_error.calculate_training_loss(training_direction, learning_rate)) <= numeric_limits<type>::min(), LOG);
-
-   parameters = neural_network.get_parameters();
-
-   neural_network.set_parameters(parameters + training_direction*learning_rate);
-
-   assert_true(abs(directional_point.second - sum_squared_error.calculate_training_loss()) <= numeric_limits<type>::min(), LOG);
-
-   // Test
-
-   neural_network.set(NeuralNetwork::Approximation, {1, 1});
-
-   neural_network.set_parameters_constant(1.0);
-
-   training_direction.set(2, -1.0);
-   learning_rate = 1.0;
-
-   directional_point = tra.calculate_fixed_directional_point(3.14, training_direction, learning_rate);
-
-   assert_true(directional_point.first == 1.0, LOG);
-   assert_true(directional_point.second == 0.0, LOG);
-}
-
-
-void LearningRateAlgorithmTest::test_calculate_bracketing_triplet()
-{
-    cout << "test_calculate_bracketing_triplet\n";
-
-    DataSet data_set(2, 1, 1);
-
-    data_set.set_data_random();
-
-    Tensor<Index, 1> instances_indices(0, 1, data_set.get_instances_number()-1);
-
-    NeuralNetwork neural_network(NeuralNetwork::Approximation, {1, 1});
-
-    SumSquaredError sum_squared_error(&neural_network, &data_set);
-
-    LearningRateAlgorithm tra(&sum_squared_error);
-
-    type loss = 0.0;
-    Tensor<type, 1> training_direction;
-    type initial_learning_rate = 0.0;
-
-    LearningRateAlgorithm::Triplet triplet;
-
-    // Test
-
-    sum_squared_error.set_regularization_method(LossIndex::L2);
-
-    neural_network.set_parameters_random();
-
-    loss = sum_squared_error.calculate_training_loss();
-    training_direction = sum_squared_error.calculate_training_loss_gradient()*(-1.0);
-    initial_learning_rate = 0.01;
-
-    triplet = tra.calculate_bracketing_triplet(loss, training_direction, initial_learning_rate);
-
-    assert_true(triplet.A.first <= triplet.U.first, LOG);
-    assert_true(triplet.U.first <= triplet.B.first, LOG);
-    assert_true(triplet.A.second >= triplet.U.second, LOG);
-    assert_true(triplet.U.second <= triplet.B.second, LOG);
-
-    // Test
-
-    neural_network.set_parameters_constant(0.0);
-
-    loss = sum_squared_error.calculate_training_loss();
-    training_direction = sum_squared_error.calculate_training_loss_gradient()*(-1.0);
-    initial_learning_rate = 0.01;
-
-    triplet = tra.calculate_bracketing_triplet(loss, training_direction, initial_learning_rate);
-
-    /// @todo test fails
-
-    assert_true(triplet.has_length_zero(), LOG);
-
-    // Test
-
-    neural_network.set_parameters_constant(1.0);
-
-    loss = sum_squared_error.calculate_training_loss();
-    training_direction = sum_squared_error.calculate_training_loss_gradient()*(-1.0);
-    initial_learning_rate = 0.0;
-
-    triplet = tra.calculate_bracketing_triplet(loss, training_direction, initial_learning_rate);
-
-    assert_true(triplet.has_length_zero(), LOG);
-
-    // Test
-
-    data_set.set(1, 1, 1);
-    data_set.set_data_random();
-
-    instances_indices.set(0, 1, data_set.get_instances_number()-1);
-
-    neural_network.set(NeuralNetwork::Approximation, {1, 1});
-    neural_network.set_parameters_random();
-
-    loss = sum_squared_error.calculate_training_loss();
-    training_direction = sum_squared_error.calculate_training_loss_gradient()*(-1.0);
-    initial_learning_rate = 0.001;
-
-    triplet = tra.calculate_bracketing_triplet(loss, training_direction, initial_learning_rate);
-
-    assert_true(triplet.A.first <= triplet.U.first, LOG);
-    assert_true(triplet.U.first <= triplet.B.first, LOG);
-    assert_true(triplet.A.second >= triplet.U.second, LOG);
-    assert_true(triplet.U.second <= triplet.B.second, LOG);
-
-    // Test
-
-    data_set.set(3, 1, 1);
-    data_set.set_data_random();
-
-    instances_indices.set(0, 1, data_set.get_instances_number()-1);
-
-    neural_network.set(NeuralNetwork::Approximation, {1, 1});
-    neural_network.set_parameters_random();
-
-    loss = sum_squared_error.calculate_training_loss();
-    training_direction = sum_squared_error.calculate_training_loss_gradient()*(-1.0);
-    initial_learning_rate = 0.001;
-
-    triplet = tra.calculate_bracketing_triplet(loss, training_direction, initial_learning_rate);
-
-    assert_true(triplet.A.first <= triplet.U.first, LOG);
-    assert_true(triplet.U.first <= triplet.B.first, LOG);
-    assert_true(triplet.A.second >= triplet.U.second, LOG);
-    assert_true(triplet.U.second <= triplet.B.second, LOG);
-=======
 //   Tensor<Index, 1> indices;
 
 //   NeuralNetwork neural_network;
@@ -542,7 +320,6 @@
 //    assert_true(triplet.A.second >= triplet.U.second, LOG);
 //    assert_true(triplet.U.second <= triplet.B.second, LOG);
 
->>>>>>> f4e1fcf4
 }
 
 
@@ -550,33 +327,6 @@
 {
    cout << "test_calculate_golden_section_directional_point\n";
 
-<<<<<<< HEAD
-   DataSet data_set(1, 1, 1);
-   Tensor<Index, 1> indices(1,1,data_set.get_instances_number()-1);
-
-   NeuralNetwork neural_network(NeuralNetwork::Approximation, {1, 1});
-
-   SumSquaredError sum_squared_error(&neural_network);
-
-   LearningRateAlgorithm tra(&sum_squared_error);
-
-   neural_network.set_parameters_constant(1.0);
-
-   type loss = sum_squared_error.calculate_training_loss();
-   Tensor<type, 1> gradient = sum_squared_error.calculate_training_loss_gradient();
-
-   Tensor<type, 1> training_direction = gradient*(-1.0);
-   type initial_learning_rate = 0.001;
-
-   type loss_tolerance = 1.0e-6;
-   tra.set_loss_tolerance(loss_tolerance);
-  
-   pair<type,type> directional_point
-   = tra.calculate_golden_section_directional_point(loss, training_direction, initial_learning_rate);
-
-   assert_true(directional_point.first >= 0.0, LOG);
-   assert_true(directional_point.second < loss, LOG);
-=======
 //   DataSet data_set(1, 1, 1);
 //   Tensor<Index, 1> indices(1,1,data_set.get_samples_number()-1);
 
@@ -606,7 +356,6 @@
 
 //   assert_true(directional_point.first >= 0.0, LOG);
 //   assert_true(directional_point.second < loss, LOG);
->>>>>>> f4e1fcf4
 }
 
 
@@ -615,31 +364,6 @@
    cout << "test_calculate_Brent_method_directional_point\n";
 
    DataSet data_set(1, 1, 1);
-<<<<<<< HEAD
-   Tensor<Index, 1> indices(1,1,data_set.get_instances_number()-1);
-
-   NeuralNetwork neural_network(NeuralNetwork::Approximation, {1, 1});
-   SumSquaredError sum_squared_error(&neural_network);
-
-   LearningRateAlgorithm tra(&sum_squared_error);
-
-   neural_network.set_parameters_constant(1.0);
-
-   type loss = sum_squared_error.calculate_training_loss();
-   Tensor<type, 1> gradient = sum_squared_error.calculate_training_loss_gradient();
-
-   Tensor<type, 1> training_direction = gradient*(-1.0);
-   type initial_learning_rate = 0.001;
-
-   type loss_tolerance = 1.0e-6;
-   tra.set_loss_tolerance(loss_tolerance);
-
-   pair<type,type> directional_point
-   = tra.calculate_Brent_method_directional_point(loss, training_direction, initial_learning_rate);
-
-   assert_true(directional_point.first >= 0.0, LOG);
-   assert_true(directional_point.second < loss, LOG);
-=======
    Tensor<Index, 1> indices(3);
    indices.setValues({1,1,data_set.get_samples_number()-1});
 
@@ -664,7 +388,6 @@
 
 //   assert_true(directional_point.first >= 0.0, LOG);
 //   assert_true(directional_point.second < loss, LOG);
->>>>>>> f4e1fcf4
 }
 
 
@@ -674,15 +397,6 @@
 
    LearningRateAlgorithm  tra;
 
-<<<<<<< HEAD
-   tinyxml2::XMLDocument* document = tra.to_XML();
-
-   assert_true(document != nullptr, LOG);
-
-   delete document;
-}
-*/
-=======
 //   tinyxml2::XMLDocument* document = tra.to_XML();
 
 //   assert_true(document != nullptr, LOG);
@@ -690,16 +404,11 @@
 //   delete document;
 }
 
->>>>>>> f4e1fcf4
 
 void LearningRateAlgorithmTest::run_test_case()
 {
    cout << "Running training rate algorithm test case...\n";
-<<<<<<< HEAD
-/*
-=======
-
->>>>>>> f4e1fcf4
+
    // Constructor and destructor methods
 
    test_constructor();
@@ -718,12 +427,6 @@
 
    test_get_loss_tolerance();
 
-<<<<<<< HEAD
-   test_get_warning_learning_rate();
-   test_get_error_learning_rate();
-
-=======
->>>>>>> f4e1fcf4
    // Utilities
    
    test_get_display();
@@ -732,10 +435,6 @@
 
    test_set();
    test_set_default();   
-<<<<<<< HEAD
-
-=======
->>>>>>> f4e1fcf4
    test_set_loss_index_pointer();
 
    // Training operators
@@ -746,13 +445,6 @@
 
    test_set_loss_tolerance();
 
-<<<<<<< HEAD
-   test_set_warning_learning_rate();
-
-   test_set_error_learning_rate();
-
-=======
->>>>>>> f4e1fcf4
    // Utilities
 
    test_set_display();
@@ -760,36 +452,20 @@
    // Training methods
 
    test_calculate_bracketing_triplet();
-<<<<<<< HEAD
-//   test_calculate_fixed_directional_point();
-//   test_calculate_golden_section_directional_point();
-//   test_calculate_Brent_method_directional_point();
-//   test_calculate_directional_point();
-=======
    test_calculate_fixed_directional_point();
    test_calculate_golden_section_directional_point();
    test_calculate_Brent_method_directional_point();
    test_calculate_directional_point();
->>>>>>> f4e1fcf4
 
    // Serialization methods
 
    test_to_XML();
-<<<<<<< HEAD
-*/
-   cout << "End of training rate algorithm test case.\n";
-}
-
-// OpenNN: Open Neural Networks Library.
-// Copyright (C) 2005-2019 Artificial Intelligence Techniques, SL.
-=======
 
    cout << "End of training rate algorithm test case.\n\n";
 }
 
 // OpenNN: Open Neural Networks Library.
 // Copyright (C) 2005-2020 Artificial Intelligence Techniques, SL.
->>>>>>> f4e1fcf4
 //
 // This library is free software; you can redistribute it and/or
 // modify it under the terms of the GNU Lesser General Public
