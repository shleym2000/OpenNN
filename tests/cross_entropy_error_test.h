//   OpenNN: Open Neural Networks Library
//   www.opennn.net
//
//   C R O S S   E N T R O P Y   E R R O R   T E S T   C L A S S   H E A D E R      
//
//   Artificial Intelligence Techniques SL
//   artelnics@artelnics.com

#ifndef CROSSENTROPYERRORTEST_H
#define CROSSENTROPYERRORTEST_H

// Unit testing includes

#include "unit_testing.h"

using namespace OpenNN;

class CrossEntropyErrorTest : public UnitTesting
{

#define	STRING(x) #x
#define TOSTRING(x) STRING(x)
#define LOG __FILE__ ":" TOSTRING(__LINE__)"\n"

public:

<<<<<<< HEAD
   

   explicit CrossEntropyErrorTest();


   

   virtual ~CrossEntropyErrorTest();

   

=======
   explicit CrossEntropyErrorTest();   

   virtual ~CrossEntropyErrorTest();

>>>>>>> f4e1fcf4
   // Get methods

   // Set methods

   // Error methods

<<<<<<< HEAD
   void test_calculate_training_error();
   void test_calculate_selection_error();

   void test_calculate_training_error_gradient();
=======
   void test_calculate_error();


   void test_calculate_error_gradient();
>>>>>>> f4e1fcf4

   void test_to_XML();
   void test_from_XML();

   // Unit testing methods

   void run_test_case();
};

#endif


// OpenNN: Open Neural Networks Library.
<<<<<<< HEAD
// Copyright (C) 2005-2019 Artificial Intelligence Techniques, SL.
=======
// Copyright (C) 2005-2020 Artificial Intelligence Techniques, SL.
>>>>>>> f4e1fcf4
//
// This library is free software; you can redistribute it and/or
// modify it under the terms of the GNU Lesser General Public
// License as published by the Free Software Foundation; either
// version 2.1 of the License, or any later version.
//
// This library is distributed in the hope that it will be useful,
// but WITHOUT ANY WARRANTY; without even the implied warranty of
// MERCHANTABILITY or FITNESS FOR A PARTICULAR PURPOSE.  See the GNU
// Lesser General Public License for more details.

// You should have received a copy of the GNU Lesser General Public
// License along with this library; if not, write to the Free Software
// Foundation, Inc., 51 Franklin St, Fifth Floor, Boston, MA  02110-1301  USA<|MERGE_RESOLUTION|>--- conflicted
+++ resolved
@@ -24,41 +24,20 @@
 
 public:
 
-<<<<<<< HEAD
-   
-
-   explicit CrossEntropyErrorTest();
-
-
-   
-
-   virtual ~CrossEntropyErrorTest();
-
-   
-
-=======
    explicit CrossEntropyErrorTest();   
 
    virtual ~CrossEntropyErrorTest();
 
->>>>>>> f4e1fcf4
    // Get methods
 
    // Set methods
 
    // Error methods
 
-<<<<<<< HEAD
-   void test_calculate_training_error();
-   void test_calculate_selection_error();
-
-   void test_calculate_training_error_gradient();
-=======
    void test_calculate_error();
 
 
    void test_calculate_error_gradient();
->>>>>>> f4e1fcf4
 
    void test_to_XML();
    void test_from_XML();
@@ -72,11 +51,7 @@
 
 
 // OpenNN: Open Neural Networks Library.
-<<<<<<< HEAD
-// Copyright (C) 2005-2019 Artificial Intelligence Techniques, SL.
-=======
 // Copyright (C) 2005-2020 Artificial Intelligence Techniques, SL.
->>>>>>> f4e1fcf4
 //
 // This library is free software; you can redistribute it and/or
 // modify it under the terms of the GNU Lesser General Public
