//   OpenNN: Open Neural Networks Library
//   www.opennn.net
//
//   D A T A   S E T   T E S T   C L A S S   H E A D E R                   
//
//   Artificial Intelligence Techniques SL
//   artelnics@artelnics.com

#ifndef DATASETTEST_H
#define DATASETTEST_H

// Unit testing includes

#include "unit_testing.h"

using namespace OpenNN;

class DataSetTest : public UnitTesting 
{

#define STRING(x) #x
#define TOSTRING(x) STRING(x)
#define LOG __FILE__ ":" TOSTRING(__LINE__)"\n"

public:  

   explicit DataSetTest();

   virtual ~DataSetTest();

   // Constructor and destructor methods

   void test_constructor();
   void test_destructor();

   // Assignment operators methods

   void test_assignment_operator();

   // Get methods

<<<<<<< HEAD
   void test_get_instances_number();
=======
   void test_get_samples_number();
>>>>>>> f4e1fcf4
   void test_get_variables_number();
   void test_get_variables();
   void test_get_display();
   void test_write_first_cell();
   void test_is_binary_classification();
   void test_is_multiple_classification();

   // Data methods

   void test_get_data();
   void test_get_training_data();
   void test_get_selection_data();
   void test_get_testing_data();
   void test_get_inputs();
   void test_get_targets();
  
<<<<<<< HEAD
   // Instance methods

   void test_get_instance();

   // Set methods
   void test_set();
   void test_set_instances_number();
   void test_set_variables_number();
=======
   // Sample methods

   void test_get_sample();

   // Set methods
   void test_set();
   void test_set_samples_number();
   void test_set_columns_number();
>>>>>>> f4e1fcf4
   void test_set_display();

   // Data methods
   void test_set_data();
   void test_empty();

<<<<<<< HEAD
   // Instance methods
   void test_set_instance();
   void test_set_training_instance();
   void test_set_selection_instance();
   void test_set_testing_instance();
   void test_set_input_instance();
   void test_set_target_instance();
   void test_set_training_input_instance();
   void test_set_training_target_instance();
   void test_set_selection_input_instance(); 
   void test_set_selection_target_instance();
   void test_set_testing_input_instance();
   void test_set_testing_target_instance();

   // Data resizing methods

   void test_add_instance();
   void test_append_variable();
   void test_remove_variable();
   void test_subtract_instance(); 
   void test_unuse_constant_columns();
   void test_unuse_repeated_instances();
=======
   // Sample methods
   void test_set_sample();
   void test_set_training_sample();
   void test_set_selection_sample();
   void test_set_testing_sample();
   void test_set_input_sample();
   void test_set_target_sample();
   void test_set_training_input_sample();
   void test_set_training_target_sample();
   void test_set_selection_input_sample(); 
   void test_set_selection_target_sample();
   void test_set_testing_input_sample();
   void test_set_testing_target_sample();

   // Data resizing methods

   void test_add_sample();
   void test_append_variable();
   void test_remove_variable();
   void test_unuse_constant_columns();
   void test_unuse_repeated_samples();
>>>>>>> f4e1fcf4
   void test_unuse_non_significant_inputs();
   void test_unuse_columns_missing_values();

   // Initialization methods
<<<<<<< HEAD
   void test_initialize_data();

   // Statistics methods
   void test_calculate_data_descriptives();
   void test_calculate_data_descriptives_missing_values();
   void test_calculate_training_instances_descriptives();
   void test_calculate_selection_instances_descriptives();
   void test_calculate_testing_instances_descriptives();
=======

   void test_initialize_data();

   // Statistics methods

   void test_calculate_data_descriptives();
   void test_calculate_data_descriptives_missing_values();
   void test_calculate_training_samples_descriptives();
   void test_calculate_selection_samples_descriptives();
   void test_calculate_testing_samples_descriptives();
>>>>>>> f4e1fcf4
   void test_calculate_inputs_descriptives();
   void test_calculate_variables_means();
   void test_calculate_training_targets_mean();
   void test_calculate_selection_targets_mean();
   void test_calculate_testing_targets_mean();

   // Correlation methods
<<<<<<< HEAD
=======

>>>>>>> f4e1fcf4
   void test_calculate_linear_correlations();
   void test_calculate_autocorrelations();
   void test_calculate_cross_correlations();
   void test_calculate_input_target_correlations();
   void test_calculate_total_input_correlations();

   // Trending methods
<<<<<<< HEAD
   void test_calculate_trends();

   // Histrogram methods
   void test_calculate_data_histograms();

   // Filtering methods
   void test_filter_data();
   void test_filter_variable();

   // Data scaling
=======

   void test_calculate_trends();

   // Histrogram methods

   void test_calculate_data_distributions();

   // Filtering methods

   void test_filter_column();
   void test_filter_data();

   // Data scaling

>>>>>>> f4e1fcf4
   void test_scale_data_mean_standard_deviation();  
   void test_scale_data_minimum_maximum(); 

   // Input variables scaling
<<<<<<< HEAD
=======

>>>>>>> f4e1fcf4
   void test_scale_inputs_mean_standard_deviation();
   void test_scale_inputs_minimum_maximum();

   // Target variables scaling
<<<<<<< HEAD
=======

>>>>>>> f4e1fcf4
   void test_scale_targets_mean_standard_deviation();
   void test_scale_targets_minimum_maximum();

   // Input-target variables scaling
<<<<<<< HEAD
=======

>>>>>>> f4e1fcf4
   void test_scale_variables_mean_standard_deviation();
   void test_scale_variables_minimum_maximum();

   // Data unscaling
<<<<<<< HEAD
=======

>>>>>>> f4e1fcf4
   void test_unscale_data_mean_standard_deviation();
   void test_unscale_data_minimum_maximum();

   // Input variables unscaling
<<<<<<< HEAD
=======

>>>>>>> f4e1fcf4
   void test_unscale_inputs_mean_standard_deviation();
   void test_unscale_inputs_minimum_maximum();

   // Target variables unscaling
<<<<<<< HEAD
   void test_unscale_targets_mean_standard_deviation();
   void test_unscale_targets_minimum_maximum();

   // Input-target variables unscaling

 //  void test_unscale_variables_minimum_maximum();

=======

   void test_unscale_targets_mean_standard_deviation();
   void test_unscale_targets_minimum_maximum();

>>>>>>> f4e1fcf4
   // Pattern recognition methods

   void test_calculate_target_columns_distribution();
   void test_unuse_most_populated_target();
   void test_balance_binary_targets_distribution();
   void test_balance_multiple_targets_distribution();
   void test_balance_function_regression_targets_distribution();

<<<<<<< HEAD
   // Outlier detection

   void test_calculate_instances_distances();
   //void test_calculate_k_distances();
   //void test_calculate_reachability_distances();
   //void test_calculate_reachability_density();
   //void test_calculate_local_outlier_factor();

   //void test_clean_local_outlier_factor();
=======
>>>>>>> f4e1fcf4
   void test_clean_Tukey_outliers();

   // Data generation
   void test_generate_constant_data();
   void test_generate_data_binary_classification();
   void test_generate_data_multiple_classification();

   // Serialization methods

   void test_to_XML();
   void test_from_XML();
<<<<<<< HEAD

   void test_print();

   void test_read_csv();

=======
   void test_print();
   void test_read_csv();
>>>>>>> f4e1fcf4
   void test_read_adult_csv();
   void test_read_airline_passengers_csv();
   void test_read_car_csv();
   void test_read_empty_csv();
   void test_read_heart_csv();
   void test_read_iris_csv();
   void test_read_mnsit_csv();
   void test_read_one_variable_csv();
   void test_read_pollution_csv();
   void test_read_urinary_inflammations_csv();
   void test_read_wine_csv();
   void test_read_binary_csv();

   //Trasform methods

<<<<<<< HEAD
   void test_convert_time_series();
=======
   void test_transform_columns_time_series();
   void test_transform_time_series();
>>>>>>> f4e1fcf4
   void test_convert_autoassociation();

   //Principal components mehtod

   void test_covariance_matrix();
   void test_perform_principal_components_analysis();
<<<<<<< HEAD

   void test_calculate_training_negatives();
   void test_calculate_selection_negatives();

=======
   void test_calculate_training_negatives();
   void test_calculate_selection_negatives();
>>>>>>> f4e1fcf4
   void test_scrub_missing_values();
   void test_impute_missing_values_mean();

   // Unit testing methods

   void run_test_case();
};

#endif


// OpenNN: Open Neural Networks Library.
<<<<<<< HEAD
// Copyright (C) 2005-2019 Artificial Intelligence Techniques, SL.
=======
// Copyright (C) 2005-2020 Artificial Intelligence Techniques, SL.
>>>>>>> f4e1fcf4
//
// This library is free software; you can redistribute it and/or
// modify it under the terms of the GNU Lesser General Public
// License as published by the Free Software Foundation; either
// version 2.1 of the License, or any later version.
//
// This library is distributed in the hope that it will be useful,
// but WITHOUT ANY WARRANTY; without even the implied warranty of
// MERCHANTABILITY or FITNESS FOR A PARTICULAR PURPOSE.  See the GNU
// Lesser General Public License for more details.

// You should have received a copy of the GNU Lesser General Public
// License along with this library; if not, write to the Free Software
// Foundation, Inc., 51 Franklin St, Fifth Floor, Boston, MA  02110-1301  USA<|MERGE_RESOLUTION|>--- conflicted
+++ resolved
@@ -39,11 +39,7 @@
 
    // Get methods
 
-<<<<<<< HEAD
-   void test_get_instances_number();
-=======
    void test_get_samples_number();
->>>>>>> f4e1fcf4
    void test_get_variables_number();
    void test_get_variables();
    void test_get_display();
@@ -60,16 +56,6 @@
    void test_get_inputs();
    void test_get_targets();
   
-<<<<<<< HEAD
-   // Instance methods
-
-   void test_get_instance();
-
-   // Set methods
-   void test_set();
-   void test_set_instances_number();
-   void test_set_variables_number();
-=======
    // Sample methods
 
    void test_get_sample();
@@ -78,37 +64,12 @@
    void test_set();
    void test_set_samples_number();
    void test_set_columns_number();
->>>>>>> f4e1fcf4
    void test_set_display();
 
    // Data methods
    void test_set_data();
    void test_empty();
 
-<<<<<<< HEAD
-   // Instance methods
-   void test_set_instance();
-   void test_set_training_instance();
-   void test_set_selection_instance();
-   void test_set_testing_instance();
-   void test_set_input_instance();
-   void test_set_target_instance();
-   void test_set_training_input_instance();
-   void test_set_training_target_instance();
-   void test_set_selection_input_instance(); 
-   void test_set_selection_target_instance();
-   void test_set_testing_input_instance();
-   void test_set_testing_target_instance();
-
-   // Data resizing methods
-
-   void test_add_instance();
-   void test_append_variable();
-   void test_remove_variable();
-   void test_subtract_instance(); 
-   void test_unuse_constant_columns();
-   void test_unuse_repeated_instances();
-=======
    // Sample methods
    void test_set_sample();
    void test_set_training_sample();
@@ -130,21 +91,10 @@
    void test_remove_variable();
    void test_unuse_constant_columns();
    void test_unuse_repeated_samples();
->>>>>>> f4e1fcf4
    void test_unuse_non_significant_inputs();
    void test_unuse_columns_missing_values();
 
    // Initialization methods
-<<<<<<< HEAD
-   void test_initialize_data();
-
-   // Statistics methods
-   void test_calculate_data_descriptives();
-   void test_calculate_data_descriptives_missing_values();
-   void test_calculate_training_instances_descriptives();
-   void test_calculate_selection_instances_descriptives();
-   void test_calculate_testing_instances_descriptives();
-=======
 
    void test_initialize_data();
 
@@ -155,7 +105,6 @@
    void test_calculate_training_samples_descriptives();
    void test_calculate_selection_samples_descriptives();
    void test_calculate_testing_samples_descriptives();
->>>>>>> f4e1fcf4
    void test_calculate_inputs_descriptives();
    void test_calculate_variables_means();
    void test_calculate_training_targets_mean();
@@ -163,10 +112,7 @@
    void test_calculate_testing_targets_mean();
 
    // Correlation methods
-<<<<<<< HEAD
-=======
-
->>>>>>> f4e1fcf4
+
    void test_calculate_linear_correlations();
    void test_calculate_autocorrelations();
    void test_calculate_cross_correlations();
@@ -174,18 +120,6 @@
    void test_calculate_total_input_correlations();
 
    // Trending methods
-<<<<<<< HEAD
-   void test_calculate_trends();
-
-   // Histrogram methods
-   void test_calculate_data_histograms();
-
-   // Filtering methods
-   void test_filter_data();
-   void test_filter_variable();
-
-   // Data scaling
-=======
 
    void test_calculate_trends();
 
@@ -200,65 +134,39 @@
 
    // Data scaling
 
->>>>>>> f4e1fcf4
    void test_scale_data_mean_standard_deviation();  
    void test_scale_data_minimum_maximum(); 
 
    // Input variables scaling
-<<<<<<< HEAD
-=======
-
->>>>>>> f4e1fcf4
+
    void test_scale_inputs_mean_standard_deviation();
    void test_scale_inputs_minimum_maximum();
 
    // Target variables scaling
-<<<<<<< HEAD
-=======
-
->>>>>>> f4e1fcf4
+
    void test_scale_targets_mean_standard_deviation();
    void test_scale_targets_minimum_maximum();
 
    // Input-target variables scaling
-<<<<<<< HEAD
-=======
-
->>>>>>> f4e1fcf4
+
    void test_scale_variables_mean_standard_deviation();
    void test_scale_variables_minimum_maximum();
 
    // Data unscaling
-<<<<<<< HEAD
-=======
-
->>>>>>> f4e1fcf4
+
    void test_unscale_data_mean_standard_deviation();
    void test_unscale_data_minimum_maximum();
 
    // Input variables unscaling
-<<<<<<< HEAD
-=======
-
->>>>>>> f4e1fcf4
+
    void test_unscale_inputs_mean_standard_deviation();
    void test_unscale_inputs_minimum_maximum();
 
    // Target variables unscaling
-<<<<<<< HEAD
+
    void test_unscale_targets_mean_standard_deviation();
    void test_unscale_targets_minimum_maximum();
 
-   // Input-target variables unscaling
-
- //  void test_unscale_variables_minimum_maximum();
-
-=======
-
-   void test_unscale_targets_mean_standard_deviation();
-   void test_unscale_targets_minimum_maximum();
-
->>>>>>> f4e1fcf4
    // Pattern recognition methods
 
    void test_calculate_target_columns_distribution();
@@ -267,18 +175,6 @@
    void test_balance_multiple_targets_distribution();
    void test_balance_function_regression_targets_distribution();
 
-<<<<<<< HEAD
-   // Outlier detection
-
-   void test_calculate_instances_distances();
-   //void test_calculate_k_distances();
-   //void test_calculate_reachability_distances();
-   //void test_calculate_reachability_density();
-   //void test_calculate_local_outlier_factor();
-
-   //void test_clean_local_outlier_factor();
-=======
->>>>>>> f4e1fcf4
    void test_clean_Tukey_outliers();
 
    // Data generation
@@ -290,16 +186,8 @@
 
    void test_to_XML();
    void test_from_XML();
-<<<<<<< HEAD
-
-   void test_print();
-
-   void test_read_csv();
-
-=======
    void test_print();
    void test_read_csv();
->>>>>>> f4e1fcf4
    void test_read_adult_csv();
    void test_read_airline_passengers_csv();
    void test_read_car_csv();
@@ -315,27 +203,16 @@
 
    //Trasform methods
 
-<<<<<<< HEAD
-   void test_convert_time_series();
-=======
    void test_transform_columns_time_series();
    void test_transform_time_series();
->>>>>>> f4e1fcf4
    void test_convert_autoassociation();
 
    //Principal components mehtod
 
    void test_covariance_matrix();
    void test_perform_principal_components_analysis();
-<<<<<<< HEAD
-
    void test_calculate_training_negatives();
    void test_calculate_selection_negatives();
-
-=======
-   void test_calculate_training_negatives();
-   void test_calculate_selection_negatives();
->>>>>>> f4e1fcf4
    void test_scrub_missing_values();
    void test_impute_missing_values_mean();
 
@@ -348,11 +225,7 @@
 
 
 // OpenNN: Open Neural Networks Library.
-<<<<<<< HEAD
-// Copyright (C) 2005-2019 Artificial Intelligence Techniques, SL.
-=======
 // Copyright (C) 2005-2020 Artificial Intelligence Techniques, SL.
->>>>>>> f4e1fcf4
 //
 // This library is free software; you can redistribute it and/or
 // modify it under the terms of the GNU Lesser General Public
