--- conflicted
+++ resolved
@@ -7,11 +7,7 @@
 //   artelnics@artelnics.com
 
 #include "sum_squared_error_test.h"
-<<<<<<< HEAD
-
-=======
 #include <omp.h>
->>>>>>> f4e1fcf4
 
 SumSquaredErrorTest::SumSquaredErrorTest() : UnitTesting() 
 {
@@ -22,11 +18,7 @@
 {
 }
 
-<<<<<<< HEAD
-/*
-=======
-
->>>>>>> f4e1fcf4
+
 void SumSquaredErrorTest::test_constructor()
 {
    cout << "test_constructor\n";
@@ -38,27 +30,10 @@
    assert_true(sum_squared_error_1.has_neural_network() == false, LOG);
    assert_true(sum_squared_error_1.has_data_set() == false, LOG);
 
-<<<<<<< HEAD
-   // Neural network
-
-   NeuralNetwork neural_network_1;
-   SumSquaredError sum_squared_error_2(&neural_network_1);
-
-   assert_true(sum_squared_error_2.has_neural_network() == true, LOG);
-   assert_true(sum_squared_error_2.has_data_set() == false, LOG);
-
-=======
->>>>>>> f4e1fcf4
    // Neural network and data set
 
    NeuralNetwork neural_network_2;
    DataSet data_set;
-<<<<<<< HEAD
-   SumSquaredError sum_squared_error_3(&neural_network_2, &data_set);
-
-   assert_true(sum_squared_error_3.has_neural_network() == true, LOG);
-   assert_true(sum_squared_error_3.has_data_set() == true, LOG);
-=======
 
 //   assert_true(sum_squared_error_3.has_data_set() == true, LOG);
 
@@ -68,7 +43,6 @@
    assert_true(sum_squared_error_4.has_neural_network() == true, LOG);
    assert_true(sum_squared_error_4.has_data_set() == true, LOG);
 
->>>>>>> f4e1fcf4
 }
 
 
@@ -78,157 +52,6 @@
 }
 
 
-<<<<<<< HEAD
-void SumSquaredErrorTest::test_calculate_training_error()
-{
-   cout << "test_calculate_training_error\n";
-
-   NeuralNetwork neural_network;
-   Tensor<type, 1> parameters;
-
-   DataSet data_set;
-   Tensor<type, 2> data;
-
-   SumSquaredError sum_squared_error(&neural_network, &data_set);
-
-   type training_error;
-
-   // Test
-
-   neural_network.set(NeuralNetwork::Approximation, {2, 2});
-   neural_network.set_parameters_constant(0.0);
-
-   data_set.set(1, 2, 2);
-   data_set.initialize_data(0.0);
-
-   training_error = 0.0;
-
-   training_error = sum_squared_error.calculate_training_error();
-
-   assert_true(training_error == 0.0, LOG);
-
-   // Test
-
-   neural_network.set(NeuralNetwork::Approximation, {2, 2});
-   neural_network.set_parameters_constant(0.0);
-
-   data_set.set(1, 2, 2);
-   data_set.initialize_data(1.0);
-
-   training_error = sum_squared_error.calculate_training_error();
-
-   assert_true(training_error == 2.0, LOG);
-
-   // Test
-
-   neural_network.set(NeuralNetwork::Approximation, {2, 2});
-   neural_network.set_parameters_random();
-
-   parameters = neural_network.get_parameters();
-
-   data_set.set(10, 2, 2);
-   data_set.set_data_random();
-
-   assert_true(abs(sum_squared_error.calculate_training_error() - sum_squared_error.calculate_training_error(parameters)) < numeric_limits<type>::min(), LOG);
-
-   // Test
-
-   neural_network.set(NeuralNetwork::Approximation, {1, 1});
-   neural_network.set_parameters_random();
-
-   parameters = neural_network.get_parameters();
-
-   data_set.set(1, 1, 1);
-   data_set.set_data_random();
-
-   assert_true(abs(sum_squared_error.calculate_training_error() - sum_squared_error.calculate_training_error(parameters*2.0)) > numeric_limits<type>::min(), LOG);
-
-   // Test
-
-   neural_network.set(NeuralNetwork::Approximation, {1, 1});
-   neural_network.set_parameters_random();
-
-   parameters = neural_network.get_parameters();
-
-   data_set.set(1, 1, 1);
-   data_set.set_data_random();
-
-   assert_true(sum_squared_error.calculate_training_error() != 0.0, LOG);
-
-    // Test
-
-   data_set.set(1, 1, 1);
-   data_set.initialize_data(0.0);
-   data_set.set_training();
-
-   neural_network.set();
-
-   RecurrentLayer* recurrent_layer = new RecurrentLayer(1, 1);
-
-   neural_network.add_layer(recurrent_layer);
-
-   PerceptronLayer* perceptron_layer = new PerceptronLayer(1,1);
-
-   neural_network.add_layer(perceptron_layer);
-
-   neural_network.set_parameters_constant(0.0);
-
-   training_error = sum_squared_error.calculate_training_error();
-
-   assert_true(abs(training_error) < numeric_limits<type>::min(), LOG);
-}
-
-
-void SumSquaredErrorTest::test_calculate_layers_delta()
-{
-   cout << "test_calculate_layers_delta\n";
-
-   DataSet data_set;
-   NeuralNetwork neural_network;
-   NumericalDifferentiation numerical_differentation;
-
-   Tensor<type, 1> parameters;
-
-   SumSquaredError sum_squared_error(&neural_network, &data_set);
-
-   // Test
-
-    Index inputs_number = 2;
-    Index outputs_number = 2;
-    Index instances_number = 10;
-    Index hidden_neurons = 1;
-
-    Tensor<Index, 1> instances;
-    instances.set(instances_number);
-    instances.initialize_sequential();
-
-    neural_network.set(NeuralNetwork::Approximation, {inputs_number,hidden_neurons,outputs_number});
-    neural_network.set_parameters_random();
-
-    data_set.set(instances_number,inputs_number,outputs_number);
-    data_set.set_data_random();
-
-    Tensor<type, 2> inputs = data_set.get_input_data(instances);
-    Tensor<type, 2> targets = data_set.get_target_data(instances);
-
-    Tensor<type, 2> outputs = neural_network.calculate_outputs(inputs);
-    Tensor<type, 2> output_gradient = sum_squared_error.calculate_output_gradient(outputs, targets);
-
-    Tensor<Layer::ForwardPropagation, 1> forward_propagation = neural_network.forward_propagate(inputs);
-
-    Tensor<Tensor<type, 2>, 1> layers_delta = sum_squared_error.calculate_layers_delta(forward_propagation, output_gradient);
-
-    assert_true(layers_delta[0].dimension(0) == instances_number, LOG);
-    assert_true(layers_delta[0].dimension(1) == hidden_neurons, LOG);
-    assert_true(layers_delta[1].dimension(0) == instances_number, LOG);
-    assert_true(layers_delta[1].dimension(1) == outputs_number, LOG);
-}
-
-
-void SumSquaredErrorTest::test_calculate_training_error_gradient()
-{
-   cout << "test_calculate_training_error_gradient\n";
-=======
 void SumSquaredErrorTest::test_calculate_error() // @todo
 {
    cout << "test_calculate_error\n";
@@ -633,7 +456,6 @@
 void SumSquaredErrorTest::test_calculate_error_gradient()
 {
    cout << "test_calculate_error_gradient\n";
->>>>>>> f4e1fcf4
 
    DataSet data_set;
    NeuralNetwork neural_network;
@@ -648,29 +470,17 @@
 
    Index inputs_number;
    Index outputs_number;
-<<<<<<< HEAD
-   Index instances_number;
-=======
    Index samples_number;
->>>>>>> f4e1fcf4
    Index hidden_neurons;
 
    // Test lstm
 {
-<<<<<<< HEAD
-    instances_number = 10;
-=======
     samples_number = 10;
->>>>>>> f4e1fcf4
     inputs_number = 3;
     hidden_neurons = 2;
     outputs_number = 4;
 
-<<<<<<< HEAD
-    data_set.set(instances_number, inputs_number, outputs_number);
-=======
     data_set.set(samples_number, inputs_number, outputs_number);
->>>>>>> f4e1fcf4
 
     data_set.set_data_random();
 
@@ -692,39 +502,23 @@
 
     parameters = neural_network.get_parameters();
 
-<<<<<<< HEAD
-    numerical_gradient = sum_squared_error.calculate_training_error_gradient_numerical_differentiation();
-
-    gradient = sum_squared_error.calculate_training_error_gradient();
-
-    assert_true(numerical_gradient-gradient < 1.0e-3, LOG);
-=======
 //    numerical_gradient = sum_squared_error.calculate_error_gradient_numerical_differentiation();
 
 //    gradient = sum_squared_error.calculate_error_gradient();
 
 //    assert_true(numerical_gradient-gradient < 1.0e-3, LOG);
->>>>>>> f4e1fcf4
 }
 
    neural_network.set();
 
    // Test recurrent
 {
-<<<<<<< HEAD
-    instances_number = 5;
-=======
     samples_number = 5;
->>>>>>> f4e1fcf4
     inputs_number = 3;
     hidden_neurons = 7;
     outputs_number = 3;
 
-<<<<<<< HEAD
-    data_set.set(instances_number, inputs_number, outputs_number);
-=======
     data_set.set(samples_number, inputs_number, outputs_number);
->>>>>>> f4e1fcf4
 
     data_set.set_data_random();
 
@@ -747,39 +541,23 @@
 
     parameters = neural_network.get_parameters();
 
-<<<<<<< HEAD
-    numerical_gradient = sum_squared_error.calculate_training_error_gradient_numerical_differentiation();
-
-    gradient = sum_squared_error.calculate_training_error_gradient();
-
-    assert_true(numerical_gradient-gradient < 1.0e-3, LOG);
-=======
 //    numerical_gradient = sum_squared_error.calculate_error_gradient_numerical_differentiation();
 
 //    gradient = sum_squared_error.calculate_error_gradient();
 
 //    assert_true(numerical_gradient-gradient < 1.0e-3, LOG);
->>>>>>> f4e1fcf4
 }
 
    // Test perceptron
 
    neural_network.set();
 {
-<<<<<<< HEAD
-    instances_number = 5;
-=======
     samples_number = 5;
->>>>>>> f4e1fcf4
     inputs_number = 2;
     hidden_neurons = 7;
     outputs_number = 4;
 
-<<<<<<< HEAD
-    data_set.set(instances_number, inputs_number, outputs_number);
-=======
     data_set.set(samples_number, inputs_number, outputs_number);
->>>>>>> f4e1fcf4
 
     data_set.set_data_random();
 
@@ -793,32 +571,15 @@
 
     neural_network.add_layer(output_perceptron_layer);
 
-<<<<<<< HEAD
-    numerical_gradient = sum_squared_error.calculate_training_error_gradient_numerical_differentiation();
-
-    gradient = sum_squared_error.calculate_training_error_gradient();
-
-    assert_true(numerical_gradient-gradient < 1.0e-3, LOG);
-=======
 //    numerical_gradient = sum_squared_error.calculate_error_gradient_numerical_differentiation();
 
 //    gradient = sum_squared_error.calculate_error_gradient();
 
 //    assert_true(numerical_gradient-gradient < 1.0e-3, LOG);
->>>>>>> f4e1fcf4
 }
 
    // Test convolutional
 {
-<<<<<<< HEAD
-   instances_number = 5;
-   inputs_number = 147;
-   outputs_number = 1;
-
-   data_set.set(instances_number, inputs_number, outputs_number);
-   data_set.set_input_variables_dimensions(Tensor<Index, 1>({3,7,7}));
-   data_set.set_target_variables_dimensions(Tensor<Index, 1>({1}));
-=======
    samples_number = 5;
    inputs_number = 147;
    outputs_number = 1;
@@ -826,186 +587,12 @@
    data_set.set(samples_number, inputs_number, outputs_number);
 //   data_set.set_input_variables_dimensions(Tensor<Index, 1>({3,7,7}));
 //   data_set.set_target_variables_dimensions(Tensor<Index, 1>({1}));
->>>>>>> f4e1fcf4
    data_set.set_data_random();
    data_set.set_training();
 
    const type parameters_minimum = -100.0;
    const type parameters_maximum = 100.0;
 
-<<<<<<< HEAD
-   ConvolutionalLayer* convolutional_layer_1 = new ConvolutionalLayer({3,7,7}, {2,2,2});
-   Tensor<type, 2> filters_1({2,3,2,2}, 0);
-   filters_1.setRandom(parameters_minimum,parameters_maximum);
-   convolutional_layer_1->set_synaptic_weights(filters_1);
-   Tensor<type, 1> biases_1(2, 0);
-   biases_1.setRandom(parameters_minimum, parameters_maximum);
-   convolutional_layer_1->set_biases(biases_1);
-
-   ConvolutionalLayer* convolutional_layer_2 = new ConvolutionalLayer(convolutional_layer_1->get_outputs_dimensions(), {2,2,2});
-   convolutional_layer_2->set_padding_option(OpenNN::ConvolutionalLayer::Same);
-   Tensor<type, 2> filters_2({2,2,2,2}, 0);
-   filters_2.setRandom(parameters_minimum, parameters_maximum);
-   convolutional_layer_2->set_synaptic_weights(filters_2);
-   Tensor<type, 1> biases_2(2, 0);
-   biases_2.setRandom(parameters_minimum, parameters_maximum);
-   convolutional_layer_2->set_biases(biases_2);
-
-   PoolingLayer* pooling_layer_1 = new PoolingLayer(convolutional_layer_2->get_outputs_dimensions(), {2,2});
-
-   ConvolutionalLayer* convolutional_layer_3 = new ConvolutionalLayer(pooling_layer_1->get_outputs_dimensions(), {1,2,2});
-   convolutional_layer_3->set_padding_option(OpenNN::ConvolutionalLayer::Same);
-   Tensor<type, 2> filters_3({1,2,2,2}, 0);
-   filters_3.setRandom(parameters_minimum, parameters_maximum);
-   convolutional_layer_3->set_synaptic_weights(filters_3);
-   Tensor<type, 1> biases_3(1, 0);
-   biases_3.setRandom(parameters_minimum, parameters_maximum);
-   convolutional_layer_3->set_biases(biases_3);
-
-   PoolingLayer* pooling_layer_2 = new PoolingLayer(convolutional_layer_3->get_outputs_dimensions(), {2,2});
-   pooling_layer_2->set_pooling_method(PoolingLayer::MaxPooling);
-
-   PoolingLayer* pooling_layer_3 = new PoolingLayer(pooling_layer_2->get_outputs_dimensions(), {2,2});
-   pooling_layer_3->set_pooling_method(PoolingLayer::MaxPooling);
-
-   PerceptronLayer* perceptron_layer = new PerceptronLayer(pooling_layer_3->get_outputs_dimensions().calculate_product(), 3, OpenNN::PerceptronLayer::ActivationFunction::Linear);
-   perceptron_layer->set_parameters_random(parameters_minimum, parameters_maximum);
-
-   ProbabilisticLayer* probabilistic_layer = new ProbabilisticLayer(perceptron_layer->get_neurons_number(), outputs_number);
-   probabilistic_layer->set_parameters_random(parameters_minimum, parameters_maximum);
-
-   neural_network.set();
-   neural_network.add_layer(convolutional_layer_1);
-   neural_network.add_layer(convolutional_layer_2);
-   neural_network.add_layer(pooling_layer_1);
-   neural_network.add_layer(convolutional_layer_3);
-   neural_network.add_layer(pooling_layer_2);
-   neural_network.add_layer(pooling_layer_3);
-   neural_network.add_layer(perceptron_layer);
-   neural_network.add_layer(probabilistic_layer);
-
-   numerical_gradient = sum_squared_error.calculate_training_error_gradient_numerical_differentiation();
-
-   gradient = sum_squared_error.calculate_training_error_gradient();
-
-   assert_true(absolute_value(numerical_gradient - gradient) < 1e-3, LOG);
-}
-}
-
-
-void SumSquaredErrorTest::test_calculate_training_error_terms()
-{
-   cout << "test_calculate_training_error_terms\n";
-}
-
-
-void SumSquaredErrorTest::test_calculate_training_error_terms_Jacobian()
-{   
-   cout << "test_calculate_training_error_terms_Jacobian\n";
-
-   NumericalDifferentiation nd;
-
-   NeuralNetwork neural_network;
-   Tensor<Index, 1> architecture;
-   Tensor<type, 1> parameters;
-
-   DataSet data_set;
-
-   SumSquaredError sum_squared_error(&neural_network, &data_set);
-
-   Tensor<type, 1> gradient;
-
-   Tensor<type, 1> terms;
-   Tensor<type, 2> terms_Jacobian;
-   Tensor<type, 2> numerical_Jacobian_terms;
-
-   Tensor<Index, 1> instances;
-
-   Tensor<type, 2> inputs;
-   Tensor<type, 2> targets;
-
-   Tensor<type, 2> outputs;
-   Tensor<type, 2> output_gradient;
-
-   Tensor<Tensor<type, 2>, 1> layers_activations;
-
-   Tensor<Tensor<type, 2>, 1> layers_activations_derivatives;
-
-   Tensor<Tensor<type, 2>, 1> layers_delta;
-
-   // Test
-
-   neural_network.set(NeuralNetwork::Approximation, {1, 1, 1});
-
-   neural_network.set_parameters_constant(0.0);
-
-   data_set.set(1, 1, 1);
-
-   data_set.initialize_data(0.0);
-
-   instances.set(1,0);
-   //instances.initialize_sequential();
-
-   inputs = data_set.get_input_data(instances);
-   targets = data_set.get_target_data(instances);
-
-   outputs = neural_network.calculate_outputs(inputs);
-   output_gradient = sum_squared_error.calculate_output_gradient(outputs, targets);
-
-   Tensor<Layer::ForwardPropagation, 1> forward_propagation = neural_network.forward_propagate(inputs);
-
-   layers_delta = sum_squared_error.calculate_layers_delta(forward_propagation, output_gradient);
-
-   terms_Jacobian = sum_squared_error.calculate_error_terms_Jacobian(inputs, forward_propagation, layers_delta);
-
-   assert_true(terms_Jacobian.dimension(0) == data_set.get_instances_number(), LOG);
-   assert_true(terms_Jacobian.dimension(1) == neural_network.get_parameters_number(), LOG);
-   assert_true(terms_Jacobian == 0.0, LOG);
-
-   // Test 
-
-   neural_network.set(NeuralNetwork::Approximation, {3, 4, 2});
-   neural_network.set_parameters_constant(0.0);
-
-   data_set.set(3, 2, 5);
-   sum_squared_error.set(&neural_network, &data_set);
-   data_set.initialize_data(0.0);
-
-//   terms_Jacobian = sum_squared_error.calculate_error_terms_Jacobian();
-
-   assert_true(terms_Jacobian.dimension(0) == data_set.get_training_instances_number(), LOG);
-   assert_true(terms_Jacobian.dimension(1) == neural_network.get_parameters_number(), LOG);
-   assert_true(terms_Jacobian == 0.0, LOG);
-
-   // Test
-
-   architecture.resize(3);
-   architecture[0] = 5;
-   architecture[1] = 1;
-   architecture[2] = 2;
-
-   neural_network.set(NeuralNetwork::Approximation, architecture);
-   neural_network.set_parameters_constant(0.0);
-
-   data_set.set(5, 2, 3);
-   sum_squared_error.set(&neural_network, &data_set);
-   data_set.initialize_data(0.0);
-
-//   terms_Jacobian = sum_squared_error.calculate_error_terms_Jacobian();
-
-   assert_true(terms_Jacobian.dimension(0) == data_set.get_training_instances_number(), LOG);
-   assert_true(terms_Jacobian.dimension(1) == neural_network.get_parameters_number(), LOG);
-   assert_true(terms_Jacobian == 0.0, LOG);
-
-   // Test
-
-   neural_network.set(NeuralNetwork::Approximation, {1, 1, 1});
-   neural_network.set_parameters_random();
-   parameters = neural_network.get_parameters();
-
-   data_set.set(1, 1, 1);
-   data_set.set_data_random();
-=======
 //   ConvolutionalLayer* convolutional_layer_1 = new ConvolutionalLayer({3,7,7}, {2,2,2});
 //   Tensor<type, 2> filters_1({2,3,2,2}, 0);
 //   filters_1.setRandom(parameters_minimum,parameters_maximum);
@@ -1183,23 +770,10 @@
 
 //   data_set.set(1, 1, 1);
 //   data_set.set_data_random();
->>>>>>> f4e1fcf4
 
 //   terms_Jacobian = sum_squared_error.calculate_error_terms_Jacobian();
 //   numerical_Jacobian_terms = nd.calculate_Jacobian(sse, &SumSquaredError::calculate_training_terms, parameters);
 
-<<<<<<< HEAD
-   assert_true(absolute_value(terms_Jacobian-numerical_Jacobian_terms) < 1.0e-3, LOG);
-
-   // Test
-
-   neural_network.set(NeuralNetwork::Approximation, {2, 2, 2});
-   neural_network.set_parameters_random();
-   parameters = neural_network.get_parameters();
-
-   data_set.set(2, 2, 2);
-   data_set.set_data_random();
-=======
 //   assert_true(absolute_value(terms_Jacobian-numerical_Jacobian_terms) < 1.0e-3, LOG);
 
    // Test
@@ -1212,22 +786,10 @@
 
 //   data_set.set(2, 2, 2);
 //   data_set.set_data_random();
->>>>>>> f4e1fcf4
 
 //   terms_Jacobian = sum_squared_error.calculate_error_terms_Jacobian();
 //   numerical_Jacobian_terms = nd.calculate_Jacobian(sse, &SumSquaredError::calculate_training_terms, parameters);
 
-<<<<<<< HEAD
-   assert_true(absolute_value(terms_Jacobian-numerical_Jacobian_terms) < 1.0e-3, LOG);
-
-   // Test
-
-   neural_network.set(NeuralNetwork::Approximation, {2, 2, 2});
-   neural_network.set_parameters_random();
-
-   data_set.set(2, 2, 2);
-   data_set.set_data_random();
-=======
 //   assert_true(absolute_value(terms_Jacobian-numerical_Jacobian_terms) < 1.0e-3, LOG);
 
    // Test
@@ -1239,7 +801,6 @@
 
 //   data_set.set(2, 2, 2);
 //   data_set.set_data_random();
->>>>>>> f4e1fcf4
 
 //   gradient = sum_squared_error.calculate_gradient();
 
@@ -1250,101 +811,54 @@
 
 }
 
-<<<<<<< HEAD
-void SumSquaredErrorTest::test_calculate_selection_error()
-{
-   cout << "test_calculate_selection_error\n";
-
-//   NeuralNetwork neural_network;
-//   DataSet data_set;
-//   SumSquaredError sum_squared_error(&neural_network, &data_set);
-
-//   type selection_error;
+
+void SumSquaredErrorTest::test_calculate_squared_errors()
+{
+   cout << "test_calculate_squared_errors\n";
+
+   NeuralNetwork neural_network;
+   Tensor<Index, 1> architecture;
+
+   DataSet data_set;
+
+   SumSquaredError sum_squared_error(&neural_network, &data_set);
+
+   Tensor<type, 1> squared_errors;
+
+//   type error;
+
+   // Test 
+
+   architecture.setValues({1,1,1});
+
+   neural_network.set(NeuralNetwork::Approximation, architecture);
+
+   neural_network.set_parameters_constant(0.0);
+
+   data_set.set(1,1,1);
+
+   data_set.initialize_data(0.0);
+
+//   squared_errors = sum_squared_error.calculate_squared_errors();
+
+   assert_true(squared_errors.size() == 1, LOG);
+//   assert_true(squared_errors == 0.0, LOG);
 
    // Test
 
-//   nn.set();
-
-//   nn.construct_multilayer_perceptron();
-
-//   data_set.set();
-
-//   Tensor<Index, 1> indices;
-
-//   selection_error = sum_squared_error.calculate_indices_error(indices);
-   
-//   assert_true(selection_error == 0.0, LOG);
-}
-
-=======
->>>>>>> f4e1fcf4
-
-void SumSquaredErrorTest::test_calculate_squared_errors()
-{
-   cout << "test_calculate_squared_errors\n";
-
-   NeuralNetwork neural_network;
-<<<<<<< HEAD
-=======
-   Tensor<Index, 1> architecture;
->>>>>>> f4e1fcf4
-
-   DataSet data_set;
-
-   SumSquaredError sum_squared_error(&neural_network, &data_set);
-
-   Tensor<type, 1> squared_errors;
-
-//   type error;
-
-   // Test 
-
-<<<<<<< HEAD
-   neural_network.set(NeuralNetwork::Approximation, {1,1,1});
-=======
-   architecture.setValues({1,1,1});
+   architecture.setValues({2,2,2});
 
    neural_network.set(NeuralNetwork::Approximation, architecture);
->>>>>>> f4e1fcf4
-
-   neural_network.set_parameters_constant(0.0);
-
-   data_set.set(1,1,1);
-
-   data_set.initialize_data(0.0);
+
+   neural_network.set_parameters_random();
+
+   data_set.set(2,2,2);
+
+   data_set.set_data_random();
 
 //   squared_errors = sum_squared_error.calculate_squared_errors();
 
-   assert_true(squared_errors.size() == 1, LOG);
-<<<<<<< HEAD
-   assert_true(squared_errors == 0.0, LOG);   
-
-   // Test
-
-   neural_network.set(NeuralNetwork::Approximation, {2,2,2});
-=======
-//   assert_true(squared_errors == 0.0, LOG);
-
-   // Test
-
-   architecture.setValues({2,2,2});
-
-   neural_network.set(NeuralNetwork::Approximation, architecture);
->>>>>>> f4e1fcf4
-
-   neural_network.set_parameters_random();
-
-   data_set.set(2,2,2);
-
-   data_set.set_data_random();
-
-//   squared_errors = sum_squared_error.calculate_squared_errors();
-
-<<<<<<< HEAD
-//   error = sum_squared_error.calculate_training_error();
-=======
 //   error = sum_squared_error.calculate_error();
->>>>>>> f4e1fcf4
 
 //   assert_true(abs(squared_errors.sum() - error) < 1.0e-12, LOG);
 }
@@ -1389,84 +903,50 @@
 
 //   assert_true(sum_squared_error2.get_display() == false, LOG);
 }
-<<<<<<< HEAD
-*/
-=======
-
->>>>>>> f4e1fcf4
+
 
 void SumSquaredErrorTest::run_test_case()
 {
    cout << "Running sum squared error test case...\n";
-<<<<<<< HEAD
-/*
-=======
-
->>>>>>> f4e1fcf4
+
    // Constructor and destructor methods
 
    test_constructor();
    test_destructor();
 
-<<<<<<< HEAD
-=======
-
->>>>>>> f4e1fcf4
+
    // Get methods
 
    // Set methods
 
    // Error methods
 
-<<<<<<< HEAD
-   test_calculate_training_error();
-
-   test_calculate_layers_delta();
-
-   test_calculate_training_error_gradient();
+   test_calculate_error();
+
+   test_calculate_output_gradient();
+
+   test_calculate_Jacobian_gradient();
+
 
    // Error terms methods
 
-//   test_calculate_training_error_terms();
-
-//   test_calculate_training_error_terms_Jacobian();
-=======
-   test_calculate_error();
-
-   test_calculate_output_gradient();
-
-   test_calculate_Jacobian_gradient();
-
-
-   // Error terms methods
-
    test_calculate_error_terms();
 
    test_calculate_error_terms_Jacobian();
 
->>>>>>> f4e1fcf4
 
    //Serialization methods
 
     test_to_XML();
 
     test_from_XML();
-<<<<<<< HEAD
-*/
-   cout << "End of sum squared error test case.\n";
-=======
 
    cout << "End of sum squared error test case.\n\n";
->>>>>>> f4e1fcf4
 }
 
 
 // OpenNN: Open Neural Networks Library.
-<<<<<<< HEAD
-// Copyright (C) 2005-2019 Artificial Intelligence Techniques, SL.
-=======
 // Copyright (C) 2005-2020 Artificial Intelligence Techniques, SL.
->>>>>>> f4e1fcf4
 //
 // This library is free software; you can redistribute it and/or
 // modify it under the terms of the GNU Lesser General Public
