--- conflicted
+++ resolved
@@ -24,34 +24,15 @@
 
 public:
 
-<<<<<<< HEAD
-   
-
-   explicit LevenbergMarquardtAlgorithmTest(); 
-
-
-   
-
-   virtual ~LevenbergMarquardtAlgorithmTest();
-
-
-   
-=======
    explicit LevenbergMarquardtAlgorithmTest(); 
 
    virtual ~LevenbergMarquardtAlgorithmTest();   
->>>>>>> f4e1fcf4
 
    // Constructor and destructor methods
 
    void test_constructor();
    void test_destructor();
 
-<<<<<<< HEAD
-   
-
-=======
->>>>>>> f4e1fcf4
    // Get methods
 
    void test_get_damping_parameter();
@@ -92,10 +73,6 @@
 
    void test_perform_Householder_QR_decomposition();
 
-<<<<<<< HEAD
-
-=======
->>>>>>> f4e1fcf4
    // Unit testing methods
 
    void run_test_case();
@@ -106,11 +83,7 @@
 
 
 // OpenNN: Open Neural Networks Library.
-<<<<<<< HEAD
-// Copyright (C) 2005-2019 Artificial Intelligence Techniques, SL.
-=======
 // Copyright (C) 2005-2020 Artificial Intelligence Techniques, SL.
->>>>>>> f4e1fcf4
 //
 // This library is free software; you can redistribute it and/or
 // modify it under the terms of the GNU Lesser General Public
