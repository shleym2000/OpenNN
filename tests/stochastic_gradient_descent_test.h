--- conflicted
+++ resolved
@@ -64,11 +64,7 @@
 
 
 // OpenNN: Open Neural Networks Library.
-<<<<<<< HEAD
-// Copyright (C) 2005-2019 Artificial Intelligence Techniques, SL.
-=======
 // Copyright (C) 2005-2020 Artificial Intelligence Techniques, SL.
->>>>>>> f4e1fcf4
 //
 // This library is free software; you can redistribute it and/or
 // modify it under the terms of the GNU Lesser General Public
