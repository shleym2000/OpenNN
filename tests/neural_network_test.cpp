//   OpenNN: Open Neural Networks Library
//   www.opennn.net
//
<<<<<<< HEAD
//   N E U R A L   N E T W O R K   T E S T   C L A S S                     
=======
//   N E U R A L   N E T W O R K   T E S T   C L A S S
>>>>>>> f4e1fcf4
//
//   Artificial Intelligence Techniques SL
//   artelnics@artelnics.com

#include "neural_network_test.h"
<<<<<<< HEAD
=======
#include <omp.h>
>>>>>>> f4e1fcf4

NeuralNetworkTest::NeuralNetworkTest() : UnitTesting()
{
}


NeuralNetworkTest::~NeuralNetworkTest()
{
}


void NeuralNetworkTest::test_constructor()
{
   cout << "test_constructor\n";

<<<<<<< HEAD
  // Default constructor

  NeuralNetwork neural_network_1;

  assert_true(neural_network_1.is_empty(), LOG);
  assert_true(neural_network_1.get_layers_number() == 0, LOG);

  // Layers constructor

  Tensor<Layer*, 1> layers_2;

  NeuralNetwork neural_network_2(layers_2);

  assert_true(neural_network_2.is_empty(), LOG);
  assert_true(neural_network_2.get_layers_number() == 0, LOG);

  PerceptronLayer* perceptron_layer_2 = new PerceptronLayer(1, 1);

  neural_network_2.add_layer(perceptron_layer_2);

  assert_true(!neural_network_2.is_empty(), LOG);

  // Layers constructor

  PerceptronLayer* perceptron_layer_3 = new PerceptronLayer(1, 1);

  Tensor<Layer*, 1> layers_3(1);

  layers_3(0) = perceptron_layer_3;

  NeuralNetwork neural_network_3(layers_3);

  assert_true(!neural_network_3.is_empty(), LOG);
  assert_true(neural_network_3.get_layers_number() == 1, LOG);

  // Model type constructor

  Tensor<Index, 1> architecture(3);

  architecture.setValues({1,4,2});

  NeuralNetwork neural_network_4(NeuralNetwork::Approximation, architecture);

  assert_true(neural_network_4.get_layers_number() == 5, LOG);
  assert_true(neural_network_4.get_layer_pointer(0)->get_type() == Layer::Scaling, LOG);
  assert_true(neural_network_4.get_layer_pointer(1)->get_type() == Layer::Perceptron, LOG);
  assert_true(neural_network_4.get_layer_pointer(2)->get_type() == Layer::Perceptron, LOG);
  assert_true(neural_network_4.get_layer_pointer(3)->get_type() == Layer::Unscaling, LOG);
  assert_true(neural_network_4.get_layer_pointer(4)->get_type() == Layer::Bounding, LOG);

  // Copy constructor

//  NeuralNetwork neural_network_5(neural_network_4);
//  assert_true(neural_network_5.get_layers_number() == 5, LOG);

   // File constructor
=======
  // Test 0 / Default constructor

  NeuralNetwork neural_network_0;

  assert_true(neural_network_0.is_empty(), LOG);
  assert_true(neural_network_0.get_layers_number() == 0, LOG);

  // Test 1 / Model type constructorr

  Tensor<Index, 1> architecture(3);

  architecture.setValues({1,4,2});

  NeuralNetwork neural_network_1_1(NeuralNetwork::Approximation, architecture);

  assert_true(neural_network_1_1.get_layers_number() == 5, LOG);
  assert_true(neural_network_1_1.get_layer_pointer(0)->get_type() == Layer::Scaling, LOG);
  assert_true(neural_network_1_1.get_layer_pointer(1)->get_type() == Layer::Perceptron, LOG);
  assert_true(neural_network_1_1.get_layer_pointer(2)->get_type() == Layer::Perceptron, LOG);
  assert_true(neural_network_1_1.get_layer_pointer(3)->get_type() == Layer::Unscaling, LOG);
  assert_true(neural_network_1_1.get_layer_pointer(4)->get_type() == Layer::Bounding, LOG);

  NeuralNetwork neural_network_1_2(NeuralNetwork::Classification, architecture);

  assert_true(neural_network_1_2.get_layers_number() == 3, LOG);
  assert_true(neural_network_1_2.get_layer_pointer(0)->get_type() == Layer::Scaling, LOG);
  assert_true(neural_network_1_2.get_layer_pointer(1)->get_type() == Layer::Perceptron, LOG);
  assert_true(neural_network_1_2.get_layer_pointer(2)->get_type() == Layer::Probabilistic, LOG);

  NeuralNetwork neural_network_1_3(NeuralNetwork::Forecasting, architecture);

  assert_true(neural_network_1_3.get_layers_number() == 4, LOG);
  assert_true(neural_network_1_3.get_layer_pointer(0)->get_type() == Layer::Scaling, LOG);
//  assert_true(neural_network_1_3.get_layer_pointer(1)->get_type() == Layer::LongShortTermMemory, LOG);
  assert_true(neural_network_1_3.get_layer_pointer(2)->get_type() == Layer::Perceptron, LOG);
  assert_true(neural_network_1_3.get_layer_pointer(3)->get_type() == Layer::Unscaling, LOG);

//  NeuralNetwork neural_network_1_4(NeuralNetwork::ImageApproximation, architecture);

//  assert_true(neural_network_1_4.get_layers_number() == 1, LOG);
//  assert_true(neural_network_1_4.get_layer_pointer(0)->get_type() == Layer::Scaling, LOG);

//  NeuralNetwork neural_network_1_5(NeuralNetwork::ImageClassification, architecture);

//  assert_true(neural_network_1_5.get_layers_number() == 1, LOG);
//  assert_true(neural_network_1_5.get_layer_pointer(0)->get_type() == Layer::Scaling, LOG);

  // Test 2 / Convolutional layer constructor

//  Tensor<Index, 1> new_inputs_dimensions(1);
//  new_inputs_dimensions.setConstant(1);

//  Index new_blocks_number = 1;

//  Tensor<Index, 1> new_filters_dimensions(1);
//  new_filters_dimensions.setConstant(1);

//  Index new_outputs_number = 1;

//  ConvolutionalLayer convolutional_layer(1,1); //CC -> cl(inputs_dim, filters_dim)

//  NeuralNetwork neural_network_2(new_inputs_dimensions, new_blocks_number, new_filters_dimensions, new_outputs_number);

//  assert_true(neural_network_2.is_empty(), LOG);
//  assert_true(neural_network_2.get_layers_number() == 0, LOG);


  // Test 3_1 / Layers constructor // Test other type of layers

  Tensor<Layer*, 1> layers_2;

  NeuralNetwork neural_network_3_1(layers_2);

  assert_true(neural_network_3_1.is_empty(), LOG);
  assert_true(neural_network_3_1.get_layers_number() == 0, LOG);

  PerceptronLayer* perceptron_layer_3_1 = new PerceptronLayer(1, 1);

  neural_network_3_1.add_layer(perceptron_layer_3_1);

  assert_true(!neural_network_3_1.is_empty(), LOG);
  assert_true(neural_network_3_1.get_layer_pointer(0)->get_type() == Layer::Perceptron, LOG);

  // Test 3_2

  Tensor<Layer*, 1> layers_3(10);

  layers_3.setValues({new ScalingLayer, new ConvolutionalLayer, new PerceptronLayer,
                          new PoolingLayer, new ProbabilisticLayer, new LongShortTermMemoryLayer,
                          new RecurrentLayer, new UnscalingLayer, new PrincipalComponentsLayer, new BoundingLayer});

  NeuralNetwork neural_network_3_2(layers_3);

  assert_true(!neural_network_3_2.is_empty(), LOG);
  assert_true(neural_network_3_2.get_layers_number() == 10, LOG);
  assert_true(neural_network_3_2.get_layer_pointer(0)->get_type() == Layer::Scaling, LOG);
  assert_true(neural_network_3_2.get_layer_pointer(1)->get_type() == Layer::Convolutional, LOG);
  assert_true(neural_network_3_2.get_layer_pointer(2)->get_type() == Layer::Perceptron, LOG);
  assert_true(neural_network_3_2.get_layer_pointer(3)->get_type() == Layer::Pooling, LOG);
  assert_true(neural_network_3_2.get_layer_pointer(4)->get_type() == Layer::Probabilistic, LOG);
//  assert_true(neural_network_3_2.get_layer_pointer(5)->get_type() == Layer::LongShortTermMemory, LOG);
  assert_true(neural_network_3_2.get_layer_pointer(6)->get_type() == Layer::Recurrent, LOG);
  assert_true(neural_network_3_2.get_layer_pointer(7)->get_type() == Layer::Unscaling, LOG);
//  assert_true(neural_network_3_2.get_layer_pointer(8)->get_type() == Layer::PrincipalComponents, LOG);
  assert_true(neural_network_3_2.get_layer_pointer(9)->get_type() == Layer::Bounding, LOG);

   // File constructor @todo
>>>>>>> f4e1fcf4

//   neural_network.save(file_name);
//   NeuralNetwork nn6(file_name);

}

<<<<<<< HEAD


=======
>>>>>>> f4e1fcf4
void NeuralNetworkTest::test_destructor()
{
   cout << "test_destructor\n";

   NeuralNetwork* neural_network_1 = new NeuralNetwork;

   delete neural_network_1;
}

void NeuralNetworkTest::test_assignment_operator()
{
   cout << "test_assignment_operator\n";

   NeuralNetwork nn1;
   NeuralNetwork nn2 = nn1;
}

void NeuralNetworkTest::test_get_display()
{
   cout << "test_get_display\n";
}

<<<<<<< HEAD
void NeuralNetworkTest::test_set()
{
   cout << "test_set\n";

   NeuralNetwork neural_network;

   // Test
}

void NeuralNetworkTest::test_set_default()
{
   cout << "test_set_default\n";
}


void NeuralNetworkTest::test_set_display_inputs_warning()
{
   cout << "test_set_display_inputs_warning\n";
}


void NeuralNetworkTest::test_set_display()
{
   cout << "test_set_display\n";
}


void NeuralNetworkTest::test_get_parameters_number()
{
   cout << "test_get_parameters_number\n";

   NeuralNetwork neural_network;

   // Test

   neural_network.set();
   assert_true(neural_network.get_parameters_number() == 0, LOG);

   // Test

   Tensor<Index, 1> architecture(3);

   architecture.setValues({1,1,1});

   neural_network.set(NeuralNetwork::Approximation, architecture);

   assert_true(neural_network.get_parameters_number() == 4, LOG);
}


void NeuralNetworkTest::test_get_parameters()   
{
   cout << "test_get_parameters\n";

   NeuralNetwork neural_network;
   Tensor<type, 1> parameters;

   // Test

   neural_network.set();
   parameters = neural_network.get_parameters();

   assert_true(parameters.size() == 0, LOG);

   // Test

   Tensor<Index, 1> architecture(3);

   architecture.setValues({1,2,1});

   neural_network.set(NeuralNetwork::Approximation, architecture);
   neural_network.set_parameters_constant(0.0);
   parameters = neural_network.get_parameters();

   assert_true(parameters.size() == 7, LOG);
//   assert_true(parameters == 0.0, LOG);

   // Test

   architecture.resize(4);

   architecture.setConstant(1);

   neural_network.set(NeuralNetwork::Approximation, architecture);
   neural_network.set_parameters_constant(0.0);
   parameters = neural_network.get_parameters();

   assert_true(parameters.size() == 6, LOG);
//   assert_true(parameters == 0.0, LOG);
}

void NeuralNetworkTest::test_get_trainable_layers_parameters()
{
    NeuralNetwork neural_network;

    Tensor<Index, 1> architecture(3);

    architecture.setValues({1, 2, 3});

    neural_network.set(NeuralNetwork::Approximation, architecture);

    PerceptronLayer* pl0 = dynamic_cast<PerceptronLayer*>(neural_network.get_layer_pointer(1));

    pl0->set_biases_constant(1);

    pl0->set_synaptic_weights_constant(0);

    PerceptronLayer* pl1 = dynamic_cast<PerceptronLayer*>(neural_network.get_layer_pointer(2));

    pl1->set_biases_constant(3);

    pl1->set_synaptic_weights_constant(2);

    Tensor<type, 1> parameters = neural_network.get_parameters();

    Tensor<Tensor<type, 1>, 1> training_parameters = neural_network.get_trainable_layers_parameters(parameters);

    assert_true(training_parameters(0).size() == 4, LOG);
    assert_true(training_parameters(1).size() == 9, LOG);
    assert_true(training_parameters(0)(0) == 0, LOG);
    assert_true(training_parameters(0)(2) == 1, LOG);
    assert_true(training_parameters(1)(0) == 2, LOG);
    assert_true(training_parameters(1)(6) == 3, LOG);

}


void NeuralNetworkTest::test_get_trainable_layers_parameters_number()
{
   cout << "test_get_trainable_layers_parameters_number\n";

   NeuralNetwork neural_network;
   Tensor<Index, 1> layers_parameters_numbers;

   // Test

   Tensor<Index, 1> architecture(3);

   architecture.setValues({1, 2, 3});

   neural_network.set(NeuralNetwork::Approximation, architecture);
   layers_parameters_numbers = neural_network.get_trainable_layers_parameters_numbers();

   assert_true(layers_parameters_numbers.size() == 2, LOG);

   // Test

   architecture.resize(4);

   architecture.setConstant(1);

   neural_network.set(NeuralNetwork::Approximation, architecture);
   layers_parameters_numbers = neural_network.get_trainable_layers_parameters_numbers();

   assert_true(layers_parameters_numbers.size() == 3, LOG);
}


void NeuralNetworkTest::test_set_parameters()
{
   cout << "test_set_parameters\n";

   Tensor<Index, 1> architecture;
   NeuralNetwork neural_network;

   Index parameters_number;
   Tensor<type, 1> parameters;

   // Test

   neural_network.set_parameters(parameters);

   parameters = neural_network.get_parameters();
   assert_true(parameters.size() == 0, LOG);

   // Test

   architecture.resize(2);

   architecture.setConstant(2);

   neural_network.set(NeuralNetwork::Approximation, architecture);

   parameters_number = neural_network.get_parameters_number();

   parameters.resize(parameters_number);

   neural_network.set_parameters(parameters);

   parameters = neural_network.get_parameters();

   assert_true(parameters.size() == parameters_number, LOG);
   assert_true(parameters[0] == 0.0, LOG);
//   assert_true(parameters[parameters_number-1] - parameters_number - 1.0 < numeric_limits<type>::min(), LOG);
}


void NeuralNetworkTest::test_set_parameters_constant()
{
   cout << "test_set_parameters_constant\n";

   NeuralNetwork neural_network;
   Tensor<type, 1> parameters;
   Tensor<Index, 1> architecture;


   // Test

   architecture.resize(3);

   architecture.setConstant(1);

   neural_network.set(NeuralNetwork::Approximation, architecture);

   neural_network.set_parameters_constant(1.0);
   parameters = neural_network.get_parameters();
//   assert_true(parameters == 1.0, LOG);

   // Test

   architecture.resize(3);

   architecture.setConstant(1);

   neural_network.set(NeuralNetwork::Approximation, architecture);

   neural_network.set_parameters_random();
   parameters = neural_network.get_parameters();
//   assert_true(parameters == 1.0, LOG);
}


void NeuralNetworkTest::test_set_parameters_random()
{
   cout << "test_set_parameters_random\n";

   NeuralNetwork neural_network;
   Tensor<Index, 1> architecture;
   Tensor<type, 1> parameters;

   // Test

   architecture.resize(3);
   architecture.setValues({1, 6, 1});

   neural_network.set(NeuralNetwork::Approximation, architecture);
   neural_network.set_parameters_random();

//   assert_true(neural_network.get_parameters() >= -1.0, LOG);
//   assert_true(neural_network.get_parameters() <= 1.0, LOG);
}


void NeuralNetworkTest::test_calculate_parameters_norm()
{
   cout << "test_calculate_parameters_norm\n";

   NeuralNetwork neural_network;
   type parameters_norm = 0;
   Tensor<Index, 1> architecture;

   // Test 

   architecture.resize(4);
   architecture.setConstant(1);

   neural_network.set(NeuralNetwork::Approximation, architecture);

   neural_network.set_parameters_constant(1.0);

   parameters_norm = neural_network.calculate_parameters_norm();

   assert_true(parameters_norm == sqrt(6.0), LOG);
}


void NeuralNetworkTest::test_calculate_outputs()
{
   cout << "test_calculate_outputs\n";
/*
   NeuralNetwork neural_network;

   Index inputs_number;
   Index outputs_number;

   Tensor<Index, 1> architecture;

   Tensor<type, 2> inputs;
   Tensor<type, 2> outputs;

   Index parameters_number;

   Tensor<type, 1> parameters;

   // Test

   architecture.resize(2);

   architecture.setConstant(3);

   neural_network.set(NeuralNetwork::Approximation, architecture);
   neural_network.set_parameters_constant(0.0);

   inputs.resize(1,3);

   inputs.setConstant(0.0);

   outputs = neural_network.calculate_outputs(inputs);




   assert_true(outputs.rank() == 2, LOG);
   assert_true(outputs.size() == 3, LOG);
//   assert_true(outputs == 0.0, LOG);

   // Test

   architecture.resize(3);

   architecture.setValues({2, 1, 5});

   neural_network.set(NeuralNetwork::Approximation, architecture);
   neural_network.set_parameters_constant(0.0);

   inputs.resize(1, 2);

   inputs.setConstant(0.0);

   outputs = neural_network.calculate_outputs(inputs);

   assert_true(outputs.size() == 5, LOG);
//   assert_true(outputs == 0.0, LOG);

   // Test

   architecture.resize(2);

   architecture.setValues({1, 2});

   neural_network.set(NeuralNetwork::Approximation, architecture);

   inputs.resize(1, 1);

   inputs.setConstant(2.0);

   neural_network.set_parameters_constant(1.0);

   outputs = neural_network.calculate_outputs(inputs);

   assert_true(outputs.size() == 2, LOG);

   // Test

   architecture.resize(3);
   architecture.setValues({4, 3, 3});

   neural_network.set(NeuralNetwork::Approximation, architecture);

   inputs.resize(1, 4);

   inputs.setConstant(0.0);

   neural_network.set_parameters_constant(1.0);

   outputs = neural_network.calculate_outputs(inputs);

   assert_true(neural_network.calculate_outputs(inputs).size() == 3, LOG);

   // Test

   architecture.resize(2);

   architecture.setValues({1, 2});

   neural_network.set(NeuralNetwork::Approximation, architecture);

   inputs_number = neural_network.get_inputs_number();
   outputs_number = neural_network.get_outputs_number();

   inputs.resize(1,inputs_number);

   inputs.setConstant(0.0);

   parameters_number = neural_network.get_parameters_number();

   parameters.resize(parameters_number);

   parameters.setConstant(0.0);

   neural_network.set_parameters(parameters);
   outputs = neural_network.calculate_outputs(inputs);

   assert_true(outputs.size() == outputs_number, LOG);
//   assert_true(outputs == 0.0, LOG);

   // Test

   architecture.resize(3);

   architecture.setConstant(1);

   neural_network.set(NeuralNetwork::Approximation, architecture);

   neural_network.set_parameters_constant(0.0);

   inputs.resize(1, 1);

   inputs.setConstant(0.0);

   outputs = neural_network.calculate_outputs(inputs);

//   assert_true(outputs == 0.0, LOG);

   // Scaling + Perceptron + Perceptron + Unscaling + Bounding

//   assert_true(neural_network.calculate_outputs(inputs) == 0.0, LOG);
   assert_true(neural_network.calculate_outputs(inputs).size() == 1, LOG);

   // Scaling + Perceptron + Probabilistic

   architecture.resize(2);
   architecture.setConstant(1);

   neural_network.set(NeuralNetwork::Classification, architecture);

   neural_network.set_parameters_constant(0.0);

   inputs.resize(1, 1);

   inputs.setConstant(0.0);

   outputs = neural_network.calculate_outputs(inputs);

//   assert_true(neural_network.calculate_outputs(inputs) == 0.5, LOG);
//            || neural_network.calculate_outputs(inputs) == 1.0, LOG);

   inputs.setRandom();

//   assert_true(neural_network.calculate_outputs(inputs) >= 0.0, LOG);
//   assert_true(neural_network.calculate_outputs(inputs) <= 1.0, LOG);
   assert_true(neural_network.calculate_outputs(inputs).dimension(1) == 1, LOG);

   NeuralNetwork neural_network_4;

   const Index categories = 3;
   parameters_number = 5;

   inputs_number = 10;

   ScalingLayer* scaling_layer_3 = new ScalingLayer(inputs_number);
   PerceptronLayer* perceptron_layer_4 = new PerceptronLayer(inputs_number, categories);
   ProbabilisticLayer* probabilistic_layer_5 = new ProbabilisticLayer(categories,categories);

   neural_network_4.add_layer(scaling_layer_3);
   neural_network_4.add_layer(perceptron_layer_4);
   neural_network_4.add_layer(probabilistic_layer_5);

   inputs.resize(parameters_number, inputs_number);

   inputs.setRandom();

//   assert_true(minimum(neural_network_4.calculate_outputs(inputs)) >= 0.0, LOG);
//   assert_true(maximum(neural_network_4.calculate_outputs(inputs)) <= 1.0, LOG);
   assert_true(neural_network_4.calculate_outputs(inputs).size() == parameters_number*categories, LOG);

   // Test

   architecture.resize(3);

   architecture.setConstant(1);

   neural_network.set(NeuralNetwork::Approximation, architecture);
   neural_network.set_parameters_constant(0.0);

   inputs.resize(1, 1);

   outputs = neural_network.calculate_outputs(inputs);

//   assert_true(outputs == 0.0, LOG);

   // Test

   architecture.resize(5);

   architecture.setRandom();

   neural_network.set(NeuralNetwork::Approximation, architecture);

   inputs_number = neural_network.get_inputs_number();
   outputs_number = neural_network.get_outputs_number();

   inputs.resize(2,inputs_number);

   inputs.setConstant(0.0);

   parameters_number = neural_network.get_parameters_number();

   parameters.resize(parameters_number);

   parameters.setConstant(0.0);

   neural_network.set_parameters(parameters);

   outputs = neural_network.calculate_outputs(inputs);

   assert_true(outputs.dimension(1) == outputs_number, LOG);
//   assert_true(outputs == 0.0, LOG);

   // Test Convolutional
/*
   ConvolutionalLayer* convolutional_layer = new ConvolutionalLayer;
   PoolingLayer* pooling_layer = new PoolingLayer;

   inputs.resize(10,3,28,28);

   inputs.setConstant(0.0);

   convolutional_layer->set({3,28,28}, {5,7,7});
   convolutional_layer->set_parameters(Tensor<type, 1>(740, 0));

   pooling_layer->set_pooling_method(OpenNN::PoolingLayer::MaxPooling);
   pooling_layer->set_pool_size(2,2);

   neural_network.set();
   neural_network.add_layer(convolutional_layer);
   neural_network.add_layer(pooling_layer);

   outputs = neural_network.calculate_outputs(inputs);

//   assert_true(outputs == 0, LOG);

   // Test

   inputs.resize(2,2,3,3);
   inputs(0,0,0,0) = 1.1;
   inputs(0,0,0,1) = 1.1;
   inputs(0,0,0,2) = 1.1;
   inputs(0,0,1,0) = 1.1;
   inputs(0,0,1,1) = 1.1;
   inputs(0,0,1,2) = 1.1;
   inputs(0,0,2,0) = 1.1;
   inputs(0,0,2,1) = 1.1;
   inputs(0,0,2,2) = 1.1;
   inputs(0,1,0,0) = 1.2;
   inputs(0,1,0,1) = 1.2;
   inputs(0,1,0,2) = 1.2;
   inputs(0,1,1,0) = 1.2;
   inputs(0,1,1,1) = 1.2;
   inputs(0,1,1,2) = 1.2;
   inputs(0,1,2,0) = 1.2;
   inputs(0,1,2,1) = 1.2;
   inputs(0,1,2,2) = 1.2;
   inputs(1,0,0,0) = 2.1;
   inputs(1,0,0,1) = 2.1;
   inputs(1,0,0,2) = 2.1;
   inputs(1,0,1,0) = 2.1;
   inputs(1,0,1,1) = 2.1;
   inputs(1,0,1,2) = 2.1;
   inputs(1,0,2,0) = 2.1;
   inputs(1,0,2,1) = 2.1;
   inputs(1,0,2,2) = 2.1;
   inputs(1,1,0,0) = 2.2;
   inputs(1,1,0,1) = 2.2;
   inputs(1,1,0,2) = 2.2;
   inputs(1,1,1,0) = 2.2;
   inputs(1,1,1,1) = 2.2;
   inputs(1,1,1,2) = 2.2;
   inputs(1,1,2,0) = 2.2;
   inputs(1,1,2,1) = 2.2;
   inputs(1,1,2,2) = 2.2;

   convolutional_layer->set_activation_function(OpenNN::ConvolutionalLayer::Linear);
   convolutional_layer->set({2,3,3}, {5,2,2});
   convolutional_layer->set_parameters(Tensor<type, 1>({1,1,1,1,1,-1,0,4,1,1,0,1,3,2,3,0,0,2,4,9,0,0,2,2,2,0,1,3,4,4,1,0,4,1,1,-1,1,1,1,1,
                                                      -2,-1,0,1,2}));

   pooling_layer->set_pooling_method(OpenNN::PoolingLayer::NoPooling);

   neural_network.set();
   neural_network.add_layer(convolutional_layer);
   neural_network.add_layer(pooling_layer);

   outputs = neural_network.calculate_outputs(inputs);

   assert_true(abs(outputs(0,0,0,0) + 2.2) < 1e-6 &&
               abs(outputs(0,0,0,1) + 2.2) < 1e-6 &&
               abs(outputs(0,0,1,0) + 2.2) < 1e-6 &&
               abs(outputs(0,0,1,1) + 2.2) < 1e-6 &&
               abs(outputs(0,1,0,0) - 3.6) < 1e-6 &&
               abs(outputs(0,1,0,1) - 3.6) < 1e-6 &&
               abs(outputs(0,1,1,0) - 3.6) < 1e-6 &&
               abs(outputs(0,1,1,1) - 3.6) < 1e-6 &&
               abs(outputs(0,2,0,0) - 23) < 1e-6 &&
               abs(outputs(0,2,0,1) - 23) < 1e-6 &&
               abs(outputs(0,2,1,0) - 23) < 1e-6 &&
               abs(outputs(0,2,1,1) - 23) < 1e-6 &&
               abs(outputs(0,3,0,0) - 19.6) < 1e-6 &&
               abs(outputs(0,3,0,1) - 19.6) < 1e-6 &&
               abs(outputs(0,3,1,0) - 19.6) < 1e-6 &&
               abs(outputs(0,3,1,1) - 19.6) < 1e-6 &&
               abs(outputs(0,4,0,0) - 27.7) < 1e-6 &&
               abs(outputs(0,4,0,1) - 27.7) < 1e-6 &&
               abs(outputs(0,4,1,0) - 27.7) < 1e-6 &&
               abs(outputs(0,4,1,1) - 27.7) < 1e-6 &&
               abs(outputs(1,0,0,0) + 2.2) < 1e-6 &&
               abs(outputs(1,0,0,1) + 2.2) < 1e-6 &&
               abs(outputs(1,0,1,0) + 2.2) < 1e-6 &&
               abs(outputs(1,0,1,1) + 2.2) < 1e-6 &&
               abs(outputs(1,1,0,0) - 7.6) < 1e-6 &&
               abs(outputs(1,1,0,1) - 7.6) < 1e-6 &&
               abs(outputs(1,1,1,0) - 7.6) < 1e-6 &&
               abs(outputs(1,1,1,1) - 7.6) < 1e-6 &&
               abs(outputs(1,2,0,0) - 43) < 1e-6 &&
               abs(outputs(1,2,0,1) - 43) < 1e-6 &&
               abs(outputs(1,2,1,0) - 43) < 1e-6 &&
               abs(outputs(1,2,1,1) - 43) < 1e-6 &&
               abs(outputs(1,3,0,0) - 35.6) < 1e-6 &&
               abs(outputs(1,3,0,1) - 35.6) < 1e-6 &&
               abs(outputs(1,3,1,0) - 35.6) < 1e-6 &&
               abs(outputs(1,3,1,1) - 35.6) < 1e-6 &&
               abs(outputs(1,4,0,0) - 49.7) < 1e-6 &&
               abs(outputs(1,4,0,1) - 49.7) < 1e-6 &&
               abs(outputs(1,4,1,0) - 49.7) < 1e-6 &&
               abs(outputs(1,4,1,1) - 49.7) < 1e-6, LOG);

   // Test

   inputs.resize(2,2,3,3);
   inputs(0,0,0,0) = 1.1;
   inputs(0,0,0,1) = 1.1;
   inputs(0,0,0,2) = 1.1;
   inputs(0,0,1,0) = 1.1;
   inputs(0,0,1,1) = 1.1;
   inputs(0,0,1,2) = 1.1;
   inputs(0,0,2,0) = 1.1;
   inputs(0,0,2,1) = 1.1;
   inputs(0,0,2,2) = 1.1;
   inputs(0,1,0,0) = 1.2;
   inputs(0,1,0,1) = 1.2;
   inputs(0,1,0,2) = 1.2;
   inputs(0,1,1,0) = 1.2;
   inputs(0,1,1,1) = 1.2;
   inputs(0,1,1,2) = 1.2;
   inputs(0,1,2,0) = 1.2;
   inputs(0,1,2,1) = 1.2;
   inputs(0,1,2,2) = 1.2;
   inputs(1,0,0,0) = 2.1;
   inputs(1,0,0,1) = 2.1;
   inputs(1,0,0,2) = 2.1;
   inputs(1,0,1,0) = 2.1;
   inputs(1,0,1,1) = 2.1;
   inputs(1,0,1,2) = 2.1;
   inputs(1,0,2,0) = 2.1;
   inputs(1,0,2,1) = 2.1;
   inputs(1,0,2,2) = 2.1;
   inputs(1,1,0,0) = 2.2;
   inputs(1,1,0,1) = 2.2;
   inputs(1,1,0,2) = 2.2;
   inputs(1,1,1,0) = 2.2;
   inputs(1,1,1,1) = 2.2;
   inputs(1,1,1,2) = 2.2;
   inputs(1,1,2,0) = 2.2;
   inputs(1,1,2,1) = 2.2;
   inputs(1,1,2,2) = 2.2;

   convolutional_layer->set_activation_function(OpenNN::ConvolutionalLayer::Linear);
   convolutional_layer->set({2,3,3}, {5,2,2});
   convolutional_layer->set_parameters(Tensor<type, 1>({1,1,1,1,1,-1,0,4,1,1,0,1,3,2,3,0,0,2,4,9,0,0,2,2,2,0,1,3,4,4,1,0,4,1,1,-1,1,1,1,1,
                                                      -2,-1,0,1,2}));

   pooling_layer->set_pooling_method(OpenNN::PoolingLayer::MaxPooling);
   pooling_layer->set_pool_size(2,2);

   neural_network.set();
   neural_network.add_layer(convolutional_layer);
   neural_network.add_layer(pooling_layer);

   outputs = neural_network.calculate_outputs(inputs);

   assert_true(abs(outputs(0,0,0,0) + 2.2) < 1e-6 &&
               abs(outputs(0,1,0,0) - 3.6) < 1e-6 &&
               abs(outputs(0,2,0,0) - 23) < 1e-6 &&
               abs(outputs(0,3,0,0) - 19.6) < 1e-6 &&
               abs(outputs(0,4,0,0) - 27.7) < 1e-6 &&
               abs(outputs(1,0,0,0) + 2.2) < 1e-6 &&
               abs(outputs(1,1,0,0) - 7.6) < 1e-6 &&
               abs(outputs(1,2,0,0) - 43) < 1e-6 &&
               abs(outputs(1,3,0,0) - 35.6) < 1e-6 &&
               abs(outputs(1,4,0,0) - 49.7) < 1e-6, LOG);

   // Test

   inputs.resize(2,2,3,3);
   inputs(0,0,0,0) = 1.1;
   inputs(0,0,0,1) = 1.1;
   inputs(0,0,0,2) = 1.1;
   inputs(0,0,1,0) = 1.1;
   inputs(0,0,1,1) = 1.1;
   inputs(0,0,1,2) = 1.1;
   inputs(0,0,2,0) = 1.1;
   inputs(0,0,2,1) = 1.1;
   inputs(0,0,2,2) = 1.1;
   inputs(0,1,0,0) = 1.2;
   inputs(0,1,0,1) = 1.2;
   inputs(0,1,0,2) = 1.2;
   inputs(0,1,1,0) = 1.2;
   inputs(0,1,1,1) = 1.2;
   inputs(0,1,1,2) = 1.2;
   inputs(0,1,2,0) = 1.2;
   inputs(0,1,2,1) = 1.2;
   inputs(0,1,2,2) = 1.2;
   inputs(1,0,0,0) = 2.1;
   inputs(1,0,0,1) = 2.1;
   inputs(1,0,0,2) = 2.1;
   inputs(1,0,1,0) = 2.1;
   inputs(1,0,1,1) = 2.1;
   inputs(1,0,1,2) = 2.1;
   inputs(1,0,2,0) = 2.1;
   inputs(1,0,2,1) = 2.1;
   inputs(1,0,2,2) = 2.1;
   inputs(1,1,0,0) = 2.2;
   inputs(1,1,0,1) = 2.2;
   inputs(1,1,0,2) = 2.2;
   inputs(1,1,1,0) = 2.2;
   inputs(1,1,1,1) = 2.2;
   inputs(1,1,1,2) = 2.2;
   inputs(1,1,2,0) = 2.2;
   inputs(1,1,2,1) = 2.2;
   inputs(1,1,2,2) = 2.2;

   convolutional_layer->set_activation_function(OpenNN::ConvolutionalLayer::Linear);
   convolutional_layer->set({2,3,3}, {5,2,2});
   convolutional_layer->set_parameters(Tensor<type, 1>({1,1,1,1,1,-1,0,4,1,1,0,1,3,2,3,0,0,2,4,9,0,0,2,2,2,0,1,3,4,4,1,0,4,1,1,-1,1,1,1,1,
                                                      -2,-1,0,1,2}));

   pooling_layer->set_pooling_method(OpenNN::PoolingLayer::AveragePooling);
   pooling_layer->set_pool_size(2,2);

   neural_network.set();
   neural_network.add_layer(convolutional_layer);
   neural_network.add_layer(pooling_layer);

   outputs = neural_network.calculate_outputs(inputs);

   assert_true(abs(outputs(0,0,0,0) + 2.2) < 1e-6 &&
               abs(outputs(0,1,0,0) - 3.6) < 1e-6 &&
               abs(outputs(0,2,0,0) - 23) < 1e-6 &&
               abs(outputs(0,3,0,0) - 19.6) < 1e-6 &&
               abs(outputs(0,4,0,0) - 27.7) < 1e-6 &&
               abs(outputs(1,0,0,0) + 2.2) < 1e-6 &&
               abs(outputs(1,1,0,0) - 7.6) < 1e-6 &&
               abs(outputs(1,2,0,0) - 43) < 1e-6 &&
               abs(outputs(1,3,0,0) - 35.6) < 1e-6 &&
               abs(outputs(1,4,0,0) - 49.7) < 1e-6, LOG);

   // Test

   inputs.resize(2,1,6,6);
   inputs(0,0,0,0) = 1;
   inputs(0,0,0,1) = 2;
   inputs(0,0,0,2) = 3;
   inputs(0,0,0,3) = 4;
   inputs(0,0,0,4) = 5;
   inputs(0,0,0,5) = 6;
   inputs(0,0,1,0) = 7;
   inputs(0,0,1,1) = 8;
   inputs(0,0,1,2) = 9;
   inputs(0,0,1,3) = 10;
   inputs(0,0,1,4) = 11;
   inputs(0,0,1,5) = 12;
   inputs(0,0,2,0) = 13;
   inputs(0,0,2,1) = 14;
   inputs(0,0,2,2) = 15;
   inputs(0,0,2,3) = 16;
   inputs(0,0,2,4) = 17;
   inputs(0,0,2,5) = 18;
   inputs(0,0,3,0) = 19;
   inputs(0,0,3,1) = 20;
   inputs(0,0,3,2) = 21;
   inputs(0,0,3,3) = 22;
   inputs(0,0,3,4) = 23;
   inputs(0,0,3,5) = 24;
   inputs(0,0,4,0) = 25;
   inputs(0,0,4,1) = 26;
   inputs(0,0,4,2) = 27;
   inputs(0,0,4,3) = 28;
   inputs(0,0,4,4) = 29;
   inputs(0,0,4,5) = 30;
   inputs(0,0,5,0) = 31;
   inputs(0,0,5,1) = 32;
   inputs(0,0,5,2) = 33;
   inputs(0,0,5,3) = 34;
   inputs(0,0,5,4) = 35;
   inputs(0,0,5,5) = 36;
   inputs(1,0,0,0) = -1;
   inputs(1,0,0,1) = -2;
   inputs(1,0,0,2) = -3;
   inputs(1,0,0,3) = -4;
   inputs(1,0,0,4) = -5;
   inputs(1,0,0,5) = -6;
   inputs(1,0,1,0) = -7;
   inputs(1,0,1,1) = -8;
   inputs(1,0,1,2) = -9;
   inputs(1,0,1,3) = -10;
   inputs(1,0,1,4) = -11;
   inputs(1,0,1,5) = -12;
   inputs(1,0,2,0) = -13;
   inputs(1,0,2,1) = -14;
   inputs(1,0,2,2) = -15;
   inputs(1,0,2,3) = -16;
   inputs(1,0,2,4) = -17;
   inputs(1,0,2,5) = -18;
   inputs(1,0,3,0) = -19;
   inputs(1,0,3,1) = -20;
   inputs(1,0,3,2) = -21;
   inputs(1,0,3,3) = -22;
   inputs(1,0,3,4) = -23;
   inputs(1,0,3,5) = -24;
   inputs(1,0,4,0) = -25;
   inputs(1,0,4,1) = -26;
   inputs(1,0,4,2) = -27;
   inputs(1,0,4,3) = -28;
   inputs(1,0,4,4) = -29;
   inputs(1,0,4,5) = -30;
   inputs(1,0,5,0) = -31;
   inputs(1,0,5,1) = -32;
   inputs(1,0,5,2) = -33;
   inputs(1,0,5,3) = -34;
   inputs(1,0,5,4) = -35;
   inputs(1,0,5,5) = -36;

   convolutional_layer->set_activation_function(OpenNN::ConvolutionalLayer::RectifiedLinear);
   convolutional_layer->set({1,6,6}, {3,3,3});
   convolutional_layer->set_parameters(Tensor<type, 1>({1,2,3,1,2,3,1,2,3,1,2,3,1,2,3,1,2,3,1,2,3,1,2,3,1,2,3,-1,0,1}));

   pooling_layer->set_pooling_method(OpenNN::PoolingLayer::AveragePooling);
   pooling_layer->set_pool_size(2,2);

   neural_network.set();
   neural_network.add_layer(convolutional_layer);
   neural_network.add_layer(pooling_layer);

   outputs = neural_network.calculate_outputs(inputs);

   assert_true(outputs(0,0,0,0) == 102.5 &&
               outputs(0,0,0,1) == 111.5 &&
               outputs(0,0,0,2) == 120.5 &&
               outputs(0,0,1,0) == 156.5 &&
               outputs(0,0,1,1) == 165.5 &&
               outputs(0,0,1,2) == 174.5 &&
               outputs(0,0,2,0) == 210.5 &&
               outputs(0,0,2,1) == 219.5 &&
               outputs(0,0,2,2) == 228.5 &&
               outputs(0,1,0,0) == 207.0 &&
               outputs(0,1,0,1) == 225.0 &&
               outputs(0,1,0,2) == 243.0 &&
               outputs(0,1,1,0) == 315.0 &&
               outputs(0,1,1,1) == 333.0 &&
               outputs(0,1,1,2) == 351.0 &&
               outputs(0,1,2,0) == 423.0 &&
               outputs(0,1,2,1) == 441.0 &&
               outputs(0,1,2,2) == 459.0 &&
               outputs(0,2,0,0) == 311.5 &&
               outputs(0,2,0,1) == 338.5 &&
               outputs(0,2,0,2) == 365.5 &&
               outputs(0,2,1,0) == 473.5 &&
               outputs(0,2,1,1) == 500.5 &&
               outputs(0,2,1,2) == 527.5 &&
               outputs(0,2,2,0) == 635.5 &&
               outputs(0,2,2,1) == 662.5 &&
               outputs(0,2,2,2) == 689.5 &&
               outputs(1,0,0,0) == 0.0 &&
               outputs(1,0,0,1) == 0.0 &&
               outputs(1,0,0,2) == 0.0 &&
               outputs(1,0,1,0) == 0.0 &&
               outputs(1,0,1,1) == 0.0 &&
               outputs(1,0,1,2) == 0.0 &&
               outputs(1,0,2,0) == 0.0 &&
               outputs(1,0,2,1) == 0.0 &&
               outputs(1,0,2,2) == 0.0 &&
               outputs(1,1,0,0) == 0.0 &&
               outputs(1,1,0,1) == 0.0 &&
               outputs(1,1,0,2) == 0.0 &&
               outputs(1,1,1,0) == 0.0 &&
               outputs(1,1,1,1) == 0.0 &&
               outputs(1,1,1,2) == 0.0 &&
               outputs(1,1,2,0) == 0.0 &&
               outputs(1,1,2,1) == 0.0 &&
               outputs(1,1,2,2) == 0.0 &&
               outputs(1,2,0,0) == 0.0 &&
               outputs(1,2,0,1) == 0.0 &&
               outputs(1,2,0,2) == 0.0 &&
               outputs(1,2,1,0) == 0.0 &&
               outputs(1,2,1,1) == 0.0 &&
               outputs(1,2,1,2) == 0.0 &&
               outputs(1,2,2,0) == 0.0 &&
               outputs(1,2,2,1) == 0.0 &&
               outputs(1,2,2,2) == 0.0, LOG);

   // Test

   inputs.resize(2,1,6,6);
   inputs(0,0,0,0) = 1;
   inputs(0,0,0,1) = 2;
   inputs(0,0,0,2) = 3;
   inputs(0,0,0,3) = 4;
   inputs(0,0,0,4) = 5;
   inputs(0,0,0,5) = 6;
   inputs(0,0,1,0) = 7;
   inputs(0,0,1,1) = 8;
   inputs(0,0,1,2) = 9;
   inputs(0,0,1,3) = 10;
   inputs(0,0,1,4) = 11;
   inputs(0,0,1,5) = 12;
   inputs(0,0,2,0) = 13;
   inputs(0,0,2,1) = 14;
   inputs(0,0,2,2) = 15;
   inputs(0,0,2,3) = 16;
   inputs(0,0,2,4) = 17;
   inputs(0,0,2,5) = 18;
   inputs(0,0,3,0) = 19;
   inputs(0,0,3,1) = 20;
   inputs(0,0,3,2) = 21;
   inputs(0,0,3,3) = 22;
   inputs(0,0,3,4) = 23;
   inputs(0,0,3,5) = 24;
   inputs(0,0,4,0) = 25;
   inputs(0,0,4,1) = 26;
   inputs(0,0,4,2) = 27;
   inputs(0,0,4,3) = 28;
   inputs(0,0,4,4) = 29;
   inputs(0,0,4,5) = 30;
   inputs(0,0,5,0) = 31;
   inputs(0,0,5,1) = 32;
   inputs(0,0,5,2) = 33;
   inputs(0,0,5,3) = 34;
   inputs(0,0,5,4) = 35;
   inputs(0,0,5,5) = 36;
   inputs(1,0,0,0) = -1;
   inputs(1,0,0,1) = -2;
   inputs(1,0,0,2) = -3;
   inputs(1,0,0,3) = -4;
   inputs(1,0,0,4) = -5;
   inputs(1,0,0,5) = -6;
   inputs(1,0,1,0) = -7;
   inputs(1,0,1,1) = -8;
   inputs(1,0,1,2) = -9;
   inputs(1,0,1,3) = -10;
   inputs(1,0,1,4) = -11;
   inputs(1,0,1,5) = -12;
   inputs(1,0,2,0) = -13;
   inputs(1,0,2,1) = -14;
   inputs(1,0,2,2) = -15;
   inputs(1,0,2,3) = -16;
   inputs(1,0,2,4) = -17;
   inputs(1,0,2,5) = -18;
   inputs(1,0,3,0) = -19;
   inputs(1,0,3,1) = -20;
   inputs(1,0,3,2) = -21;
   inputs(1,0,3,3) = -22;
   inputs(1,0,3,4) = -23;
   inputs(1,0,3,5) = -24;
   inputs(1,0,4,0) = -25;
   inputs(1,0,4,1) = -26;
   inputs(1,0,4,2) = -27;
   inputs(1,0,4,3) = -28;
   inputs(1,0,4,4) = -29;
   inputs(1,0,4,5) = -30;
   inputs(1,0,5,0) = -31;
   inputs(1,0,5,1) = -32;
   inputs(1,0,5,2) = -33;
   inputs(1,0,5,3) = -34;
   inputs(1,0,5,4) = -35;
   inputs(1,0,5,5) = -36;

   convolutional_layer->set_activation_function(OpenNN::ConvolutionalLayer::SoftSign);
   convolutional_layer->set({1,6,6}, {3,3,3});
   convolutional_layer->set_parameters(Tensor<type, 1>({1,2,3,1,2,3,1,2,3,1,2,3,1,2,3,1,2,3,1,2,3,1,2,3,1,2,3,-1,0,1}));

   pooling_layer->set_pooling_method(OpenNN::PoolingLayer::MaxPooling);
   pooling_layer->set_pool_size(2,2);

   neural_network.set();
   neural_network.add_layer(convolutional_layer);
   neural_network.add_layer(pooling_layer);

   outputs = neural_network.calculate_outputs(inputs);

   assert_true(abs(outputs(0,0,0,0) - 0.992593) < 1e-6 &&
               abs(outputs(0,0,0,1) - 0.993056) < 1e-6 &&
               abs(outputs(0,0,0,2) - 0.993464) < 1e-6 &&
               abs(outputs(0,0,1,0) - 0.994709) < 1e-6 &&
               abs(outputs(0,0,1,1) - 0.994949) < 1e-6 &&
               abs(outputs(0,0,1,2) - 0.995169) < 1e-6 &&
               abs(outputs(0,0,2,0) - 0.995885) < 1e-6 &&
               abs(outputs(0,0,2,1) - 0.996032) < 1e-6 &&
               abs(outputs(0,0,2,2) - 0.996169) < 1e-6 &&
               abs(outputs(0,1,0,0) - 0.996310) < 1e-6 &&
               abs(outputs(0,1,0,1) - 0.996540) < 1e-6 &&
               abs(outputs(0,1,0,2) - 0.996743) < 1e-6 &&
               abs(outputs(0,1,1,0) - 0.997361) < 1e-6 &&
               abs(outputs(0,1,1,1) - 0.997481) < 1e-6 &&
               abs(outputs(0,1,1,2) - 0.997590) < 1e-6 &&
               abs(outputs(0,1,2,0) - 0.997947) < 1e-6 &&
               abs(outputs(0,1,2,1) - 0.998020) < 1e-6 &&
               abs(outputs(0,1,2,2) - 0.998088) < 1e-6 &&
               abs(outputs(0,2,0,0) - 0.997543) < 1e-6 &&
               abs(outputs(0,2,0,1) - 0.997696) < 1e-6 &&
               abs(outputs(0,2,0,2) - 0.997831) < 1e-6 &&
               abs(outputs(0,2,1,0) - 0.998243) < 1e-6 &&
               abs(outputs(0,2,1,1) - 0.998322) < 1e-6 &&
               abs(outputs(0,2,1,2) - 0.998395) < 1e-6 &&
               abs(outputs(0,2,2,0) - 0.998632) < 1e-6 &&
               abs(outputs(0,2,2,1) - 0.998681) < 1e-6 &&
               abs(outputs(0,2,2,2) - 0.998726) < 1e-6 &&
               abs(outputs(1,0,0,0) + 0.986486) < 1e-6 &&
               abs(outputs(1,0,0,1) + 0.987952) < 1e-6 &&
               abs(outputs(1,0,0,2) + 0.989130) < 1e-6 &&
               abs(outputs(1,0,1,0) + 0.992188) < 1e-6 &&
               abs(outputs(1,0,1,1) + 0.992701) < 1e-6 &&
               abs(outputs(1,0,1,2) + 0.993151) < 1e-6 &&
               abs(outputs(1,0,2,0) + 0.994505) < 1e-6 &&
               abs(outputs(1,0,2,1) + 0.994764) < 1e-6 &&
               abs(outputs(1,0,2,2) + 0.995000) < 1e-6 &&
               abs(outputs(1,1,0,0) + 0.993103) < 1e-6 &&
               abs(outputs(1,1,0,1) + 0.993865) < 1e-6 &&
               abs(outputs(1,1,0,2) + 0.994475) < 1e-6 &&
               abs(outputs(1,1,1,0) + 0.996047) < 1e-6 &&
               abs(outputs(1,1,1,1) + 0.996310) < 1e-6 &&
               abs(outputs(1,1,1,2) + 0.996540) < 1e-6 &&
               abs(outputs(1,1,2,0) + 0.997230) < 1e-6 &&
               abs(outputs(1,1,2,1) + 0.997361) < 1e-6 &&
               abs(outputs(1,1,2,2) + 0.997481) < 1e-6 &&
               abs(outputs(1,2,0,0) + 0.995370) < 1e-6 &&
               abs(outputs(1,2,0,1) + 0.995885) < 1e-6 &&
               abs(outputs(1,2,0,2) + 0.996296) < 1e-6 &&
               abs(outputs(1,2,1,0) + 0.997354) < 1e-6 &&
               abs(outputs(1,2,1,1) + 0.997531) < 1e-6 &&
               abs(outputs(1,2,1,2) + 0.997685) < 1e-6 &&
               abs(outputs(1,2,2,0) + 0.998148) < 1e-6 &&
               abs(outputs(1,2,2,1) + 0.998236) < 1e-6 &&
               abs(outputs(1,2,2,2) + 0.998316) < 1e-6, LOG);

   // Test

   PerceptronLayer* perceptron_layer = new PerceptronLayer;

   inputs.resize(2,2,3,3);
   inputs(0,0,0,0) = 1.1;
   inputs(0,0,0,1) = 1.1;
   inputs(0,0,0,2) = 1.1;
   inputs(0,0,1,0) = 1.1;
   inputs(0,0,1,1) = 1.1;
   inputs(0,0,1,2) = 1.1;
   inputs(0,0,2,0) = 1.1;
   inputs(0,0,2,1) = 1.1;
   inputs(0,0,2,2) = 1.1;
   inputs(0,1,0,0) = 1.2;
   inputs(0,1,0,1) = 1.2;
   inputs(0,1,0,2) = 1.2;
   inputs(0,1,1,0) = 1.2;
   inputs(0,1,1,1) = 1.2;
   inputs(0,1,1,2) = 1.2;
   inputs(0,1,2,0) = 1.2;
   inputs(0,1,2,1) = 1.2;
   inputs(0,1,2,2) = 1.2;
   inputs(1,0,0,0) = 2.1;
   inputs(1,0,0,1) = 2.1;
   inputs(1,0,0,2) = 2.1;
   inputs(1,0,1,0) = 2.1;
   inputs(1,0,1,1) = 2.1;
   inputs(1,0,1,2) = 2.1;
   inputs(1,0,2,0) = 2.1;
   inputs(1,0,2,1) = 2.1;
   inputs(1,0,2,2) = 2.1;
   inputs(1,1,0,0) = 2.2;
   inputs(1,1,0,1) = 2.2;
   inputs(1,1,0,2) = 2.2;
   inputs(1,1,1,0) = 2.2;
   inputs(1,1,1,1) = 2.2;
   inputs(1,1,1,2) = 2.2;
   inputs(1,1,2,0) = 2.2;
   inputs(1,1,2,1) = 2.2;
   inputs(1,1,2,2) = 2.2;

   convolutional_layer->set_activation_function(OpenNN::ConvolutionalLayer::Linear);
   convolutional_layer->set({2,3,3}, {5,2,2});
   convolutional_layer->set_parameters(Tensor<type, 1>({1,1,1,1,1,-1,0,4,1,1,0,1,3,2,3,0,0,2,4,9,0,0,2,2,2,0,1,3,4,4,1,0,4,1,1,-1,1,1,1,1,
                                                      -2,-1,0,1,2}));

   pooling_layer->set_pooling_method(OpenNN::PoolingLayer::NoPooling);

   perceptron_layer->set(20, 1, OpenNN::PerceptronLayer::Linear);
   perceptron_layer->set_parameters({1,1,1,1,1,1,1,1,1,1,1,1,1,1,1,1,1,1,1,1,-1});

   neural_network.set();
   neural_network.add_layer(convolutional_layer);
   neural_network.add_layer(pooling_layer);
   neural_network.add_layer(perceptron_layer);

   outputs = neural_network.calculate_outputs(inputs);

   assert_true(abs(outputs(0,0) - 285.8) < 1e-6 &&
               abs(outputs(1,0) - 533.8) < 1e-6, LOG);

   // Test Convolutional

   inputs.resize(2,2,3,3);
   inputs(0,0,0,0) = 1.1;
   inputs(0,0,0,1) = 1.1;
   inputs(0,0,0,2) = 1.1;
   inputs(0,0,1,0) = 1.1;
   inputs(0,0,1,1) = 1.1;
   inputs(0,0,1,2) = 1.1;
   inputs(0,0,2,0) = 1.1;
   inputs(0,0,2,1) = 1.1;
   inputs(0,0,2,2) = 1.1;
   inputs(0,1,0,0) = 1.2;
   inputs(0,1,0,1) = 1.2;
   inputs(0,1,0,2) = 1.2;
   inputs(0,1,1,0) = 1.2;
   inputs(0,1,1,1) = 1.2;
   inputs(0,1,1,2) = 1.2;
   inputs(0,1,2,0) = 1.2;
   inputs(0,1,2,1) = 1.2;
   inputs(0,1,2,2) = 1.2;
   inputs(1,0,0,0) = 2.1;
   inputs(1,0,0,1) = 2.1;
   inputs(1,0,0,2) = 2.1;
   inputs(1,0,1,0) = 2.1;
   inputs(1,0,1,1) = 2.1;
   inputs(1,0,1,2) = 2.1;
   inputs(1,0,2,0) = 2.1;
   inputs(1,0,2,1) = 2.1;
   inputs(1,0,2,2) = 2.1;
   inputs(1,1,0,0) = 2.2;
   inputs(1,1,0,1) = 2.2;
   inputs(1,1,0,2) = 2.2;
   inputs(1,1,1,0) = 2.2;
   inputs(1,1,1,1) = 2.2;
   inputs(1,1,1,2) = 2.2;
   inputs(1,1,2,0) = 2.2;
   inputs(1,1,2,1) = 2.2;
   inputs(1,1,2,2) = 2.2;

   convolutional_layer->set_activation_function(OpenNN::ConvolutionalLayer::Linear);
   convolutional_layer->set({2,3,3}, {5,2,2});
   convolutional_layer->set_parameters(Tensor<type, 1>({1,1,1,1,1,-1,0,4,1,1,0,1,3,2,3,0,0,2,4,9,0,0,2,2,2,0,1,3,4,4,1,0,4,1,1,-1,1,1,1,1,
                                                      -2,-1,0,1,2}));

   pooling_layer->set_pooling_method(OpenNN::PoolingLayer::MaxPooling);
   pooling_layer->set_pool_size(2, 2);

   perceptron_layer->set(5, 1, OpenNN::PerceptronLayer::RectifiedLinear);
   perceptron_layer->set_parameters({1,2,3,4,5,-100});

   neural_network.set();
   neural_network.add_layer(convolutional_layer);
   neural_network.add_layer(pooling_layer);
   neural_network.add_layer(perceptron_layer);

   outputs = neural_network.calculate_outputs(inputs);

   assert_true(abs(outputs(0,0) - 190.9) < 1e-6 &&
               abs(outputs(1,0) - 432.9) < 1e-6, LOG);
*/
}

void NeuralNetworkTest::test_calculate_trainable_outputs()
{
   cout << "test_calculate_trainable_outputs\n";
=======
void NeuralNetworkTest::test_add_layer()
{
   cout << "test_add_layer\n";

   NeuralNetwork neural_network_;

   LongShortTermMemoryLayer* long_short_term_memory_layer = new LongShortTermMemoryLayer;
   neural_network_.add_layer(long_short_term_memory_layer);
   assert_true(neural_network_.get_layers_number() == 1, LOG);
   assert_true(neural_network_.get_layer_pointer(0)->get_type() == Layer::LongShortTermMemory, LOG);

   NeuralNetwork neural_network__;

   RecurrentLayer* recurrent_layer = new RecurrentLayer;
   neural_network__.add_layer(recurrent_layer);
   assert_true(neural_network__.get_layers_number() == 1, LOG);
   assert_true(neural_network__.get_layer_pointer(0)->get_type() == Layer::Recurrent, LOG);

   NeuralNetwork neural_network;

   ScalingLayer* scaling_layer = new ScalingLayer(1);
   neural_network.add_layer(scaling_layer);
   assert_true(neural_network.get_layers_number() == 1, LOG);
   assert_true(neural_network.get_layer_pointer(0)->get_type() == Layer::Scaling, LOG);

   ConvolutionalLayer* convolutional_layer = new ConvolutionalLayer;
   neural_network.add_layer(convolutional_layer);
   assert_true(neural_network.get_layers_number() == 2, LOG);
   assert_true(neural_network.get_layer_pointer(1)->get_type() == Layer::Convolutional, LOG);

   PerceptronLayer* perceptron_layer = new PerceptronLayer;
   neural_network.add_layer(perceptron_layer);
   assert_true(neural_network.get_layers_number() == 3, LOG);
   assert_true(neural_network.get_layer_pointer(2)->get_type() == Layer::Perceptron, LOG);

   PoolingLayer* pooling_layer = new PoolingLayer;

   neural_network.add_layer(pooling_layer);
   assert_true(neural_network.get_layers_number() == 4, LOG);
   assert_true(neural_network.get_layer_pointer(3)->get_type() == Layer::Pooling, LOG);

   ProbabilisticLayer* probabilistic_layer = new ProbabilisticLayer;

   neural_network.add_layer(probabilistic_layer);
   assert_true(neural_network.get_layers_number() == 5, LOG);
   assert_true(neural_network.get_layer_pointer(4)->get_type() == Layer::Probabilistic, LOG);

   UnscalingLayer* unscaling_layer = new UnscalingLayer;

   neural_network.add_layer(unscaling_layer);
   assert_true(neural_network.get_layers_number() == 6, LOG);
   assert_true(neural_network.get_layer_pointer(5)->get_type() == Layer::Unscaling, LOG);

   BoundingLayer* bounding_layer = new BoundingLayer;

   neural_network.add_layer(bounding_layer);
   assert_true(neural_network.get_layers_number() == 7, LOG);
   assert_true(neural_network.get_layer_pointer(6)->get_type() == Layer::Bounding, LOG);

}

void NeuralNetworkTest::check_layer_type()
{
   cout << "check_layer_type\n";

   // Test 1

   Tensor<Layer*, 1> layers_tensor(2);
   layers_tensor.setValues({new PerceptronLayer, new PerceptronLayer});

   NeuralNetwork neural_network(layers_tensor);

   assert_true(!neural_network.check_layer_type(Layer::LongShortTermMemory), LOG);
   assert_true(!neural_network.check_layer_type(Layer::Recurrent), LOG);

   assert_true(neural_network.check_layer_type(Layer::Scaling), LOG);
   assert_true(neural_network.check_layer_type(Layer::Convolutional), LOG);
   assert_true(neural_network.check_layer_type(Layer::Perceptron), LOG);
   assert_true(neural_network.check_layer_type(Layer::Pooling), LOG);
   assert_true(neural_network.check_layer_type(Layer::Probabilistic), LOG);
   assert_true(neural_network.check_layer_type(Layer::Unscaling), LOG);
   assert_true(neural_network.check_layer_type(Layer::Bounding), LOG);
   assert_true(neural_network.check_layer_type(Layer::PrincipalComponents), LOG);

   // Test 2

   Tensor<Layer*, 1> layers_tensor_1(1);
   layers_tensor_1.setValues({new PerceptronLayer});

   NeuralNetwork neural_network_1(layers_tensor_1);

   assert_true(!neural_network_1.check_layer_type(Layer::LongShortTermMemory), LOG);
   assert_true(!neural_network_1.check_layer_type(Layer::Recurrent), LOG);

   // Test 3

   Tensor<Layer*, 1> layers_tensor_2(1);
   layers_tensor_2.setValues({new ScalingLayer});

   NeuralNetwork neural_network_2(layers_tensor_2);

   assert_true(neural_network_2.check_layer_type(Layer::LongShortTermMemory), LOG);
   assert_true(neural_network_2.check_layer_type(Layer::Recurrent), LOG);
}

void NeuralNetworkTest::test_has_methods()
{
   cout << "test_had_methods\n";

   // Test 0

   Tensor<Layer*, 1> layer_tensor;

   NeuralNetwork neural_network(layer_tensor);

   assert_true(!neural_network.has_scaling_layer(), LOG);
   assert_true(!neural_network.has_long_short_term_memory_layer(), LOG);
   assert_true(!neural_network.has_recurrent_layer(), LOG);
   assert_true(!neural_network.has_unscaling_layer(), LOG);
   assert_true(!neural_network.has_bounding_layer(), LOG);
   assert_true(!neural_network.has_probabilistic_layer(), LOG);

   // Test 1

   Tensor<Layer*, 1> layer_tensor_1(6);
   layer_tensor_1.setValues({new ScalingLayer, new LongShortTermMemoryLayer,
                             new RecurrentLayer, new UnscalingLayer, new BoundingLayer, new ProbabilisticLayer});

   NeuralNetwork neural_network_1(layer_tensor_1);

   assert_true(neural_network_1.has_scaling_layer(), LOG);
   assert_true(neural_network_1.has_long_short_term_memory_layer(), LOG);
   assert_true(neural_network_1.has_recurrent_layer(), LOG);
   assert_true(neural_network_1.has_unscaling_layer(), LOG);
   assert_true(neural_network_1.has_bounding_layer(), LOG);
   assert_true(neural_network_1.has_probabilistic_layer(), LOG);
}

void NeuralNetworkTest::test_get_inputs()
{
   cout << "test_get_inputs\n";

   NeuralNetwork neural_network;

   Tensor<string, 1> inputs_names(2);
   inputs_names.setValues({"in_1","in_2"});

   neural_network.set_inputs_names(inputs_names);
   assert_true(neural_network.get_inputs_names().size() == 2, LOG);
   assert_true(neural_network.get_input_name(0) == "in_1", LOG);
   assert_true(neural_network.get_input_name(1) == "in_2", LOG);
   assert_true(neural_network.get_input_index("in_1") == 0, LOG);
   assert_true(neural_network.get_input_index("in_2") == 1, LOG);
}

void NeuralNetworkTest::test_get_outputs()
{
   cout << "test_get_outputs\n";

   NeuralNetwork neural_network;

   Tensor<string, 1> outputs_names(2);
   outputs_names.setValues({"out_1","out_2"});

   neural_network.set_outputs_names(outputs_names);
   assert_true(neural_network.get_outputs_names().size() == 2, LOG);
   assert_true(neural_network.get_output_name(0) == "out_1", LOG);
   assert_true(neural_network.get_output_name(1) == "out_2", LOG);
   assert_true(neural_network.get_output_index("out_1") == 0, LOG);
   assert_true(neural_network.get_output_index("out_2") == 1, LOG);
}

void NeuralNetworkTest::test_get_trainable_layers()
{
   cout << "test_get_trainable_layers\n";

   Tensor<Layer*, 1> layer_tensor(9);
   layer_tensor.setValues({new ScalingLayer, new ConvolutionalLayer, new PerceptronLayer,
                           new PoolingLayer, new ProbabilisticLayer, new LongShortTermMemoryLayer,
                           new RecurrentLayer, new UnscalingLayer, new BoundingLayer});

   NeuralNetwork neural_network(layer_tensor);

   assert_true(neural_network.get_trainable_layers_pointers()(0)->get_type() == Layer::Convolutional, LOG);
   assert_true(neural_network.get_trainable_layers_pointers()(1)->get_type() == Layer::Perceptron, LOG);
   assert_true(neural_network.get_trainable_layers_pointers()(2)->get_type() == Layer::Pooling, LOG);
   assert_true(neural_network.get_trainable_layers_pointers()(3)->get_type() == Layer::Probabilistic, LOG);
   assert_true(neural_network.get_trainable_layers_pointers()(4)->get_type() == Layer::LongShortTermMemory, LOG);
   assert_true(neural_network.get_trainable_layers_pointers()(5)->get_type() == Layer::Recurrent, LOG);

   assert_true(neural_network.get_trainable_layers_indices()(0) == 1, LOG);
   assert_true(neural_network.get_trainable_layers_indices()(1) == 2, LOG);
   assert_true(neural_network.get_trainable_layers_indices()(2) == 3, LOG);
   assert_true(neural_network.get_trainable_layers_indices()(3) == 4, LOG);
   assert_true(neural_network.get_trainable_layers_indices()(4) == 5, LOG);
   assert_true(neural_network.get_trainable_layers_indices()(5) == 6, LOG);
}

void NeuralNetworkTest::test_get_layers_type_pointers()
{
   cout << "test_get_layers_type_pointers\n";

   // Test 1

   Tensor<Layer*, 1> layer_tensor(10);
   layer_tensor.setValues({new ScalingLayer, new ConvolutionalLayer, new PerceptronLayer,
                           new PoolingLayer, new ProbabilisticLayer, new LongShortTermMemoryLayer,
                           new RecurrentLayer, new UnscalingLayer, new BoundingLayer, new PrincipalComponentsLayer});

   NeuralNetwork neural_network(layer_tensor);

   assert_true(neural_network.get_scaling_layer_pointer()->get_type() == Layer::Scaling, LOG);
   assert_true(neural_network.get_unscaling_layer_pointer()->get_type() == Layer::Unscaling, LOG);
   assert_true(neural_network.get_bounding_layer_pointer()->get_type() == Layer::Bounding, LOG);
   assert_true(neural_network.get_probabilistic_layer_pointer()->get_type() == Layer::Probabilistic, LOG);
//   assert_true(neural_network.get_principal_components_layer_pointer()->get_type() == Layer::PrincipalComponents, LOG);
   assert_true(neural_network.get_long_short_term_memory_layer_pointer()->get_type() == Layer::LongShortTermMemory, LOG);
   assert_true(neural_network.get_recurrent_layer_pointer()->get_type() == Layer::Recurrent, LOG);

   assert_true(neural_network.get_first_perceptron_layer_pointer()->get_type() == Layer::Perceptron, LOG);
}

void NeuralNetworkTest::test_get_layer_pointer()
{
   cout << "test_get_layer_pointer\n";

   Tensor<Layer*, 1> layer_tensor(10);
   layer_tensor.setValues({new ScalingLayer, new ConvolutionalLayer, new PerceptronLayer,
                           new PoolingLayer, new ProbabilisticLayer, new LongShortTermMemoryLayer,
                           new RecurrentLayer, new UnscalingLayer, new PrincipalComponentsLayer, new BoundingLayer});

   NeuralNetwork neural_network(layer_tensor);

   assert_true(neural_network.get_layer_pointer(0)->get_type() == Layer::Scaling, LOG);
   assert_true(neural_network.get_layer_pointer(1)->get_type() == Layer::Convolutional, LOG);
   assert_true(neural_network.get_layer_pointer(2)->get_type() == Layer::Perceptron, LOG);
   assert_true(neural_network.get_layer_pointer(3)->get_type() == Layer::Pooling, LOG);
   assert_true(neural_network.get_layer_pointer(4)->get_type() == Layer::Probabilistic, LOG);
   assert_true(neural_network.get_layer_pointer(5)->get_type() == Layer::LongShortTermMemory, LOG);
   assert_true(neural_network.get_layer_pointer(6)->get_type() == Layer::Recurrent, LOG);
//   assert_true(neural_network.get_layer_pointer(7)->get_type() == Layer::Unscaling, LOG);
//   assert_true(neural_network.get_layer_pointer(8)->get_type() == Layer::PrincipalComponents, LOG);
//   assert_true(neural_network.get_layer_pointer(9)->get_type() == Layer::Bounding, LOG);

//   assert_true(neural_network.get_output_layer_pointer()->get_type() == Layer::Bounding, LOG);
}

void NeuralNetworkTest::test_set()
{
   cout << "test_set\n";

   NeuralNetwork neural_network;

   // Test 0

   neural_network.set();

   assert_true(neural_network.get_inputs_names().size() == 0, LOG);
   assert_true(neural_network.get_outputs_names().size() == 0, LOG);
   assert_true(neural_network.get_layers_pointers().size() == 0, LOG);

   // Test 1

   Tensor<Index, 1> architecture(3);

   architecture.setValues({1,0,1}); //CC -> architecture = {inp_n, hddn_neurns_n, out_n}

   neural_network.set(NeuralNetwork::Approximation, architecture);
   assert_true(neural_network.get_inputs_names().size() == 1, LOG);  //CC -> architecture(0)
   assert_true(neural_network.get_outputs_names().size() == 1, LOG);  //CC -> architecture(architecture.size()-1)
   assert_true(neural_network.get_layers_pointers().size() == 5, LOG);

   neural_network.set(NeuralNetwork::Classification, architecture);
   assert_true(neural_network.get_inputs_names().size() == 1, LOG);  //CC -> architecture(0)
   assert_true(neural_network.get_outputs_names().size() == 1, LOG);  //CC -> architecture(architecture.size()-1)
   assert_true(neural_network.get_layers_pointers().size() == 3, LOG);

   neural_network.set(NeuralNetwork::Forecasting, architecture);
   assert_true(neural_network.get_inputs_names().size() == 1, LOG);  //CC -> architecture(0)
   assert_true(neural_network.get_outputs_names().size() == 1, LOG);  //CC -> architecture(architecture.size()-1)
   assert_true(neural_network.get_layers_pointers().size() == 4, LOG);

   neural_network.set(NeuralNetwork::ImageApproximation, architecture);
   assert_true(neural_network.get_inputs_names().size() == 1, LOG);  //CC -> architecture(0)
   assert_true(neural_network.get_outputs_names().size() == 1, LOG);  //CC -> architecture(architecture.size()-1)
   assert_true(neural_network.get_layers_pointers().size() == 1, LOG);

   neural_network.set(NeuralNetwork::ImageClassification, architecture);
   assert_true(neural_network.get_inputs_names().size() == 1, LOG);  //CC -> architecture(0)
   assert_true(neural_network.get_outputs_names().size() == 1, LOG);  //CC -> architecture(architecture.size()-1)
   assert_true(neural_network.get_layers_pointers().size() == 1, LOG);

   // Test 2 / Convolutional layer set

//   Tensor<Index, 1> new_inputs_dimensions(1);
//   new_inputs_dimensions.setConstant(1);

//   Index new_blocks_number = 1;

//   Tensor<Index, 1> new_filters_dimensions(1);
//   new_filters_dimensions.setConstant(1);

//   Index new_outputs_number = 1;

//   ConvolutionalLayer convolutional_layer(1,1); //CC -> cl(inputs_dim, filters_dim)

//   neural_network.set(new_inputs_dimensions, new_blocks_number, new_filters_dimensions, new_outputs_number);

//   assert_true(neural_network.is_empty(), LOG);
//   assert_true(neural_network.get_layers_number() == 0, LOG);

}

void NeuralNetworkTest::test_set_names()
{
   cout << "test_set_names\n";

   NeuralNetwork neural_network;

   // Test 0

   Tensor<string, 1> inputs_names;
   Tensor<string, 1> outputs_names;

   neural_network.set_inputs_names(inputs_names);
   neural_network.set_outputs_names(outputs_names);
   assert_true(neural_network.get_inputs_names().size() == 0, LOG);
   assert_true(neural_network.get_outputs_names().size() == 0, LOG);

   // Test 1

   Tensor<string, 1> inputs_names_1(2);
   inputs_names_1.setValues({"in_1","in_2"});
   Tensor<string, 1> outputs_names_1(2);
   outputs_names_1.setValues({"out_1","out_2"});

   neural_network.set_inputs_names(inputs_names_1);
   neural_network.set_outputs_names(outputs_names_1);
   assert_true(neural_network.get_inputs_names().size() == 2, LOG);
   assert_true(neural_network.get_inputs_names()(0) == "in_1", LOG);
   assert_true(neural_network.get_inputs_names()(1) == "in_2", LOG);
   assert_true(neural_network.get_outputs_names().size() == 2, LOG);
   assert_true(neural_network.get_outputs_names()(0) == "out_1", LOG);
   assert_true(neural_network.get_outputs_names()(1) == "out_2", LOG);
}


/// @todo Change name

void NeuralNetworkTest::test_set_number()
{
   cout << "test_set_number\n";

   Tensor<Index, 1> architecture(3);
   architecture.setValues({1,0,1});

   NeuralNetwork neural_network(NeuralNetwork::Classification, architecture);

   // Test 0_0

   Index inputs_number;
   neural_network.set_inputs_number(inputs_number);

   assert_true(neural_network.get_inputs_number() == 0, LOG);
   assert_true(neural_network.get_layer_pointer(0)->get_inputs_number() == 0, LOG); //CC -> Scaling layer nmb assert

   // Test 0_1

   inputs_number = 3;

   neural_network.set_inputs_number(inputs_number);
   assert_true(neural_network.get_inputs_number() == 3, LOG);
   assert_true(neural_network.get_layer_pointer(0)->get_inputs_number() == 3, LOG); //CC -> Scaling layer nmb assert

   // Test 1_0

   Tensor<bool, 1> inputs_names_1;
   neural_network.set_inputs_number(inputs_names_1);

   assert_true(neural_network.get_inputs_number() == 0, LOG);


   // Test 1_1

   Tensor<bool, 1> inputs_names_1_1(2);
   inputs_names_1_1.setValues({true,false});

   neural_network.set_inputs_number(inputs_names_1_1);
   assert_true(neural_network.get_inputs_number() == 1, LOG);
}

void NeuralNetworkTest::test_set_default()
{
   cout << "test_set_default\n";

   NeuralNetwork neural_network;

   neural_network.set_default();

   assert_true(display == true, LOG);
}

void NeuralNetworkTest::test_set_pointers()
{
   cout << "test_set_pointers\n";

   Tensor<Index, 1> architecture(3);
   architecture.setValues({1,0,1});

   NeuralNetwork neural_network(NeuralNetwork::Classification, architecture);

   // Test 1 // Device

   assert_true(neural_network.get_layers_number() == 3, LOG);
//   assert_true(neural_network.get_layer_pointer(0)->device_pointer->get_type() == Device::EigenThreadPool, LOG);
   // Need get_device_pointer method?

   // Test 2 // Layers

   NeuralNetwork neural_network_2;

   Tensor<Layer*, 1> layers_tensor(3);
   layers_tensor.setValues({new ScalingLayer(1),new PerceptronLayer(1, 1), new UnscalingLayer(1)});

   neural_network_2.set_layers_pointers(layers_tensor);

   assert_true(!neural_network_2.is_empty(), LOG);
   assert_true(neural_network_2.get_layers_number() == 3, LOG);
   assert_true(neural_network_2.get_layer_pointer(0)->get_type() == Layer::Scaling, LOG);
   assert_true(neural_network_2.get_layer_pointer(1)->get_type() == Layer::Perceptron, LOG);
   assert_true(neural_network_2.get_layer_pointer(2)->get_type() == Layer::Unscaling, LOG);
}

void NeuralNetworkTest::test_set_display()
{
   cout << "test_set_display\n";

   NeuralNetwork neural_network;

   neural_network.set_display(true);
   assert_true(neural_network.get_display() == true, LOG);

   neural_network.set_display(false);
   assert_true(neural_network.get_display() == false, LOG);
}

void NeuralNetworkTest::test_get_layers_number()
{
   cout << "test_get_layers_number\n";

   // Test 0

   Tensor<Layer*, 1> layers_tensor;

   NeuralNetwork neural_network(layers_tensor);

   assert_true(neural_network.get_layers_number() == 0, LOG);
   assert_true(neural_network.get_trainable_layers_number() == 0, LOG);
   assert_true(neural_network.get_perceptron_layers_number() == 0, LOG);
   assert_true(neural_network.get_probabilistic_layers_number() == 0, LOG);
//   assert_true(neural_network.get_layers_neurons_numbers()(0) == 0, LOG);

   // Test 1

   Tensor<Layer*, 1> layers_tensor_1(9);

   layers_tensor_1.setValues({new ScalingLayer, new ConvolutionalLayer, new PerceptronLayer,
                           new PoolingLayer, new ProbabilisticLayer, new LongShortTermMemoryLayer,
                           new RecurrentLayer, new UnscalingLayer, new BoundingLayer});

   NeuralNetwork neural_network_1(layers_tensor_1);

   assert_true(neural_network_1.get_layers_number() == 9, LOG);
   assert_true(neural_network_1.get_trainable_layers_number() == 6, LOG);
   assert_true(neural_network_1.get_perceptron_layers_number() == 1, LOG);
   assert_true(neural_network_1.get_probabilistic_layers_number() == 1, LOG);
//   assert_true(neural_network.get_layers_neurons_numbers()(0) == 0, LOG);
}

void NeuralNetworkTest::test_inputs_outputs_number()
{
   cout << "test_inputs_outputs_number\n";

   // Test 0

   Tensor<Layer*, 1> layers_tensor;

   NeuralNetwork neural_network(layers_tensor);

   assert_true(neural_network.get_inputs_number() == 0, LOG);
   assert_true(neural_network.get_outputs_number() == 0, LOG);

   // Test 1

   Tensor<Layer*, 1> layers_tensor_1(2);
   layers_tensor_1.setValues({new ScalingLayer(5),new PerceptronLayer(5,2), new UnscalingLayer(2)});

   NeuralNetwork neural_network_1(layers_tensor_1);

   assert_true(neural_network_1.get_inputs_number() == 5, LOG);
   assert_true(neural_network_1.get_outputs_number() == 2, LOG);
}

void NeuralNetworkTest::test_get_architecture()
{
   cout << "test_get_architecture\n";

   // Test 0

   Tensor<Index, 1> architecture_0;

   NeuralNetwork neural_network_0(NeuralNetwork::Approximation, architecture_0);

   assert_true(neural_network_0.get_architecture().rank() == 1, LOG);
   assert_true(neural_network_0.get_architecture().dimension(0) == 0, LOG);

   // Test 1

   Tensor<Index, 1> architecture(3);
   architecture.setValues({1,4,2});

   NeuralNetwork neural_network_1_1(NeuralNetwork::Approximation, architecture);

   assert_true(neural_network_1_1.get_architecture().rank() == 1, LOG);
   assert_true(neural_network_1_1.get_architecture().dimension(0) == 5, LOG);
   assert_true(neural_network_1_1.get_architecture()(0) == 1, LOG);
   assert_true(neural_network_1_1.get_architecture()(1) == 4, LOG);
   assert_true(neural_network_1_1.get_architecture()(2) == 2, LOG);
   assert_true(neural_network_1_1.get_architecture()(3) == 2, LOG);
   assert_true(neural_network_1_1.get_architecture()(4) == 2, LOG);
}

void NeuralNetworkTest::test_get_parameters()
{
   cout << "test_get_parameters\n";

   NeuralNetwork neural_network;
   Tensor<type, 1> parameters;

   // Test 0

   neural_network.set();
   parameters = neural_network.get_parameters();

   assert_true(parameters.size() == 0, LOG);
   assert_true(neural_network.get_parameters_number() == parameters.size(), LOG);

   // Test 1

   Tensor<Index, 1> architecture(3);

   architecture.setValues({1,2,1});

   neural_network.set(NeuralNetwork::Approximation, architecture);

   PerceptronLayer* pl00 = dynamic_cast<PerceptronLayer*>(neural_network.get_layer_pointer(1));
   pl00->set_biases_constant(0);
   pl00->set_synaptic_weights_constant(1);

   PerceptronLayer* pl01 = dynamic_cast<PerceptronLayer*>(neural_network.get_layer_pointer(2));
   pl01->set_biases_constant(2);
   pl01->set_synaptic_weights_constant(3);

   parameters = neural_network.get_parameters();

   assert_true(parameters.size() == 7, LOG);
   assert_true(neural_network.get_parameters_number() == parameters.size(), LOG);
   assert_true(abs(parameters(1) - 0) < static_cast<type>(1e-5), LOG);
   assert_true(abs(parameters(5) - 3) < static_cast<type>(1e-5), LOG);

   // Test 2

   architecture.resize(4);

   architecture.setConstant(1);

   neural_network.set(NeuralNetwork::Approximation, architecture);

   PerceptronLayer* pl10 = dynamic_cast<PerceptronLayer*>(neural_network.get_layer_pointer(1));
   pl10->set_biases_constant(0);
   pl10->set_synaptic_weights_constant(1);

   PerceptronLayer* pl11 = dynamic_cast<PerceptronLayer*>(neural_network.get_layer_pointer(2));
   pl11->set_biases_constant(2);
   pl11->set_synaptic_weights_constant(3);

   PerceptronLayer* pl12 = dynamic_cast<PerceptronLayer*>(neural_network.get_layer_pointer(3));
   pl12->set_biases_constant(4);
   pl12->set_synaptic_weights_constant(5);

   parameters = neural_network.get_parameters();

   assert_true(parameters.size() == 6, LOG);
   assert_true(neural_network.get_parameters_number() == parameters.size(), LOG);
   assert_true(abs(parameters(0) - 0) < static_cast<type>(1e-5), LOG);
   assert_true(abs(parameters(1) - 1) < static_cast<type>(1e-5), LOG);
   assert_true(abs(parameters(2) - 2) < static_cast<type>(1e-5), LOG);
   assert_true(abs(parameters(3) - 3) < static_cast<type>(1e-5), LOG);
   assert_true(abs(parameters(4) - 4) < static_cast<type>(1e-5), LOG);
   assert_true(abs(parameters(5) - 5) < static_cast<type>(1e-5), LOG);
}

void NeuralNetworkTest::test_get_trainable_layers_parameters()
{
    cout << "test_get_trainable_layers_parameters\n";

    NeuralNetwork neural_network;
    Tensor<type, 1> parameters;
    Tensor<Tensor<type, 1>, 1> trainable_layers_parameters;

    // Test 0

    neural_network.set();
    parameters = neural_network.get_parameters();
    trainable_layers_parameters = neural_network.get_trainable_layers_parameters(parameters);

    assert_true(trainable_layers_parameters.rank() == 1, LOG);
    assert_true(trainable_layers_parameters.size() == 0, LOG);

    // Test 1

    Tensor<Index, 1> architecture(3);

    architecture.setValues({1,2,1});

    neural_network.set(NeuralNetwork::Approximation, architecture);
    neural_network.set_parameters_constant(0.0);
    parameters = neural_network.get_parameters();
    trainable_layers_parameters = neural_network.get_trainable_layers_parameters(parameters);

    assert_true(trainable_layers_parameters.rank() == 1, LOG);
    assert_true(trainable_layers_parameters.size() == 2, LOG);
    assert_true(neural_network.get_trainable_layers_parameters_numbers().size() == trainable_layers_parameters.size(), LOG);

    assert_true(neural_network.get_trainable_layers_parameters_numbers()(0) == 4, LOG);
    assert_true(neural_network.get_trainable_layers_parameters_numbers()(1) == 3, LOG);
    assert_true(trainable_layers_parameters(0).size() == neural_network.get_trainable_layers_parameters_numbers()(0) , LOG);
    assert_true(trainable_layers_parameters(1).size() == neural_network.get_trainable_layers_parameters_numbers()(1), LOG);

    assert_true(abs(trainable_layers_parameters(0)(0) - 0) < static_cast<type>(1e-5), LOG);
    assert_true(abs(trainable_layers_parameters(0)(3) - 0) < static_cast<type>(1e-5), LOG);
    assert_true(abs(trainable_layers_parameters(1)(0) - 0) < static_cast<type>(1e-5), LOG);
    assert_true(abs(trainable_layers_parameters(1)(2) - 0) < static_cast<type>(1e-5), LOG);

    // Test 2

    architecture.resize(4);
    architecture.setConstant(1);

    neural_network.set(NeuralNetwork::Approximation, architecture);

    PerceptronLayer* pl0 = dynamic_cast<PerceptronLayer*>(neural_network.get_layer_pointer(1));
    pl0->set_biases_constant(0);
    pl0->set_synaptic_weights_constant(1);

    PerceptronLayer* pl1 = dynamic_cast<PerceptronLayer*>(neural_network.get_layer_pointer(2));
    pl1->set_biases_constant(2);
    pl1->set_synaptic_weights_constant(3);

    PerceptronLayer* pl2 = dynamic_cast<PerceptronLayer*>(neural_network.get_layer_pointer(3));
    pl2->set_biases_constant(4);
    pl2->set_synaptic_weights_constant(5);

    parameters = neural_network.get_parameters();
    trainable_layers_parameters = neural_network.get_trainable_layers_parameters(parameters);

    assert_true(trainable_layers_parameters.rank() == 1, LOG);
    assert_true(trainable_layers_parameters.size() == 3, LOG);
    assert_true(neural_network.get_trainable_layers_parameters_numbers().size() == trainable_layers_parameters.size(), LOG);

    assert_true(trainable_layers_parameters(0).size() == neural_network.get_trainable_layers_parameters_numbers()(0), LOG);
    assert_true(trainable_layers_parameters(1).size() == neural_network.get_trainable_layers_parameters_numbers()(1), LOG);
    assert_true(trainable_layers_parameters(2).size() == neural_network.get_trainable_layers_parameters_numbers()(2), LOG);
    assert_true(neural_network.get_trainable_layers_parameters_numbers()(0) == 2, LOG);
    assert_true(neural_network.get_trainable_layers_parameters_numbers()(1) == 2, LOG);
    assert_true(neural_network.get_trainable_layers_parameters_numbers()(2) == 2, LOG);

    assert_true(abs(trainable_layers_parameters(0)(0) - 0) < static_cast<type>(1e-5), LOG);
    assert_true(abs(trainable_layers_parameters(0)(1) - 1) < static_cast<type>(1e-5), LOG);
    assert_true(abs(trainable_layers_parameters(1)(0) - 2) < static_cast<type>(1e-5), LOG);
    assert_true(abs(trainable_layers_parameters(1)(1) - 3) < static_cast<type>(1e-5), LOG);
    assert_true(abs(trainable_layers_parameters(2)(0) - 4) < static_cast<type>(1e-5), LOG);
    assert_true(abs(trainable_layers_parameters(2)(1) - 5) < static_cast<type>(1e-5), LOG);
}

void NeuralNetworkTest::test_set_parameters()
{
   cout << "test_set_parameters\n";

   Tensor<Index, 1> architecture;
   NeuralNetwork neural_network;

   Index parameters_number;
   Tensor<type, 1> parameters;

   // Test 0

   neural_network.set_parameters(parameters);
   parameters = neural_network.get_parameters();

   assert_true(parameters.size() == 0, LOG);

   // Test 1

   architecture.resize(2);

   architecture.setConstant(2);

   neural_network.set(NeuralNetwork::Approximation, architecture);

   parameters_number = neural_network.get_parameters_number();
   parameters.resize(parameters_number);

   neural_network.set_parameters(parameters);
   parameters = neural_network.get_parameters();

   assert_true(parameters.size() == 6, LOG);
   assert_true(parameters.size() == parameters_number, LOG);

   // Test 1

   parameters.setValues({1,2,3,4, 5,6});

   neural_network.set_parameters(parameters);
   parameters = neural_network.get_parameters();

   assert_true(abs(parameters(0) - 1) < static_cast<type>(1e-5), LOG);
   assert_true(abs(parameters(1) - 2) < static_cast<type>(1e-5), LOG);
   assert_true(abs(parameters(2) - 3) < static_cast<type>(1e-5), LOG);
   assert_true(abs(parameters(3) - 4) < static_cast<type>(1e-5), LOG);
   assert_true(abs(parameters(4) - 5) < static_cast<type>(1e-5), LOG);
   assert_true(abs(parameters(5) - 6) < static_cast<type>(1e-5), LOG);
}


void NeuralNetworkTest::test_set_parameters_constant()
{
   cout << "test_set_parameters_constant\n";

   NeuralNetwork neural_network;
   Tensor<type, 1> parameters;

   Tensor<Index, 1> architecture(3);

   architecture.setValues({1,2,1});

   neural_network.set(NeuralNetwork::Approximation, architecture);

   neural_network.set_parameters_constant(1);
   parameters = neural_network.get_parameters();

   assert_true(parameters.size() == 7, LOG);
   assert_true(neural_network.get_parameters_number() == parameters.size(), LOG);
   assert_true(abs(parameters(1) - 1) < static_cast<type>(1e-5), LOG);
   assert_true(abs(parameters(5) - 1) < static_cast<type>(1e-5), LOG);
}


void NeuralNetworkTest::test_set_parameters_random()
{
   cout << "test_set_parameters_random\n";

   NeuralNetwork neural_network;
   Tensor<type, 1> parameters;

   Tensor<Index, 1> architecture(3);

   architecture.setValues({1,2,1});

   neural_network.set(NeuralNetwork::Approximation, architecture);

   neural_network.set_parameters_random();
   parameters = neural_network.get_parameters();

   assert_true(parameters.size() == 7, LOG);
   assert_true(neural_network.get_parameters_number() == parameters.size(), LOG);
}

void NeuralNetworkTest::test_calculate_parameters_norm()
{
   cout << "test_calculate_parameters_norm\n";

   NeuralNetwork neural_network;
   type parameters_norm = 0;
   Tensor<Index, 1> architecture;

   // Test  0

   neural_network.set(NeuralNetwork::Approximation, architecture);

   parameters_norm = neural_network.calculate_parameters_norm();

   assert_true(abs(parameters_norm - 0) < static_cast<type>(1e-5), LOG);

   // Test  1

   architecture.resize(4);
   architecture.setConstant(1);

   neural_network.set(NeuralNetwork::Approximation, architecture);

   neural_network.set_parameters_constant(1.0);

   parameters_norm = neural_network.calculate_parameters_norm();

   assert_true(abs(parameters_norm - static_cast<type>(sqrt(6))) < static_cast<type>(1e-5), LOG);
}

void NeuralNetworkTest::test_perturbate_parameters()
{
   cout << "test_perturbate_parameters\n";

   Tensor<Index, 1> architecture(3);
   NeuralNetwork neural_network;

   Index parameters_number;
   Tensor<type, 1> parameters;

   architecture.setValues({1,1,1});

   neural_network.set(NeuralNetwork::Approximation, architecture);

   parameters_number = neural_network.get_parameters_number();
   parameters.resize(parameters_number);
   parameters.setConstant(1);

   neural_network.set_parameters(parameters);
   parameters = neural_network.get_parameters();

   neural_network.perturbate_parameters(0.5);
   parameters = neural_network.get_parameters();

   assert_true(parameters.size() == 4, LOG);
   assert_true(parameters.size() == parameters_number, LOG);
   assert_true(abs(parameters(0) - static_cast<type>(1.5)) < static_cast<type>(1e-5), LOG);
   assert_true(abs(parameters(3) - static_cast<type>(1.5)) < static_cast<type>(1e-5), LOG);
}

void NeuralNetworkTest::test_calculate_outputs() // @todo
{
   cout << "test_calculate_outputs\n";
>>>>>>> f4e1fcf4

   NeuralNetwork neural_network;

   Index inputs_number;
   Index outputs_number;

   Tensor<Index, 1> architecture;

   Tensor<type, 2> inputs;
   Tensor<type, 2> outputs;
<<<<<<< HEAD
   Tensor<type, 2> trainable_outputs;
=======
>>>>>>> f4e1fcf4

   Index parameters_number;

   Tensor<type, 1> parameters;

<<<<<<< HEAD
   // Test

   architecture.resize(3);

   architecture.setValues({3, 4, 2});

   neural_network.set(NeuralNetwork::Approximation, architecture);
   neural_network.set_parameters_constant(0.0);

   inputs.resize(2,3);

   inputs.setConstant(0.0);

   trainable_outputs = neural_network.calculate_trainable_outputs(inputs);

   assert_true(trainable_outputs.rank() == 2, LOG);
//   assert_true(trainable_outputs == 0.0, LOG);

   // Test

   architecture.resize(3);

   architecture.setConstant(1);

   neural_network.set(NeuralNetwork::Approximation, architecture);
   neural_network.set_parameters_constant(0.0);

   inputs.resize(1, 1);

   inputs.setConstant(0.0);

   outputs = neural_network.calculate_outputs(inputs);

//   assert_true(outputs == 0.0, LOG);

   // Test

   architecture.resize(3);

   architecture.setValues({4, 3, 5});

   neural_network.set(NeuralNetwork::Approximation, architecture);

   inputs.resize(1, 4);
   inputs.setRandom();

   parameters = neural_network.get_parameters();

//   assert_true(neural_network.calculate_trainable_outputs(inputs)
//            == neural_network.calculate_trainable_outputs(inputs, parameters), LOG);

   // Test

   architecture.resize(3);

   architecture.setValues({1, 2, 5});

   neural_network.set(NeuralNetwork::Approximation, architecture);

   inputs.resize(2, 1);

   inputs.setConstant(0.0);

   parameters_number = neural_network.get_parameters_number();

   parameters.resize(parameters_number);

   parameters.setConstant(0.0);

   outputs = neural_network.calculate_trainable_outputs(inputs, parameters);

   assert_true(outputs.dimension(1)== 5, LOG);

   // Test

   architecture.resize(2);

   architecture.setValues({2, 1});
=======
   // Test 1

   architecture.resize(2);

   architecture.setConstant(3);

   neural_network.set(NeuralNetwork::Approximation, architecture);
   neural_network.set_parameters_constant(0);

   inputs.resize(1,3);

   inputs.setConstant(1);

   outputs = neural_network.calculate_outputs(inputs);

   assert_true(outputs.rank() == 2, LOG);
   assert_true(outputs.size() == 3, LOG);
   assert_true(abs(outputs(0,0) - 0) < static_cast<type>(1e-5), LOG);
   assert_true(abs(outputs(0,1) - 0) < static_cast<type>(1e-5), LOG);
   assert_true(abs(outputs(0,2) - 0) < static_cast<type>(1e-5), LOG);

   // Test 2

   architecture.resize(3);

   architecture.setValues({2, 1, 5});

   neural_network.set(NeuralNetwork::Approximation, architecture);

   neural_network.set_parameters_constant(0);

   inputs.resize(1, 2);

   inputs.setConstant(0);

   outputs = neural_network.calculate_outputs(inputs);

   assert_true(outputs.size() == 5, LOG);
   assert_true(abs(outputs(0,0) - 0) < static_cast<type>(1e-5), LOG);
   assert_true(abs(outputs(0,1) - 0) < static_cast<type>(1e-5), LOG);
   assert_true(abs(outputs(0,2) - 0) < static_cast<type>(1e-5), LOG);
   assert_true(abs(outputs(0,3) - 0) < static_cast<type>(1e-5), LOG);
   assert_true(abs(outputs(0,4) - 0) < static_cast<type>(1e-5), LOG);

   // Test 3

   architecture.resize(2);

   architecture.setValues({1, 2});

   neural_network.set(NeuralNetwork::Approximation, architecture);

   inputs.resize(1, 1);

   inputs.setConstant(2);

   neural_network.set_parameters_constant(1);

   outputs = neural_network.calculate_outputs(inputs);

   assert_true(outputs.size() == 2, LOG);
   assert_true(abs(outputs(0,0) - tanh(3)) < static_cast<type>(1e-5), LOG);
   assert_true(abs(outputs(0,1) - tanh(3)) < static_cast<type>(1e-5), LOG);

   // Test 4

   architecture.resize(3);
   architecture.setValues({4, 3, 3});

   neural_network.set(NeuralNetwork::Approximation, architecture);


   inputs.resize(1, 4);

   inputs.setConstant(0);

   neural_network.set_parameters_constant(1);

   outputs = neural_network.calculate_outputs(inputs);

   assert_true(neural_network.calculate_outputs(inputs).size() == 3, LOG);

   assert_true(abs(outputs(0,0) - tanh(3.2847)) < static_cast<type>(1e-3), LOG);
   assert_true(abs(outputs(0,1) - tanh(3.2847)) < static_cast<type>(1e-3), LOG);
   assert_true(abs(outputs(0,2) - tanh(3.2847)) < static_cast<type>(1e-3), LOG);

   // Test 5

   architecture.resize(2);

   architecture.setValues({1, 2});
>>>>>>> f4e1fcf4

   neural_network.set(NeuralNetwork::Approximation, architecture);

   inputs_number = neural_network.get_inputs_number();
<<<<<<< HEAD
   outputs_number = neural_network.get_outputs_number();

   inputs.resize(3,inputs_number);

   inputs.setConstant(0.0);

   parameters_number = neural_network.get_parameters_number();

   parameters.resize(parameters_number);

   parameters.setConstant(0.0);

   outputs = neural_network.calculate_trainable_outputs(inputs, parameters);

   assert_true(outputs.dimension(1) == outputs_number, LOG);
//   assert_true(outputs == 0.0, LOG);

   // Test

   architecture.resize(2);

   architecture.setValues({2, 4});

   neural_network.set(NeuralNetwork::Approximation, architecture);

   neural_network.set_parameters_constant(0.0);

   inputs.resize(3, 2);

   inputs.setConstant(0.0);

   outputs = neural_network.calculate_outputs(inputs);

//   assert_true(outputs == 0.0, LOG);

   // Scaling + Perceptron + Perceptron + Unscaling + Bounding

   architecture.resize(3);

   architecture.setValues({2, 4, 3});

   neural_network.set(NeuralNetwork::Approximation, architecture);

   neural_network.set_parameters_constant(0.0);

   inputs.resize(1, 2);

   inputs.setConstant(0.0);

//   assert_true(neural_network.calculate_outputs(inputs) == 0.0, LOG);
   assert_true(neural_network.calculate_outputs(inputs).dimension(1) == 3, LOG);

   // Scaling + Perceptron + Probabilistic

   architecture.resize(2);

=======
   parameters_number = neural_network.get_parameters_number();
   outputs_number = neural_network.get_outputs_number();

   inputs.resize(1,inputs_number);
   inputs.setConstant(0.0);

   parameters.resize(parameters_number);
   parameters.setConstant(0.0);

   neural_network.set_parameters(parameters);

   outputs = neural_network.calculate_outputs(inputs);

   assert_true(outputs.size() == outputs_number, LOG);
   assert_true(abs(outputs(0,0) - 0) < static_cast<type>(1e-3), LOG);
   assert_true(abs(outputs(0,1) - 0) < static_cast<type>(1e-3), LOG);

   // Test 6

   architecture.resize(3);

   architecture.setConstant(1);

   neural_network.set(NeuralNetwork::Approximation, architecture);

   neural_network.set_parameters_constant(0);

   inputs.resize(1, 1);
   inputs.setConstant(0);

   outputs = neural_network.calculate_outputs(inputs);

   assert_true(outputs.size() == 1, LOG);
   assert_true(abs(outputs(0,0) - 0) < static_cast<type>(1e-3), LOG);

   // Test 6_1

   architecture.resize(2);
>>>>>>> f4e1fcf4
   architecture.setConstant(1);

   neural_network.set(NeuralNetwork::Classification, architecture);

<<<<<<< HEAD
   inputs.resize(1, 1);

   inputs.setConstant(0.0);

//   assert_true(neural_network.calculate_outputs(inputs) >=0 &&
//               neural_network.calculate_outputs(inputs) <= 1, LOG);

   inputs.setRandom();

//   assert_true(neural_network.calculate_outputs(inputs) >= 0.0, LOG);
//   assert_true(neural_network.calculate_outputs(inputs) <= 1.0, LOG);
   assert_true(neural_network.calculate_outputs(inputs).dimension(1) == 1, LOG);

   // Test

   architecture.resize(3);

   architecture.setValues({4, 3, 5});

   neural_network.set(NeuralNetwork::Approximation, architecture);

   inputs.resize(1, 4);
   inputs.setRandom();

   parameters = neural_network.get_parameters();

//   assert_true(neural_network.calculate_trainable_outputs(inputs)
//            == neural_network.calculate_trainable_outputs(inputs, parameters), LOG);

   // Test

   architecture.resize(3);

   architecture.setValues({4, 3, 5});

   neural_network.set(NeuralNetwork::Approximation, architecture);

   inputs.resize(2,4);

   inputs.setConstant(0.0);

   parameters_number = neural_network.get_parameters_number();

   parameters.resize(parameters_number);

   parameters.setConstant(0.0);

   outputs = neural_network.calculate_trainable_outputs(inputs, parameters);

   assert_true(outputs.dimension(1) == 5, LOG);
//   assert_true(outputs == 0.0, LOG);

   // Test

   architecture.resize(5);

   architecture.setRandom();
=======
   neural_network.set_parameters_constant(0);

   inputs.resize(1, 1);
   inputs.setConstant(0);

   outputs = neural_network.calculate_outputs(inputs);

   assert_true(outputs.size() == 1, LOG);
   assert_true(abs(outputs(0,0) - static_cast<type>(0.5)) < static_cast<type>(1e-3), LOG);

   inputs.setRandom();

   outputs = neural_network.calculate_outputs(inputs);

   assert_true(outputs.size() == 1, LOG);

   // Test 7

   NeuralNetwork neural_network_7;

   const Index categories = 3;
   Index batch_size;
   batch_size = 5;

   inputs_number = 10;

   ScalingLayer* scaling_layer_3 = new ScalingLayer(inputs_number);
   PerceptronLayer* perceptron_layer_4 = new PerceptronLayer(inputs_number, categories);
   ProbabilisticLayer* probabilistic_layer_5 = new ProbabilisticLayer(categories,categories);

   neural_network_7.add_layer(scaling_layer_3);
   neural_network_7.add_layer(perceptron_layer_4);
   neural_network_7.add_layer(probabilistic_layer_5);

   neural_network_7.set_parameters_constant(-5);

   inputs.resize(batch_size, inputs_number);
   inputs.setConstant(-1);

   outputs = neural_network_7.calculate_outputs(inputs);

   assert_true(outputs.size() == batch_size*categories, LOG);

   assert_true(abs(outputs(0,0) - static_cast<type>(0.333)) < static_cast<type>(1e-3), LOG);
   assert_true(abs(outputs(0,categories-1) - static_cast<type>(0.333)) < static_cast<type>(1e-3), LOG);
   assert_true(abs(outputs(parameters_number-1,0) - static_cast<type>(0.333)) < static_cast<type>(1e-3), LOG);
   assert_true(abs(outputs(parameters_number-1,categories-1) - static_cast<type>(0.333)) < static_cast<type>(1e-3), LOG);

   // Test 8

   architecture.resize(5);
   architecture.setValues({1,3,3,3,1});
>>>>>>> f4e1fcf4

   neural_network.set(NeuralNetwork::Approximation, architecture);

   inputs_number = neural_network.get_inputs_number();
   outputs_number = neural_network.get_outputs_number();

   inputs.resize(2,inputs_number);
<<<<<<< HEAD

   inputs.setConstant(0.0);

   parameters_number = neural_network.get_parameters_number();

   parameters.resize(parameters_number);

   parameters.setConstant(0.0);

   outputs = neural_network.calculate_trainable_outputs(inputs, parameters);

   assert_true(outputs.dimension(1) == outputs_number, LOG);
//   assert_true(outputs == 0.0, LOG);
}


void NeuralNetworkTest::test_to_XML()
{
   cout << "test_to_XML\n";
/*
   NeuralNetwork neural_network;

   tinyxml2::XMLDocument* document;
   
   // Test
   
   document = neural_network.to_XML();

   assert_true(document != nullptr, LOG);

   delete document;
   */
}


void NeuralNetworkTest::test_from_XML()
{
   cout << "test_from_XML\n";
}


void NeuralNetworkTest::test_print()
{
   cout << "test_print\n";

   // Empty neural network
 
   NeuralNetwork neural_network;

   Tensor<Index, 1> architecture;

   //neural_network.print();

   // Only network architecture

   architecture.resize(3);
   architecture.setValues({2, 4, 3});

   neural_network.set(NeuralNetwork::Approximation, architecture);

   //neural_network.print();
}

=======
   inputs.setConstant(0);

   parameters_number = neural_network.get_parameters_number();
   parameters.resize(parameters_number);
   parameters.setConstant(0);

   neural_network.set_parameters(parameters);

   outputs = neural_network.calculate_outputs(inputs);

   assert_true(outputs.dimension(1) == outputs_number, LOG);
   assert_true(abs(outputs(0,0) - 0) < static_cast<type>(1e-5), LOG);
   assert_true(abs(outputs(1,0) - 0) < static_cast<type>(1e-5), LOG);

}

void NeuralNetworkTest::test_calculate_directional_inputs()
{
   cout << "test_calculate_directional_inputs\n";

   NeuralNetwork neural_network;

   Tensor<Index, 1> architecture;

   Tensor<type, 2> inputs;
   Tensor<type, 2> outputs;
   Tensor<type, 2> trainable_outputs;

   Tensor<type, 1> parameters;

   // Test 0

   architecture.resize(3);
   architecture.setValues({3, 4, 2});

   neural_network.set(NeuralNetwork::Approximation, architecture);
   neural_network.set_parameters_constant(0.0);

   inputs.resize(2,3);
   inputs.setValues({{-5,-1,-3},{7,3,1}});

   Tensor<type, 1> point(3);
   point.setValues({0,0,0});

   Tensor<type, 2> directional_inputs = neural_network.calculate_directional_inputs(0,point,0,0,0);

   assert_true(directional_inputs.rank() == 2, LOG);
   assert_true(directional_inputs.dimension(0) == 0, LOG);

   // Test 1

   point.setValues({1, 2, 3});

   directional_inputs = neural_network.calculate_directional_inputs(2,point,-1,1,3);

   assert_true(directional_inputs.rank() == 2, LOG);
   assert_true(directional_inputs.dimension(0) == 3, LOG);
   assert_true(directional_inputs.dimension(1) == 3, LOG);
   assert_true(abs(directional_inputs(0,2) + 1) < static_cast<type>(1e-5), LOG);
   assert_true(abs(directional_inputs(1,2) - 0) < static_cast<type>(1e-5), LOG);
   assert_true(abs(directional_inputs(2,2) - 1) < static_cast<type>(1e-5), LOG);

   // Test 2

   point.setValues({1, 2, 3});

   directional_inputs = neural_network.calculate_directional_inputs(0, point, -4, 0, 5);

   assert_true(directional_inputs.rank() == 2, LOG);
   assert_true(directional_inputs.dimension(0) == 5, LOG);
   assert_true(directional_inputs.dimension(1) == 3, LOG);
   assert_true(abs(directional_inputs(0,0) + 4) < static_cast<type>(1e-5), LOG);
   assert_true(abs(directional_inputs(1,0) + 3) < static_cast<type>(1e-5), LOG);
   assert_true(abs(directional_inputs(2,0) + 2) < static_cast<type>(1e-5), LOG);
   assert_true(abs(directional_inputs(3,0) + 1) < static_cast<type>(1e-5), LOG);
   assert_true(abs(directional_inputs(4,0) + 0) < static_cast<type>(1e-5), LOG);
}
>>>>>>> f4e1fcf4

void NeuralNetworkTest::test_save()
{
   cout << "test_save\n";

   string file_name = "../data/neural_network.xml";

   NeuralNetwork neural_network;

   Tensor<Index, 1> architecture;

   // Empty multilayer perceptron
<<<<<<< HEAD
 
=======

>>>>>>> f4e1fcf4
   neural_network.set();
   neural_network.save(file_name);

   // Only network architecture

   architecture.resize(3);

   architecture.setValues({2, 4, 3});

   neural_network.set(NeuralNetwork::Approximation, architecture);
   neural_network.save(file_name);

   architecture.resize(3);

   architecture.setValues({1, 1, 1});

   neural_network.set(NeuralNetwork::Approximation, architecture);

   neural_network.save(file_name);
}

void NeuralNetworkTest::test_load()
{
   cout << "test_load\n";

   string file_name = "../data/neural_network.xml";

   // Empty neural network

   NeuralNetwork neural_network;
   neural_network.save(file_name);
   neural_network.load(file_name);
}

<<<<<<< HEAD
void NeuralNetworkTest::test_write_expression()
=======
void NeuralNetworkTest::test_print()
{
   cout << "test_print\n";

   // Empty neural network

   NeuralNetwork neural_network;

   Tensor<Index, 1> architecture;

   //neural_network.print();

   // Only network architecture

   architecture.resize(3);
   architecture.setValues({2, 4, 3});

   neural_network.set(NeuralNetwork::Approximation, architecture);

   //neural_network.print();
}

void NeuralNetworkTest::test_write_expression() // @todo
>>>>>>> f4e1fcf4
{
   cout << "test_write_expression\n";

   NeuralNetwork neural_network;
   string expression;

   Tensor<Index, 1> architecture;

   // Test

//   expression = neural_network.write_expression();

<<<<<<< HEAD
   // Test

   architecture.resize(3);

   architecture.setValues({1, 1, 1});


   neural_network.set(NeuralNetwork::Approximation, architecture);
   neural_network.set_parameters_constant(-1.0);
//   expression = neural_network.write_expression();

   // Test

   architecture.resize(3);

   architecture.setValues({2, 1, 1});

   neural_network.set(NeuralNetwork::Approximation, architecture);
   neural_network.set_parameters_constant(-1.0);
//   expression = neural_network.write_expression();

   // Test

   architecture.setValues({1, 2, 1});

   neural_network.set(NeuralNetwork::Approximation, architecture);
   neural_network.set_parameters_constant(-1.0);
//   expression = neural_network.write_expression();

   // Test


   architecture.setValues({1, 1, 2});

   neural_network.set(NeuralNetwork::Approximation, architecture);
   neural_network.set_parameters_constant(-1.0);
//   expression = neural_network.write_expression();

   // Test

   architecture.setValues({2, 2, 2});

   neural_network.set(NeuralNetwork::Approximation, architecture);
   neural_network.set_parameters_constant(-1.0);
=======
//   // Test

//   architecture.resize(3);

//   architecture.setValues({1, 1, 1});


//   neural_network.set(NeuralNetwork::Approximation, architecture);
//   neural_network.set_parameters_constant(-1.0);
//   expression = neural_network.write_expression();

//   // Test

//   architecture.resize(3);

//   architecture.setValues({2, 1, 1});

//   neural_network.set(NeuralNetwork::Approximation, architecture);
//   neural_network.set_parameters_constant(-1.0);
//   expression = neural_network.write_expression();

//   // Test

//   architecture.setValues({1, 2, 1});

//   neural_network.set(NeuralNetwork::Approximation, architecture);
//   neural_network.set_parameters_constant(-1.0);
//   expression = neural_network.write_expression();

//   // Test


//   architecture.setValues({1, 1, 2});

//   neural_network.set(NeuralNetwork::Approximation, architecture);
//   neural_network.set_parameters_constant(-1.0);
//   expression = neural_network.write_expression();

//   // Test

//   architecture.setValues({2, 2, 2});

//   neural_network.set(NeuralNetwork::Approximation, architecture);
//   neural_network.set_parameters_constant(-1.0);
>>>>>>> f4e1fcf4
//   expression = neural_network.write_expression();

}

<<<<<<< HEAD

void NeuralNetworkTest::test_add_layer()
{
    cout << "test_add_layer\n";

    NeuralNetwork neural_network;

    ScalingLayer* scaling_layer = new ScalingLayer(1);

    neural_network.add_layer(scaling_layer);

    assert_true(neural_network.get_layers_number() == 1, LOG);
    assert_true(neural_network.get_layer_pointer(0)->get_type() == Layer::Scaling, LOG);

    PerceptronLayer* perceptron_layer = new PerceptronLayer;

    neural_network.add_layer(perceptron_layer);

    assert_true(neural_network.get_layers_number() == 2, LOG);
    assert_true(neural_network.get_layer_pointer(1)->get_type() == Layer::Perceptron, LOG);

    ProbabilisticLayer* probabilistic_layer = new ProbabilisticLayer;

    neural_network.add_layer(probabilistic_layer);

    assert_true(neural_network.get_layers_number() == 3, LOG);
    assert_true(neural_network.get_layer_pointer(2)->get_type() == Layer::Probabilistic, LOG);

}


void NeuralNetworkTest::test_forward_propagate()
{
    int n = omp_get_max_threads();

    cout << "Threads: " << n << endl;

    NonBlockingThreadPool simple_thread_pool(n);

    ThreadPoolDevice thread_pool_device(&simple_thread_pool, n);

    const Index inputs_number = 2;
    const Index target_number = 1;

    Tensor<Index, 1>architecture(2);

    architecture.setValues({inputs_number,target_number});

    Tensor<type,2> data(10, 3);

    data.setConstant(1);

    //DataSet

    DataSet dataset(data);

    dataset.set_training();

//    dataset.set_batch_instances_number(5);
/*
    DataSet::Batch batch(5, &dataset);

    Tensor<Index,2> batches_indices = dataset.get_training_batches(false);

    Tensor<Index,1> inputs_indices = dataset.get_input_variables_indices();

    Tensor<Index,1> targets_indices = dataset.get_target_variables_indices();

//    batch.fill(batches_indices.chip(0,0), inputs_indices, targets_indices);

    //NeuralNetwork

    NeuralNetwork neural_network(NeuralNetwork::Approximation, architecture);

    PerceptronLayer* perceptron_layer = dynamic_cast<PerceptronLayer*>(neural_network.get_layer_pointer(1));

    const Index neurons_number = perceptron_layer->get_neurons_number();

    Tensor<type, 2> biases_perceptron(neurons_number, 1);

    biases_perceptron.setConstant(1);

    Tensor<type, 2> synaptic_weights_perceptron(inputs_number, neurons_number);

    synaptic_weights_perceptron.setConstant(1);

    perceptron_layer->set_biases(biases_perceptron);

    perceptron_layer->set_synaptic_weights(synaptic_weights_perceptron);

//    NeuralNetwork::ForwardPropagation forward_propagation(dataset.get_batch_instances_number(), &neural_network);

//    neural_network.forward_propagate(thread_pool_device, batch, forward_propagation);

//    Tensor<type, 2>perceptron_combinations = forward_propagation.layers[0].combinations_2d;

//    assert_true(perceptron_combinations.size() == 5 && perceptron_combinations(0,0) == 3, LOG);
*/
=======
void NeuralNetworkTest::test_forward_propagate()
{
    cout << "test_forward_propagate\n";

    // Test 1

    Index inputs_number = 2;
    Index target_number = 1;

    Tensor<Index, 1>architecture(2);

    architecture.setValues({inputs_number,target_number});

    Tensor<type,2> data(5, 3);

    data.setValues({{1,1,1},{2,2,2},{3,3,3},{0,0,0},{0,0,0}});

//    //DataSet

    DataSet dataset(data);

    dataset.set_training();

    DataSet::Batch batch(5, &dataset);

    Tensor<Index,1> training_samples_indices = dataset.get_training_samples_indices();
    Tensor<Index,1> inputs_indices = dataset.get_input_variables_indices();
    Tensor<Index,1> targets_indices = dataset.get_target_variables_indices();

    batch.fill(training_samples_indices, inputs_indices, targets_indices);

    //NeuralNetwork

    NeuralNetwork neural_network(NeuralNetwork::Approximation, architecture);

    PerceptronLayer* perceptron_layer = dynamic_cast<PerceptronLayer*>(neural_network.get_layer_pointer(1));
    const Index neurons_number = perceptron_layer->get_neurons_number();
    perceptron_layer->set_activation_function(PerceptronLayer::Logistic);

    Tensor<type,2 > biases_perceptron(neurons_number, 1);
    biases_perceptron.setConstant(1);
    perceptron_layer->set_biases(biases_perceptron);
    Tensor<type,2 > synaptic_weights_perceptron(inputs_number, neurons_number);
    synaptic_weights_perceptron.setConstant(1);
    perceptron_layer->set_synaptic_weights(synaptic_weights_perceptron);

    NeuralNetwork::ForwardPropagation forward_propagation(dataset.get_training_samples_number(), &neural_network);

    neural_network.forward_propagate(batch, forward_propagation);

    Tensor<type, 2>perceptron_combinations = forward_propagation.layers[0].combinations_2d;

    Tensor<type, 2>perceptron_activations = forward_propagation.layers[0].activations_2d;

    assert_true(perceptron_combinations.dimension(0) == 5, LOG);
    assert_true(abs(perceptron_combinations(0,0) - 3) < static_cast<type>(1e-3)
             && abs(perceptron_combinations(1,0) - 5) < static_cast<type>(1e-3)
             && abs(perceptron_combinations(2,0) - 7) < static_cast<type>(1e-3)
             && abs(perceptron_combinations(3,0) - 1) < static_cast<type>(1e-3)
             && abs(perceptron_combinations(4,0) - 1) < static_cast<type>(1e-3), LOG);

    assert_true(perceptron_activations.dimension(0) == 5, LOG);
    assert_true(abs(perceptron_activations(0,0) - static_cast<type>(0.952)) < static_cast<type>(1e-3)
             && abs(perceptron_activations(1,0) - static_cast<type>(0.993)) < static_cast<type>(1e-3)
             && abs(perceptron_activations(2,0) - static_cast<type>(0.999)) < static_cast<type>(1e-3)
             && abs(perceptron_activations(3,0) - static_cast<type>(0.731)) < static_cast<type>(1e-3)
             && abs(perceptron_activations(4,0) - static_cast<type>(0.731)) < static_cast<type>(1e-3), LOG);

    // Test 2

    inputs_number = 4;
    target_number = 1;

    data.resize(3, 5);

    data.setValues({{-1,1,-1,1,0},{-2,2,3,1,0},{-3,3,5,1,0}});

    //DataSet

    dataset.set(data);

    dataset.set_training();

    DataSet::Batch batch_3(3, &dataset);

    training_samples_indices = dataset.get_training_samples_indices();
    inputs_indices = dataset.get_input_variables_indices();
    targets_indices = dataset.get_target_variables_indices();

    batch_3.fill(training_samples_indices, inputs_indices, targets_indices);

    //NeuralNetwork
    NeuralNetwork neural_network_2;

    neural_network_2.set();

    PerceptronLayer* perceptron_layer_3 = new PerceptronLayer(inputs_number, target_number);
    const Index neurons_number_3_0 = perceptron_layer_3->get_neurons_number();
    perceptron_layer_3->set_activation_function(PerceptronLayer::Logistic);

    ProbabilisticLayer* probabilistic_layer_3 = new ProbabilisticLayer(target_number, target_number);

    const Index neurons_number_3_1 = probabilistic_layer_3->get_neurons_number();
    probabilistic_layer_3->set_activation_function(ProbabilisticLayer::Softmax);

    Tensor<type,2 > biases_pl(neurons_number, 1);
    biases_pl.setConstant(5);
    perceptron_layer_3->set_biases(biases_pl);
    Tensor<type,2 > synaptic_weights_pl(inputs_number, neurons_number_3_0);
    synaptic_weights_pl.setConstant(-1);
    perceptron_layer_3->set_synaptic_weights(synaptic_weights_pl);

    Tensor<type,2 > biases_pbl(neurons_number, 1);
    biases_pbl.setConstant(3);
    probabilistic_layer_3->set_biases(biases_pbl);
    Tensor<type,2 > synaptic_pbl(neurons_number_3_0, neurons_number_3_1);
    synaptic_pbl.setConstant(1);
    probabilistic_layer_3->set_synaptic_weights(synaptic_pbl);

    Tensor<Layer*, 1> layers_tensor(2);

    layers_tensor.setValues({perceptron_layer_3, probabilistic_layer_3});
    neural_network_2.set_layers_pointers(layers_tensor);
    NeuralNetwork::ForwardPropagation forward_propagation_3(dataset.get_training_samples_number(), &neural_network_2);

    neural_network_2.forward_propagate(batch_3, forward_propagation_3);

    Tensor<type, 2>perceptron_combinations_3_0 = forward_propagation_3.layers[0].combinations_2d;
    Tensor<type, 2>perceptron_activations_3_0 = forward_propagation_3.layers[0].activations_2d;
    Tensor<type, 2>probabilistic_combinations_3_1 = forward_propagation_3.layers[1].combinations_2d;
    Tensor<type, 2>probabilistic_activations_3_1= forward_propagation_3.layers[1].activations_2d;

    assert_true(perceptron_combinations_3_0.dimension(0) == 3, LOG);

    assert_true(abs(perceptron_combinations_3_0(0,0) - 5) < static_cast<type>(1e-3)
             && abs(perceptron_combinations_3_0(1,0) - 1) < static_cast<type>(1e-3)
             && abs(perceptron_combinations_3_0(2,0) + 1) < static_cast<type>(1e-3), LOG);

    assert_true(perceptron_activations_3_0.dimension(0) == 3, LOG);
    assert_true(abs(perceptron_activations_3_0(0,0) - static_cast<type>(0.993)) < static_cast<type>(1e-3)
             && abs(perceptron_activations_3_0(1,0) - static_cast<type>(0.731)) < static_cast<type>(1e-3)
             && abs(perceptron_activations_3_0(2,0) - static_cast<type>(0.268)) < static_cast<type>(1e-3), LOG);

    assert_true(probabilistic_combinations_3_1.dimension(0) == 3, LOG);
    assert_true(abs(probabilistic_combinations_3_1(0,0) - static_cast<type>(3.993)) < static_cast<type>(1e-3)
             && abs(probabilistic_combinations_3_1(1,0) - static_cast<type>(3.731)) < static_cast<type>(1e-3)
             && abs(probabilistic_combinations_3_1(2,0) - static_cast<type>(3.268)) < static_cast<type>(1e-3), LOG);

    assert_true(probabilistic_activations_3_1.dimension(0) == 3, LOG);
    assert_true(abs(probabilistic_activations_3_1(0,0) - 1) < static_cast<type>(1e-3)
             && abs(probabilistic_activations_3_1(1,0) - 1) < static_cast<type>(1e-3)
             && abs(probabilistic_activations_3_1(2,0) - 1) < static_cast<type>(1e-3), LOG);
>>>>>>> f4e1fcf4
}


void NeuralNetworkTest::run_test_case()
{
   cout << "Running neural network test case...\n";

   // Constructor and destructor methods

   test_constructor();

   test_destructor();

<<<<<<< HEAD
   // Assignment operators methods

// test_assignment_operator();

   // Parameters methods

   test_get_parameters_number();
   test_get_parameters();
   test_get_trainable_layers_parameters_number();

   // Parameters initialization methods

   test_set_parameters_constant();
   test_set_parameters_random();

   test_forward_propagate();
   test_get_trainable_layers_parameters();



   /*

   // Parameters norm

//   test_calculate_parameters_norm();

   // Output

   test_calculate_outputs();
   test_calculate_trainable_outputs();

   // Display messages

   test_get_display();

   // Layer methods

   test_add_layer();

   // Set methods

   test_set();
   test_set_default();

   // Parameters methods

   test_set_parameters();

   // Display messages

   test_set_display();

   // Expression methods

   test_write_expression();

   // Serialization methods

   test_to_XML();
   test_from_XML();

   test_print();
   test_save();

   test_load();
   */

   cout << "End of neural network test case.\n";
}

// OpenNN: Open Neural Networks Library.
// Copyright (C) 2005-2019 Artificial Intelligence Techniques, SL.
=======
   // Appending layers

   test_add_layer();
   check_layer_type();

   // Get methods

   test_has_methods();

   test_get_inputs();
   test_get_outputs();

   test_get_trainable_layers();
   test_get_layers_type_pointers();
   test_get_layer_pointer();

   // Set methods

   test_set();

   test_set_names();
   test_set_number();

   test_set_pointers();

   test_set_display();

   // Layers

   test_get_layers_number();

   // Architecture

   test_inputs_outputs_number();

   test_get_architecture();

   // Parameters methods

   test_get_parameters();
   test_get_trainable_layers_parameters();

   test_set_parameters();

   // Parameters initialization methods

   test_set_parameters_constant();
   test_set_parameters_random();

   // Parameters norm / descriptives / histogram

   test_calculate_parameters_norm();
   test_perturbate_parameters();

   //Output

   test_calculate_outputs();

   test_calculate_directional_inputs();

   // Expression methods

   test_print();
   test_write_expression();

   //Forward propagate

   test_forward_propagate();

   // Serialization methods

   test_save();

   test_load();

   cout << "End of neural network test case.\n\n";
}

// OpenNN: Open Neural Networks Library.
// Copyright (C) 2005-2020 Artificial Intelligence Techniques, SL.
>>>>>>> f4e1fcf4
//
// This library is free software; you can redistribute it and/or
// modify it under the terms of the GNU Lesser General Public
// License as published by the Free Software Foundation; either
// version 2.1 of the License, or any later version.
//
// This library is distributed in the hope that it will be useful,
// but WITHOUT ANY WARRANTY; without even the implied warranty of
// MERCHANTABILITY or FITNESS FOR A PARTICULAR PURPOSE.  See the GNU
// Lesser General Public License for more details.

// You should have received a copy of the GNU Lesser General Public
// License along with this library; if not, write to the Free Software
// Foundation, Inc., 51 Franklin St, Fifth Floor, Boston, MA  02110-1301  USA<|MERGE_RESOLUTION|>--- conflicted
+++ resolved
@@ -1,20 +1,13 @@
 //   OpenNN: Open Neural Networks Library
 //   www.opennn.net
 //
-<<<<<<< HEAD
-//   N E U R A L   N E T W O R K   T E S T   C L A S S                     
-=======
 //   N E U R A L   N E T W O R K   T E S T   C L A S S
->>>>>>> f4e1fcf4
 //
 //   Artificial Intelligence Techniques SL
 //   artelnics@artelnics.com
 
 #include "neural_network_test.h"
-<<<<<<< HEAD
-=======
 #include <omp.h>
->>>>>>> f4e1fcf4
 
 NeuralNetworkTest::NeuralNetworkTest() : UnitTesting()
 {
@@ -30,64 +23,6 @@
 {
    cout << "test_constructor\n";
 
-<<<<<<< HEAD
-  // Default constructor
-
-  NeuralNetwork neural_network_1;
-
-  assert_true(neural_network_1.is_empty(), LOG);
-  assert_true(neural_network_1.get_layers_number() == 0, LOG);
-
-  // Layers constructor
-
-  Tensor<Layer*, 1> layers_2;
-
-  NeuralNetwork neural_network_2(layers_2);
-
-  assert_true(neural_network_2.is_empty(), LOG);
-  assert_true(neural_network_2.get_layers_number() == 0, LOG);
-
-  PerceptronLayer* perceptron_layer_2 = new PerceptronLayer(1, 1);
-
-  neural_network_2.add_layer(perceptron_layer_2);
-
-  assert_true(!neural_network_2.is_empty(), LOG);
-
-  // Layers constructor
-
-  PerceptronLayer* perceptron_layer_3 = new PerceptronLayer(1, 1);
-
-  Tensor<Layer*, 1> layers_3(1);
-
-  layers_3(0) = perceptron_layer_3;
-
-  NeuralNetwork neural_network_3(layers_3);
-
-  assert_true(!neural_network_3.is_empty(), LOG);
-  assert_true(neural_network_3.get_layers_number() == 1, LOG);
-
-  // Model type constructor
-
-  Tensor<Index, 1> architecture(3);
-
-  architecture.setValues({1,4,2});
-
-  NeuralNetwork neural_network_4(NeuralNetwork::Approximation, architecture);
-
-  assert_true(neural_network_4.get_layers_number() == 5, LOG);
-  assert_true(neural_network_4.get_layer_pointer(0)->get_type() == Layer::Scaling, LOG);
-  assert_true(neural_network_4.get_layer_pointer(1)->get_type() == Layer::Perceptron, LOG);
-  assert_true(neural_network_4.get_layer_pointer(2)->get_type() == Layer::Perceptron, LOG);
-  assert_true(neural_network_4.get_layer_pointer(3)->get_type() == Layer::Unscaling, LOG);
-  assert_true(neural_network_4.get_layer_pointer(4)->get_type() == Layer::Bounding, LOG);
-
-  // Copy constructor
-
-//  NeuralNetwork neural_network_5(neural_network_4);
-//  assert_true(neural_network_5.get_layers_number() == 5, LOG);
-
-   // File constructor
-=======
   // Test 0 / Default constructor
 
   NeuralNetwork neural_network_0;
@@ -195,18 +130,12 @@
   assert_true(neural_network_3_2.get_layer_pointer(9)->get_type() == Layer::Bounding, LOG);
 
    // File constructor @todo
->>>>>>> f4e1fcf4
 
 //   neural_network.save(file_name);
 //   NeuralNetwork nn6(file_name);
 
 }
 
-<<<<<<< HEAD
-
-
-=======
->>>>>>> f4e1fcf4
 void NeuralNetworkTest::test_destructor()
 {
    cout << "test_destructor\n";
@@ -229,1180 +158,6 @@
    cout << "test_get_display\n";
 }
 
-<<<<<<< HEAD
-void NeuralNetworkTest::test_set()
-{
-   cout << "test_set\n";
-
-   NeuralNetwork neural_network;
-
-   // Test
-}
-
-void NeuralNetworkTest::test_set_default()
-{
-   cout << "test_set_default\n";
-}
-
-
-void NeuralNetworkTest::test_set_display_inputs_warning()
-{
-   cout << "test_set_display_inputs_warning\n";
-}
-
-
-void NeuralNetworkTest::test_set_display()
-{
-   cout << "test_set_display\n";
-}
-
-
-void NeuralNetworkTest::test_get_parameters_number()
-{
-   cout << "test_get_parameters_number\n";
-
-   NeuralNetwork neural_network;
-
-   // Test
-
-   neural_network.set();
-   assert_true(neural_network.get_parameters_number() == 0, LOG);
-
-   // Test
-
-   Tensor<Index, 1> architecture(3);
-
-   architecture.setValues({1,1,1});
-
-   neural_network.set(NeuralNetwork::Approximation, architecture);
-
-   assert_true(neural_network.get_parameters_number() == 4, LOG);
-}
-
-
-void NeuralNetworkTest::test_get_parameters()   
-{
-   cout << "test_get_parameters\n";
-
-   NeuralNetwork neural_network;
-   Tensor<type, 1> parameters;
-
-   // Test
-
-   neural_network.set();
-   parameters = neural_network.get_parameters();
-
-   assert_true(parameters.size() == 0, LOG);
-
-   // Test
-
-   Tensor<Index, 1> architecture(3);
-
-   architecture.setValues({1,2,1});
-
-   neural_network.set(NeuralNetwork::Approximation, architecture);
-   neural_network.set_parameters_constant(0.0);
-   parameters = neural_network.get_parameters();
-
-   assert_true(parameters.size() == 7, LOG);
-//   assert_true(parameters == 0.0, LOG);
-
-   // Test
-
-   architecture.resize(4);
-
-   architecture.setConstant(1);
-
-   neural_network.set(NeuralNetwork::Approximation, architecture);
-   neural_network.set_parameters_constant(0.0);
-   parameters = neural_network.get_parameters();
-
-   assert_true(parameters.size() == 6, LOG);
-//   assert_true(parameters == 0.0, LOG);
-}
-
-void NeuralNetworkTest::test_get_trainable_layers_parameters()
-{
-    NeuralNetwork neural_network;
-
-    Tensor<Index, 1> architecture(3);
-
-    architecture.setValues({1, 2, 3});
-
-    neural_network.set(NeuralNetwork::Approximation, architecture);
-
-    PerceptronLayer* pl0 = dynamic_cast<PerceptronLayer*>(neural_network.get_layer_pointer(1));
-
-    pl0->set_biases_constant(1);
-
-    pl0->set_synaptic_weights_constant(0);
-
-    PerceptronLayer* pl1 = dynamic_cast<PerceptronLayer*>(neural_network.get_layer_pointer(2));
-
-    pl1->set_biases_constant(3);
-
-    pl1->set_synaptic_weights_constant(2);
-
-    Tensor<type, 1> parameters = neural_network.get_parameters();
-
-    Tensor<Tensor<type, 1>, 1> training_parameters = neural_network.get_trainable_layers_parameters(parameters);
-
-    assert_true(training_parameters(0).size() == 4, LOG);
-    assert_true(training_parameters(1).size() == 9, LOG);
-    assert_true(training_parameters(0)(0) == 0, LOG);
-    assert_true(training_parameters(0)(2) == 1, LOG);
-    assert_true(training_parameters(1)(0) == 2, LOG);
-    assert_true(training_parameters(1)(6) == 3, LOG);
-
-}
-
-
-void NeuralNetworkTest::test_get_trainable_layers_parameters_number()
-{
-   cout << "test_get_trainable_layers_parameters_number\n";
-
-   NeuralNetwork neural_network;
-   Tensor<Index, 1> layers_parameters_numbers;
-
-   // Test
-
-   Tensor<Index, 1> architecture(3);
-
-   architecture.setValues({1, 2, 3});
-
-   neural_network.set(NeuralNetwork::Approximation, architecture);
-   layers_parameters_numbers = neural_network.get_trainable_layers_parameters_numbers();
-
-   assert_true(layers_parameters_numbers.size() == 2, LOG);
-
-   // Test
-
-   architecture.resize(4);
-
-   architecture.setConstant(1);
-
-   neural_network.set(NeuralNetwork::Approximation, architecture);
-   layers_parameters_numbers = neural_network.get_trainable_layers_parameters_numbers();
-
-   assert_true(layers_parameters_numbers.size() == 3, LOG);
-}
-
-
-void NeuralNetworkTest::test_set_parameters()
-{
-   cout << "test_set_parameters\n";
-
-   Tensor<Index, 1> architecture;
-   NeuralNetwork neural_network;
-
-   Index parameters_number;
-   Tensor<type, 1> parameters;
-
-   // Test
-
-   neural_network.set_parameters(parameters);
-
-   parameters = neural_network.get_parameters();
-   assert_true(parameters.size() == 0, LOG);
-
-   // Test
-
-   architecture.resize(2);
-
-   architecture.setConstant(2);
-
-   neural_network.set(NeuralNetwork::Approximation, architecture);
-
-   parameters_number = neural_network.get_parameters_number();
-
-   parameters.resize(parameters_number);
-
-   neural_network.set_parameters(parameters);
-
-   parameters = neural_network.get_parameters();
-
-   assert_true(parameters.size() == parameters_number, LOG);
-   assert_true(parameters[0] == 0.0, LOG);
-//   assert_true(parameters[parameters_number-1] - parameters_number - 1.0 < numeric_limits<type>::min(), LOG);
-}
-
-
-void NeuralNetworkTest::test_set_parameters_constant()
-{
-   cout << "test_set_parameters_constant\n";
-
-   NeuralNetwork neural_network;
-   Tensor<type, 1> parameters;
-   Tensor<Index, 1> architecture;
-
-
-   // Test
-
-   architecture.resize(3);
-
-   architecture.setConstant(1);
-
-   neural_network.set(NeuralNetwork::Approximation, architecture);
-
-   neural_network.set_parameters_constant(1.0);
-   parameters = neural_network.get_parameters();
-//   assert_true(parameters == 1.0, LOG);
-
-   // Test
-
-   architecture.resize(3);
-
-   architecture.setConstant(1);
-
-   neural_network.set(NeuralNetwork::Approximation, architecture);
-
-   neural_network.set_parameters_random();
-   parameters = neural_network.get_parameters();
-//   assert_true(parameters == 1.0, LOG);
-}
-
-
-void NeuralNetworkTest::test_set_parameters_random()
-{
-   cout << "test_set_parameters_random\n";
-
-   NeuralNetwork neural_network;
-   Tensor<Index, 1> architecture;
-   Tensor<type, 1> parameters;
-
-   // Test
-
-   architecture.resize(3);
-   architecture.setValues({1, 6, 1});
-
-   neural_network.set(NeuralNetwork::Approximation, architecture);
-   neural_network.set_parameters_random();
-
-//   assert_true(neural_network.get_parameters() >= -1.0, LOG);
-//   assert_true(neural_network.get_parameters() <= 1.0, LOG);
-}
-
-
-void NeuralNetworkTest::test_calculate_parameters_norm()
-{
-   cout << "test_calculate_parameters_norm\n";
-
-   NeuralNetwork neural_network;
-   type parameters_norm = 0;
-   Tensor<Index, 1> architecture;
-
-   // Test 
-
-   architecture.resize(4);
-   architecture.setConstant(1);
-
-   neural_network.set(NeuralNetwork::Approximation, architecture);
-
-   neural_network.set_parameters_constant(1.0);
-
-   parameters_norm = neural_network.calculate_parameters_norm();
-
-   assert_true(parameters_norm == sqrt(6.0), LOG);
-}
-
-
-void NeuralNetworkTest::test_calculate_outputs()
-{
-   cout << "test_calculate_outputs\n";
-/*
-   NeuralNetwork neural_network;
-
-   Index inputs_number;
-   Index outputs_number;
-
-   Tensor<Index, 1> architecture;
-
-   Tensor<type, 2> inputs;
-   Tensor<type, 2> outputs;
-
-   Index parameters_number;
-
-   Tensor<type, 1> parameters;
-
-   // Test
-
-   architecture.resize(2);
-
-   architecture.setConstant(3);
-
-   neural_network.set(NeuralNetwork::Approximation, architecture);
-   neural_network.set_parameters_constant(0.0);
-
-   inputs.resize(1,3);
-
-   inputs.setConstant(0.0);
-
-   outputs = neural_network.calculate_outputs(inputs);
-
-
-
-
-   assert_true(outputs.rank() == 2, LOG);
-   assert_true(outputs.size() == 3, LOG);
-//   assert_true(outputs == 0.0, LOG);
-
-   // Test
-
-   architecture.resize(3);
-
-   architecture.setValues({2, 1, 5});
-
-   neural_network.set(NeuralNetwork::Approximation, architecture);
-   neural_network.set_parameters_constant(0.0);
-
-   inputs.resize(1, 2);
-
-   inputs.setConstant(0.0);
-
-   outputs = neural_network.calculate_outputs(inputs);
-
-   assert_true(outputs.size() == 5, LOG);
-//   assert_true(outputs == 0.0, LOG);
-
-   // Test
-
-   architecture.resize(2);
-
-   architecture.setValues({1, 2});
-
-   neural_network.set(NeuralNetwork::Approximation, architecture);
-
-   inputs.resize(1, 1);
-
-   inputs.setConstant(2.0);
-
-   neural_network.set_parameters_constant(1.0);
-
-   outputs = neural_network.calculate_outputs(inputs);
-
-   assert_true(outputs.size() == 2, LOG);
-
-   // Test
-
-   architecture.resize(3);
-   architecture.setValues({4, 3, 3});
-
-   neural_network.set(NeuralNetwork::Approximation, architecture);
-
-   inputs.resize(1, 4);
-
-   inputs.setConstant(0.0);
-
-   neural_network.set_parameters_constant(1.0);
-
-   outputs = neural_network.calculate_outputs(inputs);
-
-   assert_true(neural_network.calculate_outputs(inputs).size() == 3, LOG);
-
-   // Test
-
-   architecture.resize(2);
-
-   architecture.setValues({1, 2});
-
-   neural_network.set(NeuralNetwork::Approximation, architecture);
-
-   inputs_number = neural_network.get_inputs_number();
-   outputs_number = neural_network.get_outputs_number();
-
-   inputs.resize(1,inputs_number);
-
-   inputs.setConstant(0.0);
-
-   parameters_number = neural_network.get_parameters_number();
-
-   parameters.resize(parameters_number);
-
-   parameters.setConstant(0.0);
-
-   neural_network.set_parameters(parameters);
-   outputs = neural_network.calculate_outputs(inputs);
-
-   assert_true(outputs.size() == outputs_number, LOG);
-//   assert_true(outputs == 0.0, LOG);
-
-   // Test
-
-   architecture.resize(3);
-
-   architecture.setConstant(1);
-
-   neural_network.set(NeuralNetwork::Approximation, architecture);
-
-   neural_network.set_parameters_constant(0.0);
-
-   inputs.resize(1, 1);
-
-   inputs.setConstant(0.0);
-
-   outputs = neural_network.calculate_outputs(inputs);
-
-//   assert_true(outputs == 0.0, LOG);
-
-   // Scaling + Perceptron + Perceptron + Unscaling + Bounding
-
-//   assert_true(neural_network.calculate_outputs(inputs) == 0.0, LOG);
-   assert_true(neural_network.calculate_outputs(inputs).size() == 1, LOG);
-
-   // Scaling + Perceptron + Probabilistic
-
-   architecture.resize(2);
-   architecture.setConstant(1);
-
-   neural_network.set(NeuralNetwork::Classification, architecture);
-
-   neural_network.set_parameters_constant(0.0);
-
-   inputs.resize(1, 1);
-
-   inputs.setConstant(0.0);
-
-   outputs = neural_network.calculate_outputs(inputs);
-
-//   assert_true(neural_network.calculate_outputs(inputs) == 0.5, LOG);
-//            || neural_network.calculate_outputs(inputs) == 1.0, LOG);
-
-   inputs.setRandom();
-
-//   assert_true(neural_network.calculate_outputs(inputs) >= 0.0, LOG);
-//   assert_true(neural_network.calculate_outputs(inputs) <= 1.0, LOG);
-   assert_true(neural_network.calculate_outputs(inputs).dimension(1) == 1, LOG);
-
-   NeuralNetwork neural_network_4;
-
-   const Index categories = 3;
-   parameters_number = 5;
-
-   inputs_number = 10;
-
-   ScalingLayer* scaling_layer_3 = new ScalingLayer(inputs_number);
-   PerceptronLayer* perceptron_layer_4 = new PerceptronLayer(inputs_number, categories);
-   ProbabilisticLayer* probabilistic_layer_5 = new ProbabilisticLayer(categories,categories);
-
-   neural_network_4.add_layer(scaling_layer_3);
-   neural_network_4.add_layer(perceptron_layer_4);
-   neural_network_4.add_layer(probabilistic_layer_5);
-
-   inputs.resize(parameters_number, inputs_number);
-
-   inputs.setRandom();
-
-//   assert_true(minimum(neural_network_4.calculate_outputs(inputs)) >= 0.0, LOG);
-//   assert_true(maximum(neural_network_4.calculate_outputs(inputs)) <= 1.0, LOG);
-   assert_true(neural_network_4.calculate_outputs(inputs).size() == parameters_number*categories, LOG);
-
-   // Test
-
-   architecture.resize(3);
-
-   architecture.setConstant(1);
-
-   neural_network.set(NeuralNetwork::Approximation, architecture);
-   neural_network.set_parameters_constant(0.0);
-
-   inputs.resize(1, 1);
-
-   outputs = neural_network.calculate_outputs(inputs);
-
-//   assert_true(outputs == 0.0, LOG);
-
-   // Test
-
-   architecture.resize(5);
-
-   architecture.setRandom();
-
-   neural_network.set(NeuralNetwork::Approximation, architecture);
-
-   inputs_number = neural_network.get_inputs_number();
-   outputs_number = neural_network.get_outputs_number();
-
-   inputs.resize(2,inputs_number);
-
-   inputs.setConstant(0.0);
-
-   parameters_number = neural_network.get_parameters_number();
-
-   parameters.resize(parameters_number);
-
-   parameters.setConstant(0.0);
-
-   neural_network.set_parameters(parameters);
-
-   outputs = neural_network.calculate_outputs(inputs);
-
-   assert_true(outputs.dimension(1) == outputs_number, LOG);
-//   assert_true(outputs == 0.0, LOG);
-
-   // Test Convolutional
-/*
-   ConvolutionalLayer* convolutional_layer = new ConvolutionalLayer;
-   PoolingLayer* pooling_layer = new PoolingLayer;
-
-   inputs.resize(10,3,28,28);
-
-   inputs.setConstant(0.0);
-
-   convolutional_layer->set({3,28,28}, {5,7,7});
-   convolutional_layer->set_parameters(Tensor<type, 1>(740, 0));
-
-   pooling_layer->set_pooling_method(OpenNN::PoolingLayer::MaxPooling);
-   pooling_layer->set_pool_size(2,2);
-
-   neural_network.set();
-   neural_network.add_layer(convolutional_layer);
-   neural_network.add_layer(pooling_layer);
-
-   outputs = neural_network.calculate_outputs(inputs);
-
-//   assert_true(outputs == 0, LOG);
-
-   // Test
-
-   inputs.resize(2,2,3,3);
-   inputs(0,0,0,0) = 1.1;
-   inputs(0,0,0,1) = 1.1;
-   inputs(0,0,0,2) = 1.1;
-   inputs(0,0,1,0) = 1.1;
-   inputs(0,0,1,1) = 1.1;
-   inputs(0,0,1,2) = 1.1;
-   inputs(0,0,2,0) = 1.1;
-   inputs(0,0,2,1) = 1.1;
-   inputs(0,0,2,2) = 1.1;
-   inputs(0,1,0,0) = 1.2;
-   inputs(0,1,0,1) = 1.2;
-   inputs(0,1,0,2) = 1.2;
-   inputs(0,1,1,0) = 1.2;
-   inputs(0,1,1,1) = 1.2;
-   inputs(0,1,1,2) = 1.2;
-   inputs(0,1,2,0) = 1.2;
-   inputs(0,1,2,1) = 1.2;
-   inputs(0,1,2,2) = 1.2;
-   inputs(1,0,0,0) = 2.1;
-   inputs(1,0,0,1) = 2.1;
-   inputs(1,0,0,2) = 2.1;
-   inputs(1,0,1,0) = 2.1;
-   inputs(1,0,1,1) = 2.1;
-   inputs(1,0,1,2) = 2.1;
-   inputs(1,0,2,0) = 2.1;
-   inputs(1,0,2,1) = 2.1;
-   inputs(1,0,2,2) = 2.1;
-   inputs(1,1,0,0) = 2.2;
-   inputs(1,1,0,1) = 2.2;
-   inputs(1,1,0,2) = 2.2;
-   inputs(1,1,1,0) = 2.2;
-   inputs(1,1,1,1) = 2.2;
-   inputs(1,1,1,2) = 2.2;
-   inputs(1,1,2,0) = 2.2;
-   inputs(1,1,2,1) = 2.2;
-   inputs(1,1,2,2) = 2.2;
-
-   convolutional_layer->set_activation_function(OpenNN::ConvolutionalLayer::Linear);
-   convolutional_layer->set({2,3,3}, {5,2,2});
-   convolutional_layer->set_parameters(Tensor<type, 1>({1,1,1,1,1,-1,0,4,1,1,0,1,3,2,3,0,0,2,4,9,0,0,2,2,2,0,1,3,4,4,1,0,4,1,1,-1,1,1,1,1,
-                                                      -2,-1,0,1,2}));
-
-   pooling_layer->set_pooling_method(OpenNN::PoolingLayer::NoPooling);
-
-   neural_network.set();
-   neural_network.add_layer(convolutional_layer);
-   neural_network.add_layer(pooling_layer);
-
-   outputs = neural_network.calculate_outputs(inputs);
-
-   assert_true(abs(outputs(0,0,0,0) + 2.2) < 1e-6 &&
-               abs(outputs(0,0,0,1) + 2.2) < 1e-6 &&
-               abs(outputs(0,0,1,0) + 2.2) < 1e-6 &&
-               abs(outputs(0,0,1,1) + 2.2) < 1e-6 &&
-               abs(outputs(0,1,0,0) - 3.6) < 1e-6 &&
-               abs(outputs(0,1,0,1) - 3.6) < 1e-6 &&
-               abs(outputs(0,1,1,0) - 3.6) < 1e-6 &&
-               abs(outputs(0,1,1,1) - 3.6) < 1e-6 &&
-               abs(outputs(0,2,0,0) - 23) < 1e-6 &&
-               abs(outputs(0,2,0,1) - 23) < 1e-6 &&
-               abs(outputs(0,2,1,0) - 23) < 1e-6 &&
-               abs(outputs(0,2,1,1) - 23) < 1e-6 &&
-               abs(outputs(0,3,0,0) - 19.6) < 1e-6 &&
-               abs(outputs(0,3,0,1) - 19.6) < 1e-6 &&
-               abs(outputs(0,3,1,0) - 19.6) < 1e-6 &&
-               abs(outputs(0,3,1,1) - 19.6) < 1e-6 &&
-               abs(outputs(0,4,0,0) - 27.7) < 1e-6 &&
-               abs(outputs(0,4,0,1) - 27.7) < 1e-6 &&
-               abs(outputs(0,4,1,0) - 27.7) < 1e-6 &&
-               abs(outputs(0,4,1,1) - 27.7) < 1e-6 &&
-               abs(outputs(1,0,0,0) + 2.2) < 1e-6 &&
-               abs(outputs(1,0,0,1) + 2.2) < 1e-6 &&
-               abs(outputs(1,0,1,0) + 2.2) < 1e-6 &&
-               abs(outputs(1,0,1,1) + 2.2) < 1e-6 &&
-               abs(outputs(1,1,0,0) - 7.6) < 1e-6 &&
-               abs(outputs(1,1,0,1) - 7.6) < 1e-6 &&
-               abs(outputs(1,1,1,0) - 7.6) < 1e-6 &&
-               abs(outputs(1,1,1,1) - 7.6) < 1e-6 &&
-               abs(outputs(1,2,0,0) - 43) < 1e-6 &&
-               abs(outputs(1,2,0,1) - 43) < 1e-6 &&
-               abs(outputs(1,2,1,0) - 43) < 1e-6 &&
-               abs(outputs(1,2,1,1) - 43) < 1e-6 &&
-               abs(outputs(1,3,0,0) - 35.6) < 1e-6 &&
-               abs(outputs(1,3,0,1) - 35.6) < 1e-6 &&
-               abs(outputs(1,3,1,0) - 35.6) < 1e-6 &&
-               abs(outputs(1,3,1,1) - 35.6) < 1e-6 &&
-               abs(outputs(1,4,0,0) - 49.7) < 1e-6 &&
-               abs(outputs(1,4,0,1) - 49.7) < 1e-6 &&
-               abs(outputs(1,4,1,0) - 49.7) < 1e-6 &&
-               abs(outputs(1,4,1,1) - 49.7) < 1e-6, LOG);
-
-   // Test
-
-   inputs.resize(2,2,3,3);
-   inputs(0,0,0,0) = 1.1;
-   inputs(0,0,0,1) = 1.1;
-   inputs(0,0,0,2) = 1.1;
-   inputs(0,0,1,0) = 1.1;
-   inputs(0,0,1,1) = 1.1;
-   inputs(0,0,1,2) = 1.1;
-   inputs(0,0,2,0) = 1.1;
-   inputs(0,0,2,1) = 1.1;
-   inputs(0,0,2,2) = 1.1;
-   inputs(0,1,0,0) = 1.2;
-   inputs(0,1,0,1) = 1.2;
-   inputs(0,1,0,2) = 1.2;
-   inputs(0,1,1,0) = 1.2;
-   inputs(0,1,1,1) = 1.2;
-   inputs(0,1,1,2) = 1.2;
-   inputs(0,1,2,0) = 1.2;
-   inputs(0,1,2,1) = 1.2;
-   inputs(0,1,2,2) = 1.2;
-   inputs(1,0,0,0) = 2.1;
-   inputs(1,0,0,1) = 2.1;
-   inputs(1,0,0,2) = 2.1;
-   inputs(1,0,1,0) = 2.1;
-   inputs(1,0,1,1) = 2.1;
-   inputs(1,0,1,2) = 2.1;
-   inputs(1,0,2,0) = 2.1;
-   inputs(1,0,2,1) = 2.1;
-   inputs(1,0,2,2) = 2.1;
-   inputs(1,1,0,0) = 2.2;
-   inputs(1,1,0,1) = 2.2;
-   inputs(1,1,0,2) = 2.2;
-   inputs(1,1,1,0) = 2.2;
-   inputs(1,1,1,1) = 2.2;
-   inputs(1,1,1,2) = 2.2;
-   inputs(1,1,2,0) = 2.2;
-   inputs(1,1,2,1) = 2.2;
-   inputs(1,1,2,2) = 2.2;
-
-   convolutional_layer->set_activation_function(OpenNN::ConvolutionalLayer::Linear);
-   convolutional_layer->set({2,3,3}, {5,2,2});
-   convolutional_layer->set_parameters(Tensor<type, 1>({1,1,1,1,1,-1,0,4,1,1,0,1,3,2,3,0,0,2,4,9,0,0,2,2,2,0,1,3,4,4,1,0,4,1,1,-1,1,1,1,1,
-                                                      -2,-1,0,1,2}));
-
-   pooling_layer->set_pooling_method(OpenNN::PoolingLayer::MaxPooling);
-   pooling_layer->set_pool_size(2,2);
-
-   neural_network.set();
-   neural_network.add_layer(convolutional_layer);
-   neural_network.add_layer(pooling_layer);
-
-   outputs = neural_network.calculate_outputs(inputs);
-
-   assert_true(abs(outputs(0,0,0,0) + 2.2) < 1e-6 &&
-               abs(outputs(0,1,0,0) - 3.6) < 1e-6 &&
-               abs(outputs(0,2,0,0) - 23) < 1e-6 &&
-               abs(outputs(0,3,0,0) - 19.6) < 1e-6 &&
-               abs(outputs(0,4,0,0) - 27.7) < 1e-6 &&
-               abs(outputs(1,0,0,0) + 2.2) < 1e-6 &&
-               abs(outputs(1,1,0,0) - 7.6) < 1e-6 &&
-               abs(outputs(1,2,0,0) - 43) < 1e-6 &&
-               abs(outputs(1,3,0,0) - 35.6) < 1e-6 &&
-               abs(outputs(1,4,0,0) - 49.7) < 1e-6, LOG);
-
-   // Test
-
-   inputs.resize(2,2,3,3);
-   inputs(0,0,0,0) = 1.1;
-   inputs(0,0,0,1) = 1.1;
-   inputs(0,0,0,2) = 1.1;
-   inputs(0,0,1,0) = 1.1;
-   inputs(0,0,1,1) = 1.1;
-   inputs(0,0,1,2) = 1.1;
-   inputs(0,0,2,0) = 1.1;
-   inputs(0,0,2,1) = 1.1;
-   inputs(0,0,2,2) = 1.1;
-   inputs(0,1,0,0) = 1.2;
-   inputs(0,1,0,1) = 1.2;
-   inputs(0,1,0,2) = 1.2;
-   inputs(0,1,1,0) = 1.2;
-   inputs(0,1,1,1) = 1.2;
-   inputs(0,1,1,2) = 1.2;
-   inputs(0,1,2,0) = 1.2;
-   inputs(0,1,2,1) = 1.2;
-   inputs(0,1,2,2) = 1.2;
-   inputs(1,0,0,0) = 2.1;
-   inputs(1,0,0,1) = 2.1;
-   inputs(1,0,0,2) = 2.1;
-   inputs(1,0,1,0) = 2.1;
-   inputs(1,0,1,1) = 2.1;
-   inputs(1,0,1,2) = 2.1;
-   inputs(1,0,2,0) = 2.1;
-   inputs(1,0,2,1) = 2.1;
-   inputs(1,0,2,2) = 2.1;
-   inputs(1,1,0,0) = 2.2;
-   inputs(1,1,0,1) = 2.2;
-   inputs(1,1,0,2) = 2.2;
-   inputs(1,1,1,0) = 2.2;
-   inputs(1,1,1,1) = 2.2;
-   inputs(1,1,1,2) = 2.2;
-   inputs(1,1,2,0) = 2.2;
-   inputs(1,1,2,1) = 2.2;
-   inputs(1,1,2,2) = 2.2;
-
-   convolutional_layer->set_activation_function(OpenNN::ConvolutionalLayer::Linear);
-   convolutional_layer->set({2,3,3}, {5,2,2});
-   convolutional_layer->set_parameters(Tensor<type, 1>({1,1,1,1,1,-1,0,4,1,1,0,1,3,2,3,0,0,2,4,9,0,0,2,2,2,0,1,3,4,4,1,0,4,1,1,-1,1,1,1,1,
-                                                      -2,-1,0,1,2}));
-
-   pooling_layer->set_pooling_method(OpenNN::PoolingLayer::AveragePooling);
-   pooling_layer->set_pool_size(2,2);
-
-   neural_network.set();
-   neural_network.add_layer(convolutional_layer);
-   neural_network.add_layer(pooling_layer);
-
-   outputs = neural_network.calculate_outputs(inputs);
-
-   assert_true(abs(outputs(0,0,0,0) + 2.2) < 1e-6 &&
-               abs(outputs(0,1,0,0) - 3.6) < 1e-6 &&
-               abs(outputs(0,2,0,0) - 23) < 1e-6 &&
-               abs(outputs(0,3,0,0) - 19.6) < 1e-6 &&
-               abs(outputs(0,4,0,0) - 27.7) < 1e-6 &&
-               abs(outputs(1,0,0,0) + 2.2) < 1e-6 &&
-               abs(outputs(1,1,0,0) - 7.6) < 1e-6 &&
-               abs(outputs(1,2,0,0) - 43) < 1e-6 &&
-               abs(outputs(1,3,0,0) - 35.6) < 1e-6 &&
-               abs(outputs(1,4,0,0) - 49.7) < 1e-6, LOG);
-
-   // Test
-
-   inputs.resize(2,1,6,6);
-   inputs(0,0,0,0) = 1;
-   inputs(0,0,0,1) = 2;
-   inputs(0,0,0,2) = 3;
-   inputs(0,0,0,3) = 4;
-   inputs(0,0,0,4) = 5;
-   inputs(0,0,0,5) = 6;
-   inputs(0,0,1,0) = 7;
-   inputs(0,0,1,1) = 8;
-   inputs(0,0,1,2) = 9;
-   inputs(0,0,1,3) = 10;
-   inputs(0,0,1,4) = 11;
-   inputs(0,0,1,5) = 12;
-   inputs(0,0,2,0) = 13;
-   inputs(0,0,2,1) = 14;
-   inputs(0,0,2,2) = 15;
-   inputs(0,0,2,3) = 16;
-   inputs(0,0,2,4) = 17;
-   inputs(0,0,2,5) = 18;
-   inputs(0,0,3,0) = 19;
-   inputs(0,0,3,1) = 20;
-   inputs(0,0,3,2) = 21;
-   inputs(0,0,3,3) = 22;
-   inputs(0,0,3,4) = 23;
-   inputs(0,0,3,5) = 24;
-   inputs(0,0,4,0) = 25;
-   inputs(0,0,4,1) = 26;
-   inputs(0,0,4,2) = 27;
-   inputs(0,0,4,3) = 28;
-   inputs(0,0,4,4) = 29;
-   inputs(0,0,4,5) = 30;
-   inputs(0,0,5,0) = 31;
-   inputs(0,0,5,1) = 32;
-   inputs(0,0,5,2) = 33;
-   inputs(0,0,5,3) = 34;
-   inputs(0,0,5,4) = 35;
-   inputs(0,0,5,5) = 36;
-   inputs(1,0,0,0) = -1;
-   inputs(1,0,0,1) = -2;
-   inputs(1,0,0,2) = -3;
-   inputs(1,0,0,3) = -4;
-   inputs(1,0,0,4) = -5;
-   inputs(1,0,0,5) = -6;
-   inputs(1,0,1,0) = -7;
-   inputs(1,0,1,1) = -8;
-   inputs(1,0,1,2) = -9;
-   inputs(1,0,1,3) = -10;
-   inputs(1,0,1,4) = -11;
-   inputs(1,0,1,5) = -12;
-   inputs(1,0,2,0) = -13;
-   inputs(1,0,2,1) = -14;
-   inputs(1,0,2,2) = -15;
-   inputs(1,0,2,3) = -16;
-   inputs(1,0,2,4) = -17;
-   inputs(1,0,2,5) = -18;
-   inputs(1,0,3,0) = -19;
-   inputs(1,0,3,1) = -20;
-   inputs(1,0,3,2) = -21;
-   inputs(1,0,3,3) = -22;
-   inputs(1,0,3,4) = -23;
-   inputs(1,0,3,5) = -24;
-   inputs(1,0,4,0) = -25;
-   inputs(1,0,4,1) = -26;
-   inputs(1,0,4,2) = -27;
-   inputs(1,0,4,3) = -28;
-   inputs(1,0,4,4) = -29;
-   inputs(1,0,4,5) = -30;
-   inputs(1,0,5,0) = -31;
-   inputs(1,0,5,1) = -32;
-   inputs(1,0,5,2) = -33;
-   inputs(1,0,5,3) = -34;
-   inputs(1,0,5,4) = -35;
-   inputs(1,0,5,5) = -36;
-
-   convolutional_layer->set_activation_function(OpenNN::ConvolutionalLayer::RectifiedLinear);
-   convolutional_layer->set({1,6,6}, {3,3,3});
-   convolutional_layer->set_parameters(Tensor<type, 1>({1,2,3,1,2,3,1,2,3,1,2,3,1,2,3,1,2,3,1,2,3,1,2,3,1,2,3,-1,0,1}));
-
-   pooling_layer->set_pooling_method(OpenNN::PoolingLayer::AveragePooling);
-   pooling_layer->set_pool_size(2,2);
-
-   neural_network.set();
-   neural_network.add_layer(convolutional_layer);
-   neural_network.add_layer(pooling_layer);
-
-   outputs = neural_network.calculate_outputs(inputs);
-
-   assert_true(outputs(0,0,0,0) == 102.5 &&
-               outputs(0,0,0,1) == 111.5 &&
-               outputs(0,0,0,2) == 120.5 &&
-               outputs(0,0,1,0) == 156.5 &&
-               outputs(0,0,1,1) == 165.5 &&
-               outputs(0,0,1,2) == 174.5 &&
-               outputs(0,0,2,0) == 210.5 &&
-               outputs(0,0,2,1) == 219.5 &&
-               outputs(0,0,2,2) == 228.5 &&
-               outputs(0,1,0,0) == 207.0 &&
-               outputs(0,1,0,1) == 225.0 &&
-               outputs(0,1,0,2) == 243.0 &&
-               outputs(0,1,1,0) == 315.0 &&
-               outputs(0,1,1,1) == 333.0 &&
-               outputs(0,1,1,2) == 351.0 &&
-               outputs(0,1,2,0) == 423.0 &&
-               outputs(0,1,2,1) == 441.0 &&
-               outputs(0,1,2,2) == 459.0 &&
-               outputs(0,2,0,0) == 311.5 &&
-               outputs(0,2,0,1) == 338.5 &&
-               outputs(0,2,0,2) == 365.5 &&
-               outputs(0,2,1,0) == 473.5 &&
-               outputs(0,2,1,1) == 500.5 &&
-               outputs(0,2,1,2) == 527.5 &&
-               outputs(0,2,2,0) == 635.5 &&
-               outputs(0,2,2,1) == 662.5 &&
-               outputs(0,2,2,2) == 689.5 &&
-               outputs(1,0,0,0) == 0.0 &&
-               outputs(1,0,0,1) == 0.0 &&
-               outputs(1,0,0,2) == 0.0 &&
-               outputs(1,0,1,0) == 0.0 &&
-               outputs(1,0,1,1) == 0.0 &&
-               outputs(1,0,1,2) == 0.0 &&
-               outputs(1,0,2,0) == 0.0 &&
-               outputs(1,0,2,1) == 0.0 &&
-               outputs(1,0,2,2) == 0.0 &&
-               outputs(1,1,0,0) == 0.0 &&
-               outputs(1,1,0,1) == 0.0 &&
-               outputs(1,1,0,2) == 0.0 &&
-               outputs(1,1,1,0) == 0.0 &&
-               outputs(1,1,1,1) == 0.0 &&
-               outputs(1,1,1,2) == 0.0 &&
-               outputs(1,1,2,0) == 0.0 &&
-               outputs(1,1,2,1) == 0.0 &&
-               outputs(1,1,2,2) == 0.0 &&
-               outputs(1,2,0,0) == 0.0 &&
-               outputs(1,2,0,1) == 0.0 &&
-               outputs(1,2,0,2) == 0.0 &&
-               outputs(1,2,1,0) == 0.0 &&
-               outputs(1,2,1,1) == 0.0 &&
-               outputs(1,2,1,2) == 0.0 &&
-               outputs(1,2,2,0) == 0.0 &&
-               outputs(1,2,2,1) == 0.0 &&
-               outputs(1,2,2,2) == 0.0, LOG);
-
-   // Test
-
-   inputs.resize(2,1,6,6);
-   inputs(0,0,0,0) = 1;
-   inputs(0,0,0,1) = 2;
-   inputs(0,0,0,2) = 3;
-   inputs(0,0,0,3) = 4;
-   inputs(0,0,0,4) = 5;
-   inputs(0,0,0,5) = 6;
-   inputs(0,0,1,0) = 7;
-   inputs(0,0,1,1) = 8;
-   inputs(0,0,1,2) = 9;
-   inputs(0,0,1,3) = 10;
-   inputs(0,0,1,4) = 11;
-   inputs(0,0,1,5) = 12;
-   inputs(0,0,2,0) = 13;
-   inputs(0,0,2,1) = 14;
-   inputs(0,0,2,2) = 15;
-   inputs(0,0,2,3) = 16;
-   inputs(0,0,2,4) = 17;
-   inputs(0,0,2,5) = 18;
-   inputs(0,0,3,0) = 19;
-   inputs(0,0,3,1) = 20;
-   inputs(0,0,3,2) = 21;
-   inputs(0,0,3,3) = 22;
-   inputs(0,0,3,4) = 23;
-   inputs(0,0,3,5) = 24;
-   inputs(0,0,4,0) = 25;
-   inputs(0,0,4,1) = 26;
-   inputs(0,0,4,2) = 27;
-   inputs(0,0,4,3) = 28;
-   inputs(0,0,4,4) = 29;
-   inputs(0,0,4,5) = 30;
-   inputs(0,0,5,0) = 31;
-   inputs(0,0,5,1) = 32;
-   inputs(0,0,5,2) = 33;
-   inputs(0,0,5,3) = 34;
-   inputs(0,0,5,4) = 35;
-   inputs(0,0,5,5) = 36;
-   inputs(1,0,0,0) = -1;
-   inputs(1,0,0,1) = -2;
-   inputs(1,0,0,2) = -3;
-   inputs(1,0,0,3) = -4;
-   inputs(1,0,0,4) = -5;
-   inputs(1,0,0,5) = -6;
-   inputs(1,0,1,0) = -7;
-   inputs(1,0,1,1) = -8;
-   inputs(1,0,1,2) = -9;
-   inputs(1,0,1,3) = -10;
-   inputs(1,0,1,4) = -11;
-   inputs(1,0,1,5) = -12;
-   inputs(1,0,2,0) = -13;
-   inputs(1,0,2,1) = -14;
-   inputs(1,0,2,2) = -15;
-   inputs(1,0,2,3) = -16;
-   inputs(1,0,2,4) = -17;
-   inputs(1,0,2,5) = -18;
-   inputs(1,0,3,0) = -19;
-   inputs(1,0,3,1) = -20;
-   inputs(1,0,3,2) = -21;
-   inputs(1,0,3,3) = -22;
-   inputs(1,0,3,4) = -23;
-   inputs(1,0,3,5) = -24;
-   inputs(1,0,4,0) = -25;
-   inputs(1,0,4,1) = -26;
-   inputs(1,0,4,2) = -27;
-   inputs(1,0,4,3) = -28;
-   inputs(1,0,4,4) = -29;
-   inputs(1,0,4,5) = -30;
-   inputs(1,0,5,0) = -31;
-   inputs(1,0,5,1) = -32;
-   inputs(1,0,5,2) = -33;
-   inputs(1,0,5,3) = -34;
-   inputs(1,0,5,4) = -35;
-   inputs(1,0,5,5) = -36;
-
-   convolutional_layer->set_activation_function(OpenNN::ConvolutionalLayer::SoftSign);
-   convolutional_layer->set({1,6,6}, {3,3,3});
-   convolutional_layer->set_parameters(Tensor<type, 1>({1,2,3,1,2,3,1,2,3,1,2,3,1,2,3,1,2,3,1,2,3,1,2,3,1,2,3,-1,0,1}));
-
-   pooling_layer->set_pooling_method(OpenNN::PoolingLayer::MaxPooling);
-   pooling_layer->set_pool_size(2,2);
-
-   neural_network.set();
-   neural_network.add_layer(convolutional_layer);
-   neural_network.add_layer(pooling_layer);
-
-   outputs = neural_network.calculate_outputs(inputs);
-
-   assert_true(abs(outputs(0,0,0,0) - 0.992593) < 1e-6 &&
-               abs(outputs(0,0,0,1) - 0.993056) < 1e-6 &&
-               abs(outputs(0,0,0,2) - 0.993464) < 1e-6 &&
-               abs(outputs(0,0,1,0) - 0.994709) < 1e-6 &&
-               abs(outputs(0,0,1,1) - 0.994949) < 1e-6 &&
-               abs(outputs(0,0,1,2) - 0.995169) < 1e-6 &&
-               abs(outputs(0,0,2,0) - 0.995885) < 1e-6 &&
-               abs(outputs(0,0,2,1) - 0.996032) < 1e-6 &&
-               abs(outputs(0,0,2,2) - 0.996169) < 1e-6 &&
-               abs(outputs(0,1,0,0) - 0.996310) < 1e-6 &&
-               abs(outputs(0,1,0,1) - 0.996540) < 1e-6 &&
-               abs(outputs(0,1,0,2) - 0.996743) < 1e-6 &&
-               abs(outputs(0,1,1,0) - 0.997361) < 1e-6 &&
-               abs(outputs(0,1,1,1) - 0.997481) < 1e-6 &&
-               abs(outputs(0,1,1,2) - 0.997590) < 1e-6 &&
-               abs(outputs(0,1,2,0) - 0.997947) < 1e-6 &&
-               abs(outputs(0,1,2,1) - 0.998020) < 1e-6 &&
-               abs(outputs(0,1,2,2) - 0.998088) < 1e-6 &&
-               abs(outputs(0,2,0,0) - 0.997543) < 1e-6 &&
-               abs(outputs(0,2,0,1) - 0.997696) < 1e-6 &&
-               abs(outputs(0,2,0,2) - 0.997831) < 1e-6 &&
-               abs(outputs(0,2,1,0) - 0.998243) < 1e-6 &&
-               abs(outputs(0,2,1,1) - 0.998322) < 1e-6 &&
-               abs(outputs(0,2,1,2) - 0.998395) < 1e-6 &&
-               abs(outputs(0,2,2,0) - 0.998632) < 1e-6 &&
-               abs(outputs(0,2,2,1) - 0.998681) < 1e-6 &&
-               abs(outputs(0,2,2,2) - 0.998726) < 1e-6 &&
-               abs(outputs(1,0,0,0) + 0.986486) < 1e-6 &&
-               abs(outputs(1,0,0,1) + 0.987952) < 1e-6 &&
-               abs(outputs(1,0,0,2) + 0.989130) < 1e-6 &&
-               abs(outputs(1,0,1,0) + 0.992188) < 1e-6 &&
-               abs(outputs(1,0,1,1) + 0.992701) < 1e-6 &&
-               abs(outputs(1,0,1,2) + 0.993151) < 1e-6 &&
-               abs(outputs(1,0,2,0) + 0.994505) < 1e-6 &&
-               abs(outputs(1,0,2,1) + 0.994764) < 1e-6 &&
-               abs(outputs(1,0,2,2) + 0.995000) < 1e-6 &&
-               abs(outputs(1,1,0,0) + 0.993103) < 1e-6 &&
-               abs(outputs(1,1,0,1) + 0.993865) < 1e-6 &&
-               abs(outputs(1,1,0,2) + 0.994475) < 1e-6 &&
-               abs(outputs(1,1,1,0) + 0.996047) < 1e-6 &&
-               abs(outputs(1,1,1,1) + 0.996310) < 1e-6 &&
-               abs(outputs(1,1,1,2) + 0.996540) < 1e-6 &&
-               abs(outputs(1,1,2,0) + 0.997230) < 1e-6 &&
-               abs(outputs(1,1,2,1) + 0.997361) < 1e-6 &&
-               abs(outputs(1,1,2,2) + 0.997481) < 1e-6 &&
-               abs(outputs(1,2,0,0) + 0.995370) < 1e-6 &&
-               abs(outputs(1,2,0,1) + 0.995885) < 1e-6 &&
-               abs(outputs(1,2,0,2) + 0.996296) < 1e-6 &&
-               abs(outputs(1,2,1,0) + 0.997354) < 1e-6 &&
-               abs(outputs(1,2,1,1) + 0.997531) < 1e-6 &&
-               abs(outputs(1,2,1,2) + 0.997685) < 1e-6 &&
-               abs(outputs(1,2,2,0) + 0.998148) < 1e-6 &&
-               abs(outputs(1,2,2,1) + 0.998236) < 1e-6 &&
-               abs(outputs(1,2,2,2) + 0.998316) < 1e-6, LOG);
-
-   // Test
-
-   PerceptronLayer* perceptron_layer = new PerceptronLayer;
-
-   inputs.resize(2,2,3,3);
-   inputs(0,0,0,0) = 1.1;
-   inputs(0,0,0,1) = 1.1;
-   inputs(0,0,0,2) = 1.1;
-   inputs(0,0,1,0) = 1.1;
-   inputs(0,0,1,1) = 1.1;
-   inputs(0,0,1,2) = 1.1;
-   inputs(0,0,2,0) = 1.1;
-   inputs(0,0,2,1) = 1.1;
-   inputs(0,0,2,2) = 1.1;
-   inputs(0,1,0,0) = 1.2;
-   inputs(0,1,0,1) = 1.2;
-   inputs(0,1,0,2) = 1.2;
-   inputs(0,1,1,0) = 1.2;
-   inputs(0,1,1,1) = 1.2;
-   inputs(0,1,1,2) = 1.2;
-   inputs(0,1,2,0) = 1.2;
-   inputs(0,1,2,1) = 1.2;
-   inputs(0,1,2,2) = 1.2;
-   inputs(1,0,0,0) = 2.1;
-   inputs(1,0,0,1) = 2.1;
-   inputs(1,0,0,2) = 2.1;
-   inputs(1,0,1,0) = 2.1;
-   inputs(1,0,1,1) = 2.1;
-   inputs(1,0,1,2) = 2.1;
-   inputs(1,0,2,0) = 2.1;
-   inputs(1,0,2,1) = 2.1;
-   inputs(1,0,2,2) = 2.1;
-   inputs(1,1,0,0) = 2.2;
-   inputs(1,1,0,1) = 2.2;
-   inputs(1,1,0,2) = 2.2;
-   inputs(1,1,1,0) = 2.2;
-   inputs(1,1,1,1) = 2.2;
-   inputs(1,1,1,2) = 2.2;
-   inputs(1,1,2,0) = 2.2;
-   inputs(1,1,2,1) = 2.2;
-   inputs(1,1,2,2) = 2.2;
-
-   convolutional_layer->set_activation_function(OpenNN::ConvolutionalLayer::Linear);
-   convolutional_layer->set({2,3,3}, {5,2,2});
-   convolutional_layer->set_parameters(Tensor<type, 1>({1,1,1,1,1,-1,0,4,1,1,0,1,3,2,3,0,0,2,4,9,0,0,2,2,2,0,1,3,4,4,1,0,4,1,1,-1,1,1,1,1,
-                                                      -2,-1,0,1,2}));
-
-   pooling_layer->set_pooling_method(OpenNN::PoolingLayer::NoPooling);
-
-   perceptron_layer->set(20, 1, OpenNN::PerceptronLayer::Linear);
-   perceptron_layer->set_parameters({1,1,1,1,1,1,1,1,1,1,1,1,1,1,1,1,1,1,1,1,-1});
-
-   neural_network.set();
-   neural_network.add_layer(convolutional_layer);
-   neural_network.add_layer(pooling_layer);
-   neural_network.add_layer(perceptron_layer);
-
-   outputs = neural_network.calculate_outputs(inputs);
-
-   assert_true(abs(outputs(0,0) - 285.8) < 1e-6 &&
-               abs(outputs(1,0) - 533.8) < 1e-6, LOG);
-
-   // Test Convolutional
-
-   inputs.resize(2,2,3,3);
-   inputs(0,0,0,0) = 1.1;
-   inputs(0,0,0,1) = 1.1;
-   inputs(0,0,0,2) = 1.1;
-   inputs(0,0,1,0) = 1.1;
-   inputs(0,0,1,1) = 1.1;
-   inputs(0,0,1,2) = 1.1;
-   inputs(0,0,2,0) = 1.1;
-   inputs(0,0,2,1) = 1.1;
-   inputs(0,0,2,2) = 1.1;
-   inputs(0,1,0,0) = 1.2;
-   inputs(0,1,0,1) = 1.2;
-   inputs(0,1,0,2) = 1.2;
-   inputs(0,1,1,0) = 1.2;
-   inputs(0,1,1,1) = 1.2;
-   inputs(0,1,1,2) = 1.2;
-   inputs(0,1,2,0) = 1.2;
-   inputs(0,1,2,1) = 1.2;
-   inputs(0,1,2,2) = 1.2;
-   inputs(1,0,0,0) = 2.1;
-   inputs(1,0,0,1) = 2.1;
-   inputs(1,0,0,2) = 2.1;
-   inputs(1,0,1,0) = 2.1;
-   inputs(1,0,1,1) = 2.1;
-   inputs(1,0,1,2) = 2.1;
-   inputs(1,0,2,0) = 2.1;
-   inputs(1,0,2,1) = 2.1;
-   inputs(1,0,2,2) = 2.1;
-   inputs(1,1,0,0) = 2.2;
-   inputs(1,1,0,1) = 2.2;
-   inputs(1,1,0,2) = 2.2;
-   inputs(1,1,1,0) = 2.2;
-   inputs(1,1,1,1) = 2.2;
-   inputs(1,1,1,2) = 2.2;
-   inputs(1,1,2,0) = 2.2;
-   inputs(1,1,2,1) = 2.2;
-   inputs(1,1,2,2) = 2.2;
-
-   convolutional_layer->set_activation_function(OpenNN::ConvolutionalLayer::Linear);
-   convolutional_layer->set({2,3,3}, {5,2,2});
-   convolutional_layer->set_parameters(Tensor<type, 1>({1,1,1,1,1,-1,0,4,1,1,0,1,3,2,3,0,0,2,4,9,0,0,2,2,2,0,1,3,4,4,1,0,4,1,1,-1,1,1,1,1,
-                                                      -2,-1,0,1,2}));
-
-   pooling_layer->set_pooling_method(OpenNN::PoolingLayer::MaxPooling);
-   pooling_layer->set_pool_size(2, 2);
-
-   perceptron_layer->set(5, 1, OpenNN::PerceptronLayer::RectifiedLinear);
-   perceptron_layer->set_parameters({1,2,3,4,5,-100});
-
-   neural_network.set();
-   neural_network.add_layer(convolutional_layer);
-   neural_network.add_layer(pooling_layer);
-   neural_network.add_layer(perceptron_layer);
-
-   outputs = neural_network.calculate_outputs(inputs);
-
-   assert_true(abs(outputs(0,0) - 190.9) < 1e-6 &&
-               abs(outputs(1,0) - 432.9) < 1e-6, LOG);
-*/
-}
-
-void NeuralNetworkTest::test_calculate_trainable_outputs()
-{
-   cout << "test_calculate_trainable_outputs\n";
-=======
 void NeuralNetworkTest::test_add_layer()
 {
    cout << "test_add_layer\n";
@@ -2244,7 +999,6 @@
 void NeuralNetworkTest::test_calculate_outputs() // @todo
 {
    cout << "test_calculate_outputs\n";
->>>>>>> f4e1fcf4
 
    NeuralNetwork neural_network;
 
@@ -2255,95 +1009,11 @@
 
    Tensor<type, 2> inputs;
    Tensor<type, 2> outputs;
-<<<<<<< HEAD
-   Tensor<type, 2> trainable_outputs;
-=======
->>>>>>> f4e1fcf4
 
    Index parameters_number;
 
    Tensor<type, 1> parameters;
 
-<<<<<<< HEAD
-   // Test
-
-   architecture.resize(3);
-
-   architecture.setValues({3, 4, 2});
-
-   neural_network.set(NeuralNetwork::Approximation, architecture);
-   neural_network.set_parameters_constant(0.0);
-
-   inputs.resize(2,3);
-
-   inputs.setConstant(0.0);
-
-   trainable_outputs = neural_network.calculate_trainable_outputs(inputs);
-
-   assert_true(trainable_outputs.rank() == 2, LOG);
-//   assert_true(trainable_outputs == 0.0, LOG);
-
-   // Test
-
-   architecture.resize(3);
-
-   architecture.setConstant(1);
-
-   neural_network.set(NeuralNetwork::Approximation, architecture);
-   neural_network.set_parameters_constant(0.0);
-
-   inputs.resize(1, 1);
-
-   inputs.setConstant(0.0);
-
-   outputs = neural_network.calculate_outputs(inputs);
-
-//   assert_true(outputs == 0.0, LOG);
-
-   // Test
-
-   architecture.resize(3);
-
-   architecture.setValues({4, 3, 5});
-
-   neural_network.set(NeuralNetwork::Approximation, architecture);
-
-   inputs.resize(1, 4);
-   inputs.setRandom();
-
-   parameters = neural_network.get_parameters();
-
-//   assert_true(neural_network.calculate_trainable_outputs(inputs)
-//            == neural_network.calculate_trainable_outputs(inputs, parameters), LOG);
-
-   // Test
-
-   architecture.resize(3);
-
-   architecture.setValues({1, 2, 5});
-
-   neural_network.set(NeuralNetwork::Approximation, architecture);
-
-   inputs.resize(2, 1);
-
-   inputs.setConstant(0.0);
-
-   parameters_number = neural_network.get_parameters_number();
-
-   parameters.resize(parameters_number);
-
-   parameters.setConstant(0.0);
-
-   outputs = neural_network.calculate_trainable_outputs(inputs, parameters);
-
-   assert_true(outputs.dimension(1)== 5, LOG);
-
-   // Test
-
-   architecture.resize(2);
-
-   architecture.setValues({2, 1});
-=======
    // Test 1
 
    architecture.resize(2);
@@ -2435,69 +1105,10 @@
    architecture.resize(2);
 
    architecture.setValues({1, 2});
->>>>>>> f4e1fcf4
 
    neural_network.set(NeuralNetwork::Approximation, architecture);
 
    inputs_number = neural_network.get_inputs_number();
-<<<<<<< HEAD
-   outputs_number = neural_network.get_outputs_number();
-
-   inputs.resize(3,inputs_number);
-
-   inputs.setConstant(0.0);
-
-   parameters_number = neural_network.get_parameters_number();
-
-   parameters.resize(parameters_number);
-
-   parameters.setConstant(0.0);
-
-   outputs = neural_network.calculate_trainable_outputs(inputs, parameters);
-
-   assert_true(outputs.dimension(1) == outputs_number, LOG);
-//   assert_true(outputs == 0.0, LOG);
-
-   // Test
-
-   architecture.resize(2);
-
-   architecture.setValues({2, 4});
-
-   neural_network.set(NeuralNetwork::Approximation, architecture);
-
-   neural_network.set_parameters_constant(0.0);
-
-   inputs.resize(3, 2);
-
-   inputs.setConstant(0.0);
-
-   outputs = neural_network.calculate_outputs(inputs);
-
-//   assert_true(outputs == 0.0, LOG);
-
-   // Scaling + Perceptron + Perceptron + Unscaling + Bounding
-
-   architecture.resize(3);
-
-   architecture.setValues({2, 4, 3});
-
-   neural_network.set(NeuralNetwork::Approximation, architecture);
-
-   neural_network.set_parameters_constant(0.0);
-
-   inputs.resize(1, 2);
-
-   inputs.setConstant(0.0);
-
-//   assert_true(neural_network.calculate_outputs(inputs) == 0.0, LOG);
-   assert_true(neural_network.calculate_outputs(inputs).dimension(1) == 3, LOG);
-
-   // Scaling + Perceptron + Probabilistic
-
-   architecture.resize(2);
-
-=======
    parameters_number = neural_network.get_parameters_number();
    outputs_number = neural_network.get_outputs_number();
 
@@ -2536,70 +1147,10 @@
    // Test 6_1
 
    architecture.resize(2);
->>>>>>> f4e1fcf4
    architecture.setConstant(1);
 
    neural_network.set(NeuralNetwork::Classification, architecture);
 
-<<<<<<< HEAD
-   inputs.resize(1, 1);
-
-   inputs.setConstant(0.0);
-
-//   assert_true(neural_network.calculate_outputs(inputs) >=0 &&
-//               neural_network.calculate_outputs(inputs) <= 1, LOG);
-
-   inputs.setRandom();
-
-//   assert_true(neural_network.calculate_outputs(inputs) >= 0.0, LOG);
-//   assert_true(neural_network.calculate_outputs(inputs) <= 1.0, LOG);
-   assert_true(neural_network.calculate_outputs(inputs).dimension(1) == 1, LOG);
-
-   // Test
-
-   architecture.resize(3);
-
-   architecture.setValues({4, 3, 5});
-
-   neural_network.set(NeuralNetwork::Approximation, architecture);
-
-   inputs.resize(1, 4);
-   inputs.setRandom();
-
-   parameters = neural_network.get_parameters();
-
-//   assert_true(neural_network.calculate_trainable_outputs(inputs)
-//            == neural_network.calculate_trainable_outputs(inputs, parameters), LOG);
-
-   // Test
-
-   architecture.resize(3);
-
-   architecture.setValues({4, 3, 5});
-
-   neural_network.set(NeuralNetwork::Approximation, architecture);
-
-   inputs.resize(2,4);
-
-   inputs.setConstant(0.0);
-
-   parameters_number = neural_network.get_parameters_number();
-
-   parameters.resize(parameters_number);
-
-   parameters.setConstant(0.0);
-
-   outputs = neural_network.calculate_trainable_outputs(inputs, parameters);
-
-   assert_true(outputs.dimension(1) == 5, LOG);
-//   assert_true(outputs == 0.0, LOG);
-
-   // Test
-
-   architecture.resize(5);
-
-   architecture.setRandom();
-=======
    neural_network.set_parameters_constant(0);
 
    inputs.resize(1, 1);
@@ -2652,7 +1203,6 @@
 
    architecture.resize(5);
    architecture.setValues({1,3,3,3,1});
->>>>>>> f4e1fcf4
 
    neural_network.set(NeuralNetwork::Approximation, architecture);
 
@@ -2660,71 +1210,6 @@
    outputs_number = neural_network.get_outputs_number();
 
    inputs.resize(2,inputs_number);
-<<<<<<< HEAD
-
-   inputs.setConstant(0.0);
-
-   parameters_number = neural_network.get_parameters_number();
-
-   parameters.resize(parameters_number);
-
-   parameters.setConstant(0.0);
-
-   outputs = neural_network.calculate_trainable_outputs(inputs, parameters);
-
-   assert_true(outputs.dimension(1) == outputs_number, LOG);
-//   assert_true(outputs == 0.0, LOG);
-}
-
-
-void NeuralNetworkTest::test_to_XML()
-{
-   cout << "test_to_XML\n";
-/*
-   NeuralNetwork neural_network;
-
-   tinyxml2::XMLDocument* document;
-   
-   // Test
-   
-   document = neural_network.to_XML();
-
-   assert_true(document != nullptr, LOG);
-
-   delete document;
-   */
-}
-
-
-void NeuralNetworkTest::test_from_XML()
-{
-   cout << "test_from_XML\n";
-}
-
-
-void NeuralNetworkTest::test_print()
-{
-   cout << "test_print\n";
-
-   // Empty neural network
- 
-   NeuralNetwork neural_network;
-
-   Tensor<Index, 1> architecture;
-
-   //neural_network.print();
-
-   // Only network architecture
-
-   architecture.resize(3);
-   architecture.setValues({2, 4, 3});
-
-   neural_network.set(NeuralNetwork::Approximation, architecture);
-
-   //neural_network.print();
-}
-
-=======
    inputs.setConstant(0);
 
    parameters_number = neural_network.get_parameters_number();
@@ -2802,7 +1287,6 @@
    assert_true(abs(directional_inputs(3,0) + 1) < static_cast<type>(1e-5), LOG);
    assert_true(abs(directional_inputs(4,0) + 0) < static_cast<type>(1e-5), LOG);
 }
->>>>>>> f4e1fcf4
 
 void NeuralNetworkTest::test_save()
 {
@@ -2815,11 +1299,7 @@
    Tensor<Index, 1> architecture;
 
    // Empty multilayer perceptron
-<<<<<<< HEAD
- 
-=======
-
->>>>>>> f4e1fcf4
+
    neural_network.set();
    neural_network.save(file_name);
 
@@ -2854,9 +1334,6 @@
    neural_network.load(file_name);
 }
 
-<<<<<<< HEAD
-void NeuralNetworkTest::test_write_expression()
-=======
 void NeuralNetworkTest::test_print()
 {
    cout << "test_print\n";
@@ -2880,7 +1357,6 @@
 }
 
 void NeuralNetworkTest::test_write_expression() // @todo
->>>>>>> f4e1fcf4
 {
    cout << "test_write_expression\n";
 
@@ -2893,52 +1369,6 @@
 
 //   expression = neural_network.write_expression();
 
-<<<<<<< HEAD
-   // Test
-
-   architecture.resize(3);
-
-   architecture.setValues({1, 1, 1});
-
-
-   neural_network.set(NeuralNetwork::Approximation, architecture);
-   neural_network.set_parameters_constant(-1.0);
-//   expression = neural_network.write_expression();
-
-   // Test
-
-   architecture.resize(3);
-
-   architecture.setValues({2, 1, 1});
-
-   neural_network.set(NeuralNetwork::Approximation, architecture);
-   neural_network.set_parameters_constant(-1.0);
-//   expression = neural_network.write_expression();
-
-   // Test
-
-   architecture.setValues({1, 2, 1});
-
-   neural_network.set(NeuralNetwork::Approximation, architecture);
-   neural_network.set_parameters_constant(-1.0);
-//   expression = neural_network.write_expression();
-
-   // Test
-
-
-   architecture.setValues({1, 1, 2});
-
-   neural_network.set(NeuralNetwork::Approximation, architecture);
-   neural_network.set_parameters_constant(-1.0);
-//   expression = neural_network.write_expression();
-
-   // Test
-
-   architecture.setValues({2, 2, 2});
-
-   neural_network.set(NeuralNetwork::Approximation, architecture);
-   neural_network.set_parameters_constant(-1.0);
-=======
 //   // Test
 
 //   architecture.resize(3);
@@ -2983,111 +1413,10 @@
 
 //   neural_network.set(NeuralNetwork::Approximation, architecture);
 //   neural_network.set_parameters_constant(-1.0);
->>>>>>> f4e1fcf4
 //   expression = neural_network.write_expression();
 
 }
 
-<<<<<<< HEAD
-
-void NeuralNetworkTest::test_add_layer()
-{
-    cout << "test_add_layer\n";
-
-    NeuralNetwork neural_network;
-
-    ScalingLayer* scaling_layer = new ScalingLayer(1);
-
-    neural_network.add_layer(scaling_layer);
-
-    assert_true(neural_network.get_layers_number() == 1, LOG);
-    assert_true(neural_network.get_layer_pointer(0)->get_type() == Layer::Scaling, LOG);
-
-    PerceptronLayer* perceptron_layer = new PerceptronLayer;
-
-    neural_network.add_layer(perceptron_layer);
-
-    assert_true(neural_network.get_layers_number() == 2, LOG);
-    assert_true(neural_network.get_layer_pointer(1)->get_type() == Layer::Perceptron, LOG);
-
-    ProbabilisticLayer* probabilistic_layer = new ProbabilisticLayer;
-
-    neural_network.add_layer(probabilistic_layer);
-
-    assert_true(neural_network.get_layers_number() == 3, LOG);
-    assert_true(neural_network.get_layer_pointer(2)->get_type() == Layer::Probabilistic, LOG);
-
-}
-
-
-void NeuralNetworkTest::test_forward_propagate()
-{
-    int n = omp_get_max_threads();
-
-    cout << "Threads: " << n << endl;
-
-    NonBlockingThreadPool simple_thread_pool(n);
-
-    ThreadPoolDevice thread_pool_device(&simple_thread_pool, n);
-
-    const Index inputs_number = 2;
-    const Index target_number = 1;
-
-    Tensor<Index, 1>architecture(2);
-
-    architecture.setValues({inputs_number,target_number});
-
-    Tensor<type,2> data(10, 3);
-
-    data.setConstant(1);
-
-    //DataSet
-
-    DataSet dataset(data);
-
-    dataset.set_training();
-
-//    dataset.set_batch_instances_number(5);
-/*
-    DataSet::Batch batch(5, &dataset);
-
-    Tensor<Index,2> batches_indices = dataset.get_training_batches(false);
-
-    Tensor<Index,1> inputs_indices = dataset.get_input_variables_indices();
-
-    Tensor<Index,1> targets_indices = dataset.get_target_variables_indices();
-
-//    batch.fill(batches_indices.chip(0,0), inputs_indices, targets_indices);
-
-    //NeuralNetwork
-
-    NeuralNetwork neural_network(NeuralNetwork::Approximation, architecture);
-
-    PerceptronLayer* perceptron_layer = dynamic_cast<PerceptronLayer*>(neural_network.get_layer_pointer(1));
-
-    const Index neurons_number = perceptron_layer->get_neurons_number();
-
-    Tensor<type, 2> biases_perceptron(neurons_number, 1);
-
-    biases_perceptron.setConstant(1);
-
-    Tensor<type, 2> synaptic_weights_perceptron(inputs_number, neurons_number);
-
-    synaptic_weights_perceptron.setConstant(1);
-
-    perceptron_layer->set_biases(biases_perceptron);
-
-    perceptron_layer->set_synaptic_weights(synaptic_weights_perceptron);
-
-//    NeuralNetwork::ForwardPropagation forward_propagation(dataset.get_batch_instances_number(), &neural_network);
-
-//    neural_network.forward_propagate(thread_pool_device, batch, forward_propagation);
-
-//    Tensor<type, 2>perceptron_combinations = forward_propagation.layers[0].combinations_2d;
-
-//    assert_true(perceptron_combinations.size() == 5 && perceptron_combinations(0,0) == 3, LOG);
-*/
-=======
 void NeuralNetworkTest::test_forward_propagate()
 {
     cout << "test_forward_propagate\n";
@@ -3240,7 +1569,6 @@
     assert_true(abs(probabilistic_activations_3_1(0,0) - 1) < static_cast<type>(1e-3)
              && abs(probabilistic_activations_3_1(1,0) - 1) < static_cast<type>(1e-3)
              && abs(probabilistic_activations_3_1(2,0) - 1) < static_cast<type>(1e-3), LOG);
->>>>>>> f4e1fcf4
 }
 
 
@@ -3254,80 +1582,6 @@
 
    test_destructor();
 
-<<<<<<< HEAD
-   // Assignment operators methods
-
-// test_assignment_operator();
-
-   // Parameters methods
-
-   test_get_parameters_number();
-   test_get_parameters();
-   test_get_trainable_layers_parameters_number();
-
-   // Parameters initialization methods
-
-   test_set_parameters_constant();
-   test_set_parameters_random();
-
-   test_forward_propagate();
-   test_get_trainable_layers_parameters();
-
-
-
-   /*
-
-   // Parameters norm
-
-//   test_calculate_parameters_norm();
-
-   // Output
-
-   test_calculate_outputs();
-   test_calculate_trainable_outputs();
-
-   // Display messages
-
-   test_get_display();
-
-   // Layer methods
-
-   test_add_layer();
-
-   // Set methods
-
-   test_set();
-   test_set_default();
-
-   // Parameters methods
-
-   test_set_parameters();
-
-   // Display messages
-
-   test_set_display();
-
-   // Expression methods
-
-   test_write_expression();
-
-   // Serialization methods
-
-   test_to_XML();
-   test_from_XML();
-
-   test_print();
-   test_save();
-
-   test_load();
-   */
-
-   cout << "End of neural network test case.\n";
-}
-
-// OpenNN: Open Neural Networks Library.
-// Copyright (C) 2005-2019 Artificial Intelligence Techniques, SL.
-=======
    // Appending layers
 
    test_add_layer();
@@ -3408,7 +1662,6 @@
 
 // OpenNN: Open Neural Networks Library.
 // Copyright (C) 2005-2020 Artificial Intelligence Techniques, SL.
->>>>>>> f4e1fcf4
 //
 // This library is free software; you can redistribute it and/or
 // modify it under the terms of the GNU Lesser General Public
