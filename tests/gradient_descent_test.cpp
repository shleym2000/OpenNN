//   OpenNN: Open Neural Networks Library
//   www.opennn.net
//
//   G R A D I E N T   D E S C E N T   T E S T   C L A S S                 
//
//   Artificial Intelligence Techniques SL
//   artelnics@artelnics.com

#include "gradient_descent_test.h"


GradientDescentTest::GradientDescentTest() : UnitTesting()
{
}


GradientDescentTest::~GradientDescentTest()
{
}

<<<<<<< HEAD
/*
void GradientDescentTest::test_constructor()
{
   cout << "test_constructor\n"; 

   SumSquaredError sum_squared_error;

   // Default constructor

   GradientDescent gd1; 
   assert_true(gd1.has_loss_index() == false, LOG);

   // Loss index constructor

   GradientDescent gd2(&sum_squared_error);
   assert_true(gd2.has_loss_index() == true, LOG);
}


void GradientDescentTest::test_destructor()
=======

void GradientDescentTest::test_constructor() // @todo
{
   cout << "test_constructor\n"; 

//   SumSquaredError sum_squared_error;

//   // Default constructor

//   GradientDescent gd1;
//   assert_true(gd1.has_loss_index() == false, LOG);

//   // Loss index constructor

//   GradientDescent gd2(&sum_squared_error);
//   assert_true(gd2.has_loss_index() == true, LOG);
}


void GradientDescentTest::test_destructor() // @todo
>>>>>>> f4e1fcf4
{
   cout << "test_destructor\n"; 
}


<<<<<<< HEAD
void GradientDescentTest::test_set_reserve_all_training_history()
{
   cout << "test_set_reserve_all_training_history\n";

   GradientDescent gd;

   gd.set_reserve_all_training_history(true);

   assert_true(gd.get_reserve_training_error_history() == true, LOG);
   assert_true(gd.get_reserve_selection_error_history() == true, LOG);
}


/// @todo

void GradientDescentTest::test_perform_training()
{
   cout << "test_perform_training\n";

   DataSet data_set(1, 1, 2);
   data_set.set_data_random();

   NeuralNetwork neural_network(NeuralNetwork::Approximation, {1, 2});
   neural_network.set_parameters_random();

   SumSquaredError sum_squared_error(&neural_network, &data_set);

   GradientDescent gd(&sum_squared_error);

   // Test

   //type old_loss = sum_squared_error.calculate_error({0});

   gd.set_display(false);
   gd.set_maximum_epochs_number(1);

   gd.perform_training();

   //type loss = sum_squared_error.calculate_error({0});

   //assert_true(loss < old_loss, LOG);

   // Minimum parameters increment norm

   neural_network.set_parameters_constant(-1.0);

   type minimum_parameters_increment_norm = 0.1;

   gd.set_minimum_parameters_increment_norm(minimum_parameters_increment_norm);
   gd.set_loss_goal(0.0);
   gd.set_minimum_loss_decrease(0.0);
   gd.set_gradient_norm_goal(0.0);
   gd.set_maximum_epochs_number(1000);
   gd.set_maximum_time(1000.0);

   gd.perform_training();

   // Performance goal

   neural_network.set_parameters_constant(-1.0);

   type training_loss_goal = 0.1;

   gd.set_minimum_parameters_increment_norm(0.0);
   gd.set_loss_goal(training_loss_goal);
   gd.set_minimum_loss_decrease(0.0);
   gd.set_gradient_norm_goal(0.0);
   gd.set_maximum_epochs_number(1000);
   gd.set_maximum_time(1000.0);

   gd.perform_training();

   //loss = sum_squared_error.calculate_error({0});

   // Minimum loss increase

   neural_network.set_parameters_constant(-1.0);

   type minimum_loss_decrease = 0.1;

   gd.set_minimum_parameters_increment_norm(0.0);
   gd.set_loss_goal(0.0);
   gd.set_minimum_loss_decrease(minimum_loss_decrease);
   gd.set_gradient_norm_goal(0.0);
   gd.set_maximum_epochs_number(1000);
   gd.set_maximum_time(1000.0);

   gd.perform_training();

   // Gradient norm goal 

   neural_network.set_parameters_constant(-1.0);

   type gradient_norm_goal = 0.1;

   gd.set_minimum_parameters_increment_norm(0.0);
   gd.set_loss_goal(0.0);
   gd.set_minimum_loss_decrease(0.0);
   gd.set_gradient_norm_goal(gradient_norm_goal);
   gd.set_maximum_epochs_number(1000);
   gd.set_maximum_time(1000.0);

   gd.perform_training();
=======
void GradientDescentTest::test_set_reserve_all_training_history() // @todo
{
   cout << "test_set_reserve_all_training_history\n";

//   GradientDescent gd;

//   gd.set_reserve_all_training_history(true);

//   assert_true(gd.get_reserve_training_error_history() == true, LOG);
//   assert_true(gd.get_reserve_selection_error_history() == true, LOG);
}


void GradientDescentTest::test_perform_training() // @todo
{
   cout << "test_perform_training\n";

//   DataSet data_set(1, 1, 2);
//   data_set.set_data_random();

//   NeuralNetwork neural_network(NeuralNetwork::Approximation, {1, 2});
//   neural_network.set_parameters_random();

//   SumSquaredError sum_squared_error(&neural_network, &data_set);

//   GradientDescent gd(&sum_squared_error);

//   // Test

//   //type old_loss = sum_squared_error.calculate_error({0});

//   gd.set_display(false);
//   gd.set_maximum_epochs_number(1);

//   gd.perform_training();

//   //type loss = sum_squared_error.calculate_error({0});

//   //assert_true(loss < old_loss, LOG);

//   // Minimum parameters increment norm

//   neural_network.set_parameters_constant(-1.0);

//   type minimum_parameters_increment_norm = 0.1;

//   gd.set_minimum_parameters_increment_norm(minimum_parameters_increment_norm);
//   gd.set_loss_goal(0.0);
//   gd.set_minimum_loss_decrease(0.0);
//   gd.set_gradient_norm_goal(0.0);
//   gd.set_maximum_epochs_number(1000);
//   gd.set_maximum_time(1000.0);

//   gd.perform_training();

//   // Performance goal

//   neural_network.set_parameters_constant(-1.0);

//   type training_loss_goal = 0.1;

//   gd.set_minimum_parameters_increment_norm(0.0);
//   gd.set_loss_goal(training_loss_goal);
//   gd.set_minimum_loss_decrease(0.0);
//   gd.set_gradient_norm_goal(0.0);
//   gd.set_maximum_epochs_number(1000);
//   gd.set_maximum_time(1000.0);

//   gd.perform_training();

//   //loss = sum_squared_error.calculate_error({0});

//   // Minimum loss increase

//   neural_network.set_parameters_constant(-1.0);

//   type minimum_loss_decrease = 0.1;

//   gd.set_minimum_parameters_increment_norm(0.0);
//   gd.set_loss_goal(0.0);
//   gd.set_minimum_loss_decrease(minimum_loss_decrease);
//   gd.set_gradient_norm_goal(0.0);
//   gd.set_maximum_epochs_number(1000);
//   gd.set_maximum_time(1000.0);

//   gd.perform_training();

//   // Gradient norm goal

//   neural_network.set_parameters_constant(-1.0);

//   type gradient_norm_goal = 0.1;

//   gd.set_minimum_parameters_increment_norm(0.0);
//   gd.set_loss_goal(0.0);
//   gd.set_minimum_loss_decrease(0.0);
//   gd.set_gradient_norm_goal(gradient_norm_goal);
//   gd.set_maximum_epochs_number(1000);
//   gd.set_maximum_time(1000.0);

//   gd.perform_training();
>>>>>>> f4e1fcf4

//   type gradient_norm = sum_squared_error.calculate_error_gradient({0}).l2_norm();
//   assert_true(gradient_norm < gradient_norm_goal, LOG);

}


<<<<<<< HEAD
void GradientDescentTest::test_resize_training_history()
{
   cout << "test_resize_training_history\n";

   GradientDescent gd;

   gd.set_reserve_all_training_history(true);

   OptimizationAlgorithm::Results gdtr;//(&gd);

   gdtr.resize_training_history(1);

   assert_true(gdtr.training_error_history.size() == 1, LOG);
   assert_true(gdtr.selection_error_history.size() == 1, LOG);
=======
void GradientDescentTest::test_resize_training_history() // @todo
{
   cout << "test_resize_training_history\n";

//   GradientDescent gd;

//   gd.set_reserve_all_training_history(true);

//   OptimizationAlgorithm::Results gdtr;//(&gd);

//   gdtr.resize_training_history(1);

//   assert_true(gdtr.training_error_history.size() == 1, LOG);
//   assert_true(gdtr.selection_error_history.size() == 1, LOG);
>>>>>>> f4e1fcf4
}


/// @todo

<<<<<<< HEAD
void GradientDescentTest::test_to_XML()
{
   cout << "test_to_XML\n";

   GradientDescent gd;

   tinyxml2::XMLDocument* document;

   // Test

   document = gd.to_XML();
   assert_true(document != nullptr, LOG);

   delete document;

}


void GradientDescentTest::test_from_XML()
{
   cout << "test_from_XML\n";
}
*/

void GradientDescentTest::run_test_case()
{
   cout << "Running gradient descent test case...\n";
/*
=======
void GradientDescentTest::test_to_XML() // @todo
{
   cout << "test_to_XML\n";

//   GradientDescent gd;

//   tinyxml2::XMLDocument* document;

//   // Test

//   document = gd.to_XML();
//   assert_true(document != nullptr, LOG);

//   delete document;

}


void GradientDescentTest::test_from_XML() // @todo
{
   cout << "test_from_XML\n";
}


void GradientDescentTest::run_test_case() // @todo
{
   cout << "Running gradient descent test case...\n";

>>>>>>> f4e1fcf4
   // Constructor and destructor methods

   test_constructor();
   test_destructor();

<<<<<<< HEAD
   // Set methods
=======
//   // Set methods
>>>>>>> f4e1fcf4

   test_set_reserve_all_training_history();

   // Training methods

   test_perform_training();

   // Training history methods

   test_resize_training_history();

   // Serialization methods

   test_to_XML();
   test_from_XML();
<<<<<<< HEAD
*/
   cout << "End of gradient descent test case.\n";
=======

   cout << "End of gradient descent test case.\n\n";
>>>>>>> f4e1fcf4
}


 // OpenNN: Open Neural Networks Library.
<<<<<<< HEAD
// Copyright (C) 2005-2019 Artificial Intelligence Techniques, SL.
=======
// Copyright (C) 2005-2020 Artificial Intelligence Techniques, SL.
>>>>>>> f4e1fcf4
//
// This library is free software; you can redistribute it and/or
// modify it under the terms of the GNU Lesser General Public
// License as published by the Free Software Foundation; either
// version 2.1 of the License, or any later version.
//
// This library is distributed in the hope that it will be useful,
// but WITHOUT ANY WARRANTY; without even the implied warranty of
// MERCHANTABILITY or FITNESS FOR A PARTICULAR PURPOSE.  See the GNU
// Lesser General Public License for more details.

// You should have received a copy of the GNU Lesser General Public
// License along with this library; if not, write to the Free Software
// Foundation, Inc., 51 Franklin St, Fifth Floor, Boston, MA  02110-1301  USA
<|MERGE_RESOLUTION|>--- conflicted
+++ resolved
@@ -18,28 +18,6 @@
 {
 }
 
-<<<<<<< HEAD
-/*
-void GradientDescentTest::test_constructor()
-{
-   cout << "test_constructor\n"; 
-
-   SumSquaredError sum_squared_error;
-
-   // Default constructor
-
-   GradientDescent gd1; 
-   assert_true(gd1.has_loss_index() == false, LOG);
-
-   // Loss index constructor
-
-   GradientDescent gd2(&sum_squared_error);
-   assert_true(gd2.has_loss_index() == true, LOG);
-}
-
-
-void GradientDescentTest::test_destructor()
-=======
 
 void GradientDescentTest::test_constructor() // @todo
 {
@@ -60,117 +38,11 @@
 
 
 void GradientDescentTest::test_destructor() // @todo
->>>>>>> f4e1fcf4
 {
    cout << "test_destructor\n"; 
 }
 
 
-<<<<<<< HEAD
-void GradientDescentTest::test_set_reserve_all_training_history()
-{
-   cout << "test_set_reserve_all_training_history\n";
-
-   GradientDescent gd;
-
-   gd.set_reserve_all_training_history(true);
-
-   assert_true(gd.get_reserve_training_error_history() == true, LOG);
-   assert_true(gd.get_reserve_selection_error_history() == true, LOG);
-}
-
-
-/// @todo
-
-void GradientDescentTest::test_perform_training()
-{
-   cout << "test_perform_training\n";
-
-   DataSet data_set(1, 1, 2);
-   data_set.set_data_random();
-
-   NeuralNetwork neural_network(NeuralNetwork::Approximation, {1, 2});
-   neural_network.set_parameters_random();
-
-   SumSquaredError sum_squared_error(&neural_network, &data_set);
-
-   GradientDescent gd(&sum_squared_error);
-
-   // Test
-
-   //type old_loss = sum_squared_error.calculate_error({0});
-
-   gd.set_display(false);
-   gd.set_maximum_epochs_number(1);
-
-   gd.perform_training();
-
-   //type loss = sum_squared_error.calculate_error({0});
-
-   //assert_true(loss < old_loss, LOG);
-
-   // Minimum parameters increment norm
-
-   neural_network.set_parameters_constant(-1.0);
-
-   type minimum_parameters_increment_norm = 0.1;
-
-   gd.set_minimum_parameters_increment_norm(minimum_parameters_increment_norm);
-   gd.set_loss_goal(0.0);
-   gd.set_minimum_loss_decrease(0.0);
-   gd.set_gradient_norm_goal(0.0);
-   gd.set_maximum_epochs_number(1000);
-   gd.set_maximum_time(1000.0);
-
-   gd.perform_training();
-
-   // Performance goal
-
-   neural_network.set_parameters_constant(-1.0);
-
-   type training_loss_goal = 0.1;
-
-   gd.set_minimum_parameters_increment_norm(0.0);
-   gd.set_loss_goal(training_loss_goal);
-   gd.set_minimum_loss_decrease(0.0);
-   gd.set_gradient_norm_goal(0.0);
-   gd.set_maximum_epochs_number(1000);
-   gd.set_maximum_time(1000.0);
-
-   gd.perform_training();
-
-   //loss = sum_squared_error.calculate_error({0});
-
-   // Minimum loss increase
-
-   neural_network.set_parameters_constant(-1.0);
-
-   type minimum_loss_decrease = 0.1;
-
-   gd.set_minimum_parameters_increment_norm(0.0);
-   gd.set_loss_goal(0.0);
-   gd.set_minimum_loss_decrease(minimum_loss_decrease);
-   gd.set_gradient_norm_goal(0.0);
-   gd.set_maximum_epochs_number(1000);
-   gd.set_maximum_time(1000.0);
-
-   gd.perform_training();
-
-   // Gradient norm goal 
-
-   neural_network.set_parameters_constant(-1.0);
-
-   type gradient_norm_goal = 0.1;
-
-   gd.set_minimum_parameters_increment_norm(0.0);
-   gd.set_loss_goal(0.0);
-   gd.set_minimum_loss_decrease(0.0);
-   gd.set_gradient_norm_goal(gradient_norm_goal);
-   gd.set_maximum_epochs_number(1000);
-   gd.set_maximum_time(1000.0);
-
-   gd.perform_training();
-=======
 void GradientDescentTest::test_set_reserve_all_training_history() // @todo
 {
    cout << "test_set_reserve_all_training_history\n";
@@ -272,7 +144,6 @@
 //   gd.set_maximum_time(1000.0);
 
 //   gd.perform_training();
->>>>>>> f4e1fcf4
 
 //   type gradient_norm = sum_squared_error.calculate_error_gradient({0}).l2_norm();
 //   assert_true(gradient_norm < gradient_norm_goal, LOG);
@@ -280,22 +151,6 @@
 }
 
 
-<<<<<<< HEAD
-void GradientDescentTest::test_resize_training_history()
-{
-   cout << "test_resize_training_history\n";
-
-   GradientDescent gd;
-
-   gd.set_reserve_all_training_history(true);
-
-   OptimizationAlgorithm::Results gdtr;//(&gd);
-
-   gdtr.resize_training_history(1);
-
-   assert_true(gdtr.training_error_history.size() == 1, LOG);
-   assert_true(gdtr.selection_error_history.size() == 1, LOG);
-=======
 void GradientDescentTest::test_resize_training_history() // @todo
 {
    cout << "test_resize_training_history\n";
@@ -310,42 +165,11 @@
 
 //   assert_true(gdtr.training_error_history.size() == 1, LOG);
 //   assert_true(gdtr.selection_error_history.size() == 1, LOG);
->>>>>>> f4e1fcf4
 }
 
 
 /// @todo
 
-<<<<<<< HEAD
-void GradientDescentTest::test_to_XML()
-{
-   cout << "test_to_XML\n";
-
-   GradientDescent gd;
-
-   tinyxml2::XMLDocument* document;
-
-   // Test
-
-   document = gd.to_XML();
-   assert_true(document != nullptr, LOG);
-
-   delete document;
-
-}
-
-
-void GradientDescentTest::test_from_XML()
-{
-   cout << "test_from_XML\n";
-}
-*/
-
-void GradientDescentTest::run_test_case()
-{
-   cout << "Running gradient descent test case...\n";
-/*
-=======
 void GradientDescentTest::test_to_XML() // @todo
 {
    cout << "test_to_XML\n";
@@ -374,17 +198,12 @@
 {
    cout << "Running gradient descent test case...\n";
 
->>>>>>> f4e1fcf4
    // Constructor and destructor methods
 
    test_constructor();
    test_destructor();
 
-<<<<<<< HEAD
-   // Set methods
-=======
 //   // Set methods
->>>>>>> f4e1fcf4
 
    test_set_reserve_all_training_history();
 
@@ -400,22 +219,13 @@
 
    test_to_XML();
    test_from_XML();
-<<<<<<< HEAD
-*/
-   cout << "End of gradient descent test case.\n";
-=======
 
    cout << "End of gradient descent test case.\n\n";
->>>>>>> f4e1fcf4
 }
 
 
  // OpenNN: Open Neural Networks Library.
-<<<<<<< HEAD
-// Copyright (C) 2005-2019 Artificial Intelligence Techniques, SL.
-=======
 // Copyright (C) 2005-2020 Artificial Intelligence Techniques, SL.
->>>>>>> f4e1fcf4
 //
 // This library is free software; you can redistribute it and/or
 // modify it under the terms of the GNU Lesser General Public
