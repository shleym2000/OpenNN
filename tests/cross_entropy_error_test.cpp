--- conflicted
+++ resolved
@@ -17,28 +17,17 @@
 {
 }
 
-<<<<<<< HEAD
-/*
-void CrossEntropyErrorTest::test_calculate_training_error()
-{
-   cout << "test_calculate_training_error\n";
-=======
 
 void CrossEntropyErrorTest::test_calculate_error()
 {
    cout << "test_calculate_error\n";
->>>>>>> f4e1fcf4
 
    DataSet data_set;
 
    NeuralNetwork neural_network;
    Tensor<type, 1> parameters;
-<<<<<<< HEAD
-
-=======
    Tensor<Index, 1> architecture(2);
 /*
->>>>>>> f4e1fcf4
    PerceptronLayer perceptron_layer;
    ScalingLayer scaling_layer;
 
@@ -50,19 +39,11 @@
 
    data_set.generate_sum_data(10,2);
 
-<<<<<<< HEAD
-   Tensor<Descriptives, 1> inputs = data_set.scale_inputs_minimum_maximum();
-
-   scaling_layer.set_neurons_number(1);
-   scaling_layer.set_inputs_number(1);
-   scaling_layer.set_descriptives(inputs);
-=======
 //   Tensor<Descriptives, 1> inputs = data_set.scale_input_variables_minimum_maximum();
 
    scaling_layer.set_neurons_number(1);
    scaling_layer.set_inputs_number(1);
 //   scaling_layer.set_descriptives(inputs);
->>>>>>> f4e1fcf4
 
 //   data_set.set(10,1,1);
 
@@ -73,67 +54,14 @@
 
    data_set.set_training();
 
-<<<<<<< HEAD
-   neural_network.set(NeuralNetwork::Approximation, {1,1});
-
-   perceptron_layer.set(1,1);
-   perceptron_layer.set_activation_function("Logistic");
-
-   neural_network.add_layer(&scaling_layer);
-   neural_network.add_layer(&perceptron_layer);
-=======
    architecture.setValues({1,1});
 
    neural_network.set(NeuralNetwork::Approximation, architecture);
->>>>>>> f4e1fcf4
 
    neural_network.set_parameters_constant(0.0);
 
    parameters = neural_network.get_parameters();
 
-<<<<<<< HEAD
-   cross_entropy_error = cee.calculate_training_error();
-
-   assert_true(abs(cross_entropy_error - cee.calculate_training_error(parameters)) < 1.0e-03, LOG);
-
-}
-
-
-void CrossEntropyErrorTest::test_calculate_selection_error()
-{
-   cout << "test_calculate_selection_error\n";
-
-   NeuralNetwork neural_network(NeuralNetwork::Approximation, {1,1});
-   DataSet data_set;
-   
-   CrossEntropyError cee(&neural_network, &data_set);
-
-   type selection_error;
-
-   // Test
-
-//   PerceptronLayer perceptron_layer(1,1);
-
-//   neural_network.add_layer(&perceptron_layer);
-
-   neural_network.set_parameters_constant(0.0);
-
-   const Tensor<type, 1> parameters = neural_network.get_parameters();
-   
-   data_set.set(1,1,1);
-   data_set.initialize_data(0.0);
-   data_set.set_selection();
-
-   selection_error = cee.calculate_selection_error();
-
-   assert_true(selection_error == 0.0, LOG);
-}
-
-
-void CrossEntropyErrorTest::test_calculate_training_error_gradient()
-{
-   cout << "test_calculate_training_error_gradient\n";
-=======
 //   cross_entropy_error = cee.calculate_error();
 
 //   assert_true(abs(cross_entropy_error - cee.calculate_training_error(parameters)) < 1.0e-3, LOG);
@@ -145,7 +73,6 @@
 void CrossEntropyErrorTest::test_calculate_error_gradient()
 {
    cout << "test_calculate_error_gradient\n";
->>>>>>> f4e1fcf4
 
    NeuralNetwork neural_network;
 
@@ -156,76 +83,32 @@
    Tensor<type, 1> error_gradient;
    Tensor<type, 1> numerical_error_gradient;
 
-<<<<<<< HEAD
-   Index instances_number;
-=======
    Index samples_number;
->>>>>>> f4e1fcf4
    Index inputs_number;
    Index outputs_number;
    Index hidden_neurons;
 
-<<<<<<< HEAD
-   ScalingLayer scaling_layer;
-
-   RecurrentLayer recurrent_layer;
-
-   LongShortTermMemoryLayer long_short_term_memory_layer;
-
-   PerceptronLayer hidden_perceptron_layer;
-   PerceptronLayer output_perceptron_layer;
-
-   ProbabilisticLayer probabilistic_layer;
-=======
 //   ScalingLayer scaling_layer;
 
 //   RecurrentLayer recurrent_layer;
 
 //   LongShortTermMemoryLayer long_short_term_memory_layer;
->>>>>>> f4e1fcf4
 
    neural_network.set();
 
    // Test perceptron and probabilistic
 {
-<<<<<<< HEAD
-   instances_number = 10;
-=======
    samples_number = 10;
->>>>>>> f4e1fcf4
    inputs_number = 3;
    outputs_number = 2;
    hidden_neurons = 2;
 
-<<<<<<< HEAD
-   data_set.set(instances_number, inputs_number, outputs_number);
-=======
    data_set.set(samples_number, inputs_number, outputs_number);
->>>>>>> f4e1fcf4
 
    data_set.set_data_random();
 
    data_set.set_training();
 
-<<<<<<< HEAD
-   neural_network.set(NeuralNetwork::Classification,{inputs_number, hidden_neurons, outputs_number});
-
-   hidden_perceptron_layer.set(inputs_number, hidden_neurons);
-   output_perceptron_layer.set(hidden_neurons, outputs_number);
-   probabilistic_layer.set(outputs_number, outputs_number);
-
-   neural_network.add_layer(&hidden_perceptron_layer);
-   neural_network.add_layer(&output_perceptron_layer);
-   neural_network.add_layer(&probabilistic_layer);
-
-   neural_network.set_parameters_random();
-
-   error_gradient = cee.calculate_training_error_gradient();
-
-   numerical_error_gradient = cee.calculate_training_error_gradient_numerical_differentiation();
-
-   assert_true(absolute_value(error_gradient - numerical_error_gradient) < 1.0e-3, LOG);
-=======
    Tensor<Index, 1> architecture(3);
    architecture.setValues({inputs_number, hidden_neurons, outputs_number});
 
@@ -238,7 +121,6 @@
 //   numerical_error_gradient = cee.calculate_error_gradient_numerical_differentiation();
 
 //   assert_true(absolute_value(error_gradient - numerical_error_gradient) < 1.0e-3, LOG);
->>>>>>> f4e1fcf4
 
 }
 
@@ -246,42 +128,17 @@
 
    // Test lstm
 {
-<<<<<<< HEAD
-   instances_number = 10;
-=======
    samples_number = 10;
->>>>>>> f4e1fcf4
    inputs_number = 3;
    outputs_number = 2;
    hidden_neurons = 2;
 
-<<<<<<< HEAD
-   data_set.set(instances_number, inputs_number, outputs_number);
-=======
    data_set.set(samples_number, inputs_number, outputs_number);
->>>>>>> f4e1fcf4
 
    data_set.set_data_random();
 
    data_set.set_training();
 
-<<<<<<< HEAD
-   neural_network.set(NeuralNetwork::Forecasting,{inputs_number, hidden_neurons, outputs_number});
-
-   long_short_term_memory_layer.set(inputs_number, hidden_neurons);
-   output_perceptron_layer.set(hidden_neurons, outputs_number);
-
-   neural_network.add_layer(&long_short_term_memory_layer);
-   neural_network.add_layer(&output_perceptron_layer);
-
-   neural_network.set_parameters_random();
-
-   error_gradient = cee.calculate_training_error_gradient();
-
-   numerical_error_gradient = cee.calculate_training_error_gradient_numerical_differentiation();
-
-   assert_true(absolute_value(error_gradient - numerical_error_gradient) < 1.0e-3, LOG);
-=======
 //   Tensor<Index, 1> architecture;
 
 //   architecture.setValues({inputs_number, hidden_neurons, outputs_number});
@@ -301,7 +158,6 @@
 //   numerical_error_gradient = cee.calculate_error_gradient_numerical_differentiation();
 
 //   assert_true(absolute_value(error_gradient - numerical_error_gradient) < 1.0e-3, LOG);
->>>>>>> f4e1fcf4
 }
 
    neural_network.set();
@@ -309,41 +165,17 @@
    // Test recurrent
 
 {
-<<<<<<< HEAD
-   instances_number = 10;
-=======
    samples_number = 10;
->>>>>>> f4e1fcf4
    inputs_number = 3;
    outputs_number = 2;
    hidden_neurons = 2;
 
-<<<<<<< HEAD
-   data_set.set(instances_number, inputs_number, outputs_number);
-=======
    data_set.set(samples_number, inputs_number, outputs_number);
->>>>>>> f4e1fcf4
 
    data_set.set_data_random();
 
    data_set.set_training();
 
-<<<<<<< HEAD
-   recurrent_layer.set(inputs_number, hidden_neurons);
-   output_perceptron_layer.set(hidden_neurons, outputs_number);
-
-   neural_network.add_layer(&scaling_layer);
-   neural_network.add_layer(&recurrent_layer);
-   neural_network.add_layer(&output_perceptron_layer);
-
-   neural_network.set_parameters_random();
-
-   error_gradient = cee.calculate_training_error_gradient();
-
-   numerical_error_gradient = cee.calculate_training_error_gradient_numerical_differentiation();
-
-   assert_true(absolute_value(error_gradient - numerical_error_gradient) < 1.0e-3, LOG);
-=======
 //   recurrent_layer.set(inputs_number, hidden_neurons);
 //   output_perceptron_layer.set(hidden_neurons, outputs_number);
 
@@ -358,22 +190,10 @@
 //   numerical_error_gradient = cee.calculate_error_gradient_numerical_differentiation();
 
 //   assert_true(absolute_value(error_gradient - numerical_error_gradient) < 1.0e-3, LOG);
->>>>>>> f4e1fcf4
 }
 
    // Test convolutional
 {
-<<<<<<< HEAD
-   instances_number = 5;
-   inputs_number = 147;
-   outputs_number = 1;
-
-   data_set.set(instances_number, inputs_number, outputs_number);
-   data_set.set_input_variables_dimensions(Tensor<Index, 1>({3,7,7}));
-   data_set.set_target_variables_dimensions(Tensor<Index, 1>({1}));
-   data_set.set_data_random();
-   data_set.set_training();
-=======
    samples_number = 5;
    inputs_number = 147;
    outputs_number = 1;
@@ -383,69 +203,10 @@
 //   data_set.set_target_variables_dimensions(Tensor<Index, 1>({1}));
 //   data_set.set_data_random();
 //   data_set.set_training();
->>>>>>> f4e1fcf4
 
    const type parameters_minimum = -100.0;
    const type parameters_maximum = 100.0;
 
-<<<<<<< HEAD
-   ConvolutionalLayer* convolutional_layer_1 = new ConvolutionalLayer({3,7,7}, {2,2,2});
-   Tensor<type, 2> filters_1({2,3,2,2}, 0);
-   filters_1.setRandom(parameters_minimum,parameters_maximum);
-   convolutional_layer_1->set_synaptic_weights(filters_1);
-   Tensor<type, 1> biases_1(2, 0);
-   biases_1.setRandom(parameters_minimum, parameters_maximum);
-   convolutional_layer_1->set_biases(biases_1);
-
-   ConvolutionalLayer* convolutional_layer_2 = new ConvolutionalLayer(convolutional_layer_1->get_outputs_dimensions(), {2,2,2});
-   convolutional_layer_2->set_padding_option(OpenNN::ConvolutionalLayer::Same);
-   Tensor<type, 2> filters_2({2,2,2,2}, 0);
-   filters_2.setRandom(parameters_minimum, parameters_maximum);
-   convolutional_layer_2->set_synaptic_weights(filters_2);
-   Tensor<type, 1> biases_2(2, 0);
-   biases_2.setRandom(parameters_minimum, parameters_maximum);
-   convolutional_layer_2->set_biases(biases_2);
-
-   PoolingLayer* pooling_layer_1 = new PoolingLayer(convolutional_layer_2->get_outputs_dimensions(), {2,2});
-
-   ConvolutionalLayer* convolutional_layer_3 = new ConvolutionalLayer(pooling_layer_1->get_outputs_dimensions(), {1,2,2});
-   convolutional_layer_3->set_padding_option(OpenNN::ConvolutionalLayer::Same);
-   Tensor<type, 2> filters_3({1,2,2,2}, 0);
-   filters_3.setRandom(parameters_minimum, parameters_maximum);
-   convolutional_layer_3->set_synaptic_weights(filters_3);
-   Tensor<type, 1> biases_3(1, 0);
-   biases_3.setRandom(parameters_minimum, parameters_maximum);
-   convolutional_layer_3->set_biases(biases_3);
-
-   PoolingLayer* pooling_layer_2 = new PoolingLayer(convolutional_layer_3->get_outputs_dimensions(), {2,2});
-   pooling_layer_2->set_pooling_method(PoolingLayer::MaxPooling);
-
-   PoolingLayer* pooling_layer_3 = new PoolingLayer(pooling_layer_2->get_outputs_dimensions(), {2,2});
-   pooling_layer_3->set_pooling_method(PoolingLayer::MaxPooling);
-
-   PerceptronLayer* perceptron_layer = new PerceptronLayer(pooling_layer_3->get_outputs_dimensions().calculate_product(), 3, OpenNN::PerceptronLayer::ActivationFunction::Linear);
-   perceptron_layer->set_parameters_random(parameters_minimum, parameters_maximum);
-
-   ProbabilisticLayer* probabilistic_layer = new ProbabilisticLayer(perceptron_layer->get_neurons_number(), outputs_number);
-   probabilistic_layer->set_parameters_random(parameters_minimum, parameters_maximum);
-
-   neural_network.set();
-   neural_network.add_layer(convolutional_layer_1);
-   neural_network.add_layer(convolutional_layer_2);
-   neural_network.add_layer(pooling_layer_1);
-   neural_network.add_layer(convolutional_layer_3);
-   neural_network.add_layer(pooling_layer_2);
-   neural_network.add_layer(pooling_layer_3);
-   neural_network.add_layer(perceptron_layer);
-   neural_network.add_layer(probabilistic_layer);
-
-   numerical_error_gradient = cee.calculate_training_error_gradient_numerical_differentiation();
-
-   error_gradient = cee.calculate_training_error_gradient();
-
-   assert_true(absolute_value(numerical_error_gradient - error_gradient) < 1e-3, LOG);
-}
-=======
 //   ConvolutionalLayer* convolutional_layer_1 = new ConvolutionalLayer({3,7,7}, {2,2,2});
 //   Tensor<type, 2> filters_1({2,3,2,2}, 0);
 //   filters_1.setRandom(parameters_minimum,parameters_maximum);
@@ -503,7 +264,6 @@
 //   assert_true(absolute_value(numerical_error_gradient - error_gradient) < 1e-3, LOG);
 }
 
->>>>>>> f4e1fcf4
 }
 
 
@@ -517,57 +277,32 @@
 {
 	cout << "test_from_XML\n"; 
 }
-<<<<<<< HEAD
-*/
-=======
-
->>>>>>> f4e1fcf4
+
 
 void CrossEntropyErrorTest::run_test_case()
 {
     cout << "Running cross entropy error test case...\n";
-<<<<<<< HEAD
-/*
-=======
-
->>>>>>> f4e1fcf4
+
    // Get methods
 
    // Set methods
 
    // Error methods
 
-<<<<<<< HEAD
-   test_calculate_training_error();
-
-   test_calculate_selection_error();
-
-   test_calculate_training_error_gradient();
-=======
    test_calculate_error();
    test_calculate_error_gradient();
->>>>>>> f4e1fcf4
 
    // Serialization methods
 
    test_to_XML();
    test_from_XML();
-<<<<<<< HEAD
-*/
-   cout << "End of cross entropy error test case.\n";
-=======
 
    cout << "End of cross entropy error test case.\n\n";
->>>>>>> f4e1fcf4
 }
 
 
 // OpenNN: Open Neural Networks Library.
-<<<<<<< HEAD
-// Copyright (C) 2005-2019 Artificial Intelligence Techniques, SL.
-=======
 // Copyright (C) 2005-2020 Artificial Intelligence Techniques, SL.
->>>>>>> f4e1fcf4
 //
 // This library is free software; you can redistribute it and/or
 // modify it under the terms of the GNU Lesser General Public
