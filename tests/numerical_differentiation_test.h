--- conflicted
+++ resolved
@@ -25,72 +25,38 @@
 
 public:
 
-<<<<<<< HEAD
-   
-
    explicit NumericalDifferentiationTest();
 
-
-   
-
    virtual ~NumericalDifferentiationTest();
 
-   
-
-=======
-   explicit NumericalDifferentiationTest();
-
-   virtual ~NumericalDifferentiationTest();
-
->>>>>>> f4e1fcf4
    // Constructor and destructor methods
 
    void test_constructor();
    void test_destructor();
 
-<<<<<<< HEAD
-=======
    void test_set_get_methods();
    void test_calculate_methods();
 
->>>>>>> f4e1fcf4
    // Derivative methods
 
    void test_calculate_forward_differences_derivatives();
    void test_calculate_central_differences_derivatives();
    void test_calculate_derivatives();
 
-<<<<<<< HEAD
-//   void test_calculate_forward_differences_derivatives();
-//   void test_calculate_central_differences_derivatives();
-//   void test_calculate_derivatives();
-
-=======
->>>>>>> f4e1fcf4
    // Second derivative methods
 
    void test_calculate_forward_differences_second_derivatives();
    void test_calculate_central_differences_second_derivatives();
    void test_calculate_second_derivatives();
 
-<<<<<<< HEAD
-//   void test_calculate_forward_differences_second_derivatives();
-//   void test_calculate_central_differences_second_derivatives();
-//   void test_calculate_second_derivatives();
-
-=======
->>>>>>> f4e1fcf4
    // Gradient methods
 
    void test_calculate_forward_differences_gradient();
    void test_calculate_central_differences_gradient();
    void test_calculate_training_loss_gradient();
 
-<<<<<<< HEAD
-=======
    void test_calculate_central_differences_gradient_matrix();
 
->>>>>>> f4e1fcf4
    // hessian methods
 
    void test_calculate_forward_differences_hessian();
@@ -109,11 +75,8 @@
    void test_calculate_central_differences_hessian_form();
    void test_calculate_hessian_form();
 
-<<<<<<< HEAD
-=======
    void test_calculate_central_differences_hessian_matrices();
 
->>>>>>> f4e1fcf4
    // Unit testing methods
 
    void run_test_case();
@@ -122,10 +85,7 @@
 
    // Constant methods
 
-<<<<<<< HEAD
-=======
-
->>>>>>> f4e1fcf4
+
    type f1(const type& var_x) const
    {
        return var_x;
@@ -141,36 +101,6 @@
        return pow(var_x,3);
    }
 
-<<<<<<< HEAD
-
-   Tensor<type,1> f2(const Tensor<type,1>& vect_x) const
-   {
-       return vect_x.square();
-   }
-
-   Tensor<type,2> f3(const Tensor<type,2>& vect_x) const
-   {
-       return vect_x.square();
-   }
-
-   Tensor<type,1> f4(const Index& cte, const Tensor<type,1>& vect_x) const
-   {
-       return vect_x.square();
-   }
-
-   /*   type f2(const Tensor<type, 1>&) const;
-   Tensor<type, 1> f3(const Tensor<type, 1>&) const;
-   type f7(const Index&, const Tensor<type, 1>&, const Index&, const Tensor<type, 1>&) const;
-
-   // Non constant methods
-
-   type f4(const type&);
-   type f5(const Tensor<type, 1>&);
-   Tensor<type, 1> f6(const Tensor<type, 1>&);
-
-   Tensor<type, 1> f8(const Index&, const Index&, const Tensor<type, 1>&) const;
-*/
-=======
    Tensor<type,1> f2(const Tensor<type,1>& vector_x) const
    {
        return vector_x.square();
@@ -288,7 +218,6 @@
        return func_;
    }
 
->>>>>>> f4e1fcf4
 };
 
 
@@ -296,11 +225,7 @@
 
 
 // OpenNN: Open Neural Networks Library.
-<<<<<<< HEAD
-// Copyright (C) 2005-2019 Artificial Intelligence Techniques, SL.
-=======
 // Copyright (C) 2005-2020 Artificial Intelligence Techniques, SL.
->>>>>>> f4e1fcf4
 //
 // This library is free software; you can redistribute it and/or
 // modify it under the terms of the GNU Lesser General Public
