--- conflicted
+++ resolved
@@ -43,25 +43,14 @@
    // Inputs and perceptrons
 
    void test_is_empty();
-<<<<<<< HEAD
-
    void test_get_inputs_number();
    void test_get_neurons_number();
-
-=======
-   void test_get_inputs_number();
-   void test_get_neurons_number();
->>>>>>> f4e1fcf4
    void test_get_perceptrons();
 
    // Parameters
 
    void test_get_biases();
    void test_get_synaptic_weights();
-<<<<<<< HEAD
-
-=======
->>>>>>> f4e1fcf4
    void test_get_parameters_number();
    void test_get_parameters();
 
@@ -104,10 +93,6 @@
    // Parameters initialization methods
 
    void test_set_parameters_constant();
-<<<<<<< HEAD
-
-=======
->>>>>>> f4e1fcf4
    void test_set_synaptic_weights_constant();
    void test_set_parameters_random();
 
@@ -133,22 +118,6 @@
    void test_calculate_hidden_delta();
    void test_calculate_output_delta();
 
-<<<<<<< HEAD
-   // Expression methods
-
-   void test_get_activation_function_expression();
-
-   void test_write_expression();
-
-   void test_get_network_architecture_expression();
-
-   void test_get_inputs_scaling_expression();
-   void test_get_outputs_unscaling_expression();
-
-   void test_get_boundary_conditions_expression();
-
-   void test_get_bounded_output_expression();
-=======
    // Gradient
 
    void test_calculate_error_gradient();
@@ -156,7 +125,6 @@
    // Expression methods
 
    void test_write_expression();
->>>>>>> f4e1fcf4
 
    // Unit testing methods
 
@@ -168,11 +136,7 @@
 
 
 // OpenNN: Open Neural Networks Library.
-<<<<<<< HEAD
-// Copyright (C) 2005-2019 Artificial Intelligence Techniques, SL.
-=======
 // Copyright (C) 2005-2020 Artificial Intelligence Techniques, SL.
->>>>>>> f4e1fcf4
 //
 // This library is free software; you can redistribute it and/or
 // modify it under the terms of the GNU Lesser General Public
