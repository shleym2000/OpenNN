//   OpenNN: Open Neural Networks Library
//   www.opennn.net
//
//   G R O W I N G   I N P U T S   T E S T   C L A S S   H E A D E R       
//
//   Artificial Intelligence Techniques SL
//   artelnics@artelnics.com                                           

#ifndef GROWINGINPUTSTEST_H
#define GROWINGINPUTSTEST_H

// Unit testing includes

#include "unit_testing.h"

using namespace OpenNN;


class GrowingInputsTest : public UnitTesting
{

#define	STRING(x) #x
#define TOSTRING(x) STRING(x)
#define LOG __FILE__ ":" TOSTRING(__LINE__)"\n"

public:

   // CONSTRUCTOR

   explicit GrowingInputsTest();

<<<<<<< HEAD

   

   virtual ~GrowingInputsTest();


   

=======
   virtual ~GrowingInputsTest();

>>>>>>> f4e1fcf4
   // Constructor and destructor methods

   void test_constructor();
   void test_destructor();

   // Set methods

   void test_set_default();

   // Input selection methods

   void test_perform_inputs_selection();

   // Serialization methods

   void test_to_XML();

   void test_from_XML();

   // Unit testing methods

   void run_test_case();

};


#endif<|MERGE_RESOLUTION|>--- conflicted
+++ resolved
@@ -29,19 +29,8 @@
 
    explicit GrowingInputsTest();
 
-<<<<<<< HEAD
-
-   
-
    virtual ~GrowingInputsTest();
 
-
-   
-
-=======
-   virtual ~GrowingInputsTest();
-
->>>>>>> f4e1fcf4
    // Constructor and destructor methods
 
    void test_constructor();
