--- conflicted
+++ resolved
@@ -19,13 +19,8 @@
 
 }
 
-<<<<<<< HEAD
-/*
-void QuasiNewtonMethodTest::test_constructor()
-=======
 
 void QuasiNewtonMethodTest::test_constructor() // @todo
->>>>>>> f4e1fcf4
 {
    cout << "test_constructor\n"; 
 
@@ -33,11 +28,7 @@
 
    // Default constructor
 
-<<<<<<< HEAD
-   QuasiNewtonMethod qnm1; 
-=======
    QuasiNewtonMethod qnm1;
->>>>>>> f4e1fcf4
    assert_true(qnm1.has_loss_index() == false, LOG);
 
    // Loss index constructor
@@ -47,21 +38,12 @@
 }
 
 
-<<<<<<< HEAD
-void QuasiNewtonMethodTest::test_destructor()
-{
-}
-
-
-void QuasiNewtonMethodTest::test_get_inverse_hessian_approximation_method()
-=======
 void QuasiNewtonMethodTest::test_destructor() // @todo
 {
 }
 
 
 void QuasiNewtonMethodTest::test_get_inverse_hessian_approximation_method() // @todo
->>>>>>> f4e1fcf4
 {
    cout << "test_get_inverse_hessian_approximation_method\n";
 
@@ -75,21 +57,13 @@
 }
 
 
-<<<<<<< HEAD
-void QuasiNewtonMethodTest::test_get_inverse_hessian_approximation_method_name()
-=======
 void QuasiNewtonMethodTest::test_get_inverse_hessian_approximation_method_name() // @todo
->>>>>>> f4e1fcf4
 {
    cout << "test_get_inverse_hessian_approximation_method_name\n";
 }
 
 
-<<<<<<< HEAD
-void QuasiNewtonMethodTest::test_set_inverse_hessian_approximation_method()
-=======
 void QuasiNewtonMethodTest::test_set_inverse_hessian_approximation_method() // @todo
->>>>>>> f4e1fcf4
 {
    cout << "test_set_training_direction_method\n";
 
@@ -100,89 +74,6 @@
 }
 
 
-<<<<<<< HEAD
-/// @todo
-
-void QuasiNewtonMethodTest::test_calculate_DFP_inverse_hessian_approximation()
-{
-   cout << "test_calculate_DFP_inverse_hessian_approximation\n";
-
-   DataSet data_set(2, 1, 1);
-   data_set.set_data_random();
-   NeuralNetwork neural_network(NeuralNetwork::Approximation, {1, 1});
-   SumSquaredError sum_squared_error(&neural_network, &data_set);
-   QuasiNewtonMethod quasi_newton_method(&sum_squared_error);
-
-   // Test 
-
-   neural_network.set_parameters_constant(1.0);
-
-   Tensor<type, 1> old_parameters = neural_network.get_parameters();
-   Tensor<type, 1> old_gradient = sum_squared_error.calculate_training_loss_gradient();
-//   Tensor<type, 2> old_inverse_hessian = sum_squared_error.calculate_inverse_hessian();
-
-   neural_network.set_parameters_constant(-0.5);
-
-   Tensor<type, 1> parameters = neural_network.get_parameters();
-   Tensor<type, 1> gradient = sum_squared_error.calculate_training_loss_gradient();
-//   Tensor<type, 2> inverse_hessian = sum_squared_error.calculate_inverse_hessian();
-
-//   Tensor<type, 2> DFP_inverse_hessian
-//   = quasi_newton_method.calculate_DFP_inverse_hessian(old_parameters, parameters, old_gradient, gradient, old_inverse_hessian);
-
-//   assert_true(DFP_inverse_hessian == inverse_hessian, LOG);
-
-   // Test 
-
-   neural_network.set_parameters_constant(1.0e-3);
-
-   old_parameters = neural_network.get_parameters();
-   old_gradient = sum_squared_error.calculate_training_loss_gradient();
-//   old_inverse_hessian = sum_squared_error.calculate_inverse_hessian();
-
-   neural_network.set_parameters_constant(1.0e-6);
-
-   parameters = neural_network.get_parameters();
-   gradient = sum_squared_error.calculate_training_loss_gradient();
-//   inverse_hessian = sum_squared_error.calculate_inverse_hessian();
-
-//   DFP_inverse_hessian = quasi_newton_method.calculate_DFP_inverse_hessian(old_parameters, parameters, old_gradient, gradient, old_inverse_hessian);
-
-//   assert_true(DFP_inverse_hessian == inverse_hessian, LOG);
-
-   // Test 
-
-   neural_network.set_parameters_constant(1.0e-6);
-
-   old_parameters = neural_network.get_parameters();
-   old_gradient = sum_squared_error.calculate_training_loss_gradient();
-//   old_inverse_hessian = sum_squared_error.calculate_inverse_hessian();
-
-   neural_network.set_parameters_constant(1.0e-9);
-
-   parameters = neural_network.get_parameters();
-   gradient = sum_squared_error.calculate_training_loss_gradient();
-//   inverse_hessian = sum_squared_error.calculate_inverse_hessian();
-
-//   DFP_inverse_hessian = quasi_newton_method.calculate_DFP_inverse_hessian(old_parameters, parameters, old_gradient, gradient, old_inverse_hessian);
-
-//   assert_true(DFP_inverse_hessian == inverse_hessian, LOG);
-
-   // Test 
-
-   old_parameters.setConstant(1.0e-3);
-   parameters.setConstant(1.0e-6);
-
-   old_gradient.setConstant(1.0e-3);
-   gradient.setConstant(1.0e-6);
-
-//   old_inverse_hessian(0,0) = 0.75;
-//   old_inverse_hessian(0,1) = -0.25;
-//   old_inverse_hessian(1,0) = -0.25;
-//   old_inverse_hessian(1,1) = 0.75;
-
-//   DFP_inverse_hessian = quasi_newton_method.calculate_DFP_inverse_hessian(old_parameters, parameters, old_gradient, gradient, old_inverse_hessian);
-=======
 
 
 void QuasiNewtonMethodTest::test_calculate_DFP_inverse_hessian_approximation() // @todo
@@ -268,42 +159,10 @@
 ////   old_inverse_hessian(1,1) = 0.75;
 
 ////   DFP_inverse_hessian = quasi_newton_method.calculate_DFP_inverse_hessian(old_parameters, parameters, old_gradient, gradient, old_inverse_hessian);
->>>>>>> f4e1fcf4
 }
 
 /// @todo
 
-<<<<<<< HEAD
-void QuasiNewtonMethodTest::test_calculate_BFGS_inverse_hessian_approximation()
-{
-   cout << "test_calculate_BFGS_inverse_hessian_approximation\n";
-
-   DataSet data_set;
-   NeuralNetwork neural_network(NeuralNetwork::Approximation, {1, 1});
-
-   SumSquaredError sum_squared_error(&neural_network, &data_set);
-
-   sum_squared_error.set_regularization_method(LossIndex::L2);
-
-   QuasiNewtonMethod quasi_newton_method(&sum_squared_error);
-
-   neural_network.set_parameters_constant(1.0);
-
-   Tensor<type, 1> old_parameters = neural_network.get_parameters();
-   Tensor<type, 1> old_gradient = sum_squared_error.calculate_training_loss_gradient();
-//   Tensor<type, 2> old_inverse_hessian = sum_squared_error.calculate_inverse_hessian();
-
-   neural_network.set_parameters_constant(-0.5);
-
-   Tensor<type, 1> parameters = neural_network.get_parameters();
-   Tensor<type, 1> gradient = sum_squared_error.calculate_training_loss_gradient();
-//   Tensor<type, 2> inverse_hessian = sum_squared_error.calculate_inverse_hessian();
-
-//   Tensor<type, 2> BFGS_inverse_hessian
-//   = quasi_newton_method.calculate_BFGS_inverse_hessian(old_parameters, parameters, old_gradient, gradient, old_inverse_hessian);
-
-//   assert_true(BFGS_inverse_hessian == inverse_hessian, LOG);
-=======
 void QuasiNewtonMethodTest::test_calculate_BFGS_inverse_hessian_approximation() // @todo
 {
    cout << "test_calculate_BFGS_inverse_hessian_approximation\n";
@@ -336,81 +195,11 @@
 ////   = quasi_newton_method.calculate_BFGS_inverse_hessian(old_parameters, parameters, old_gradient, gradient, old_inverse_hessian);
 
 ////   assert_true(BFGS_inverse_hessian == inverse_hessian, LOG);
->>>>>>> f4e1fcf4
 }
 
 
 /// @todo
 
-<<<<<<< HEAD
-void QuasiNewtonMethodTest::test_calculate_inverse_hessian_approximation()
-{
-   cout << "test_calculate_inverse_hessian_approximation\n";
-
-   NeuralNetwork neural_network(NeuralNetwork::Approximation, {1, 1});
-   DataSet data_set(2, 1, 1);
-   data_set.set_data_random();
-   SumSquaredError sum_squared_error(&neural_network, &data_set);
-   QuasiNewtonMethod quasi_newton_method(&sum_squared_error);
-
-   quasi_newton_method.set_inverse_hessian_approximation_method(QuasiNewtonMethod::DFP);
-
-   neural_network.set_parameters_constant(1.0);
-
-   Tensor<type, 1> old_parameters = neural_network.get_parameters();
-   Tensor<type, 1> old_gradient = sum_squared_error.calculate_training_loss_gradient();
-//   Tensor<type, 2> old_inverse_hessian = sum_squared_error.calculate_inverse_hessian();
-
-   neural_network.set_parameters_constant(-0.5);
-
-   Tensor<type, 1> parameters = neural_network.get_parameters();
-   Tensor<type, 1> gradient = sum_squared_error.calculate_training_loss_gradient();
-//   Tensor<type, 2> inverse_hessian = sum_squared_error.calculate_inverse_hessian();
-
-//   Tensor<type, 2> inverse_hessian_approximation
-//   = quasi_newton_method.calculate_inverse_hessian_approximation(old_parameters, parameters, old_gradient, gradient, old_inverse_hessian);
-
-//   assert_true(inverse_hessian_approximation == inverse_hessian, LOG);
-
-   quasi_newton_method.set_inverse_hessian_approximation_method(QuasiNewtonMethod::DFP);
-
-   neural_network.set_parameters_constant(1.0);
-
-   old_parameters = neural_network.get_parameters();
-   old_gradient = sum_squared_error.calculate_training_loss_gradient();
-//   old_inverse_hessian = sum_squared_error.calculate_inverse_hessian();
-
-   neural_network.set_parameters_constant(-0.5);
-
-   parameters = neural_network.get_parameters();
-   gradient = sum_squared_error.calculate_training_loss_gradient();
-//   inverse_hessian = sum_squared_error.calculate_inverse_hessian();
-
-//   inverse_hessian_approximation
-//   = quasi_newton_method.calculate_inverse_hessian_approximation(old_parameters, parameters, old_gradient, gradient, old_inverse_hessian);
-
-//   assert_true(inverse_hessian_approximation == inverse_hessian, LOG);
-
-   // Test 
-
-   old_parameters.setConstant(1.0e-3);
-   parameters.setConstant(1.0e-6);
-
-   old_gradient.setConstant(1.0e-3);
-   gradient.setConstant(1.0e-6);
-
-//   old_inverse_hessian(0,0) = 0.75;
-//   old_inverse_hessian(0,1) = -0.25;
-//   old_inverse_hessian(1,0) = -0.25;
-//   old_inverse_hessian(1,1) = 0.75;
-
-//   inverse_hessian_approximation
-//   = quasi_newton_method.calculate_inverse_hessian_approximation(old_parameters, parameters, old_gradient, gradient, old_inverse_hessian);
-}
-
-
-void QuasiNewtonMethodTest::test_calculate_training_direction()
-=======
 void QuasiNewtonMethodTest::test_calculate_inverse_hessian_approximation() // @todo
 {
    cout << "test_calculate_inverse_hessian_approximation\n";
@@ -480,180 +269,11 @@
 
 
 void QuasiNewtonMethodTest::test_calculate_training_direction() // @todo
->>>>>>> f4e1fcf4
 {
    cout << "test_calculate_training_direction\n";
 }
 
 
-<<<<<<< HEAD
-void QuasiNewtonMethodTest::test_perform_training()
-{
-   cout << "test_perform_training\n";
-
-   DataSet data_set(2, 1, 1);
-   data_set.set_data_random();
-   NeuralNetwork neural_network(NeuralNetwork::Approximation, {1, 1, 1});
-   SumSquaredError sum_squared_error(&neural_network, &data_set);
-   QuasiNewtonMethod quasi_newton_method(&sum_squared_error);
-   quasi_newton_method.set_inverse_hessian_approximation_method(QuasiNewtonMethod::DFP);
-
-   quasi_newton_method.set_reserve_all_training_history(true);
-
-    // Test
-
-   neural_network.set_parameters_constant(3.1415927);
-
-   type old_loss = sum_squared_error.calculate_training_loss();
-
-   quasi_newton_method.set_maximum_epochs_number(2),
-   quasi_newton_method.set_display(false);
-
-   quasi_newton_method.perform_training();
-
-   type loss = sum_squared_error.calculate_training_loss();
-
-   assert_true(loss < old_loss, LOG);
-
-   // Minimum parameters increment norm
-
-   neural_network.set_parameters_constant(3.1415927);
-
-   type minimum_parameters_increment_norm = 0.1;
-
-   quasi_newton_method.set_minimum_parameters_increment_norm(minimum_parameters_increment_norm);
-   quasi_newton_method.set_loss_goal(0.0);
-   quasi_newton_method.set_minimum_loss_decrease(0.0);
-   quasi_newton_method.set_gradient_norm_goal(0.0);
-   quasi_newton_method.set_maximum_epochs_number(10);
-   quasi_newton_method.set_maximum_time(1000.0);
-
-   quasi_newton_method.perform_training();
-
-   // Performance goal
-
-   neural_network.set_parameters_constant(3.1415927);
-
-   type training_loss_goal = 100.0;
-
-   quasi_newton_method.set_minimum_parameters_increment_norm(0.0);
-   quasi_newton_method.set_loss_goal(training_loss_goal);
-   quasi_newton_method.set_minimum_loss_decrease(0.0);
-   quasi_newton_method.set_gradient_norm_goal(0.0);
-   quasi_newton_method.set_maximum_epochs_number(10);
-   quasi_newton_method.set_maximum_time(1000.0);
-
-   quasi_newton_method.perform_training();
-
-   loss = sum_squared_error.calculate_training_loss();
-
-   assert_true(loss < training_loss_goal, LOG);
-
-   // Minimum evaluation improvement
-
-   neural_network.set_parameters_constant(3.1415927);
-
-   type minimum_loss_decrease = 100.0;
-
-   quasi_newton_method.set_minimum_parameters_increment_norm(0.0);
-   quasi_newton_method.set_loss_goal(0.0);
-   quasi_newton_method.set_minimum_loss_decrease(minimum_loss_decrease);
-   quasi_newton_method.set_gradient_norm_goal(0.0);
-   quasi_newton_method.set_maximum_epochs_number(10);
-   quasi_newton_method.set_maximum_time(1000.0);
-
-   quasi_newton_method.perform_training();
-
-   // Gradient norm goal 
-
-   neural_network.set_parameters_constant(3.1415927);
-
-   type gradient_norm_goal = 100.0;
-
-   quasi_newton_method.set_minimum_parameters_increment_norm(0.0);
-   quasi_newton_method.set_loss_goal(0.0);
-   quasi_newton_method.set_minimum_loss_decrease(0.0);
-   quasi_newton_method.set_gradient_norm_goal(gradient_norm_goal);
-   quasi_newton_method.set_maximum_epochs_number(10);
-   quasi_newton_method.set_maximum_time(1000.0);
-
-   quasi_newton_method.perform_training();
-
-//   type gradient_norm = sum_squared_error.calculate_training_loss_gradient().calculate_norm();
-//   assert_true(gradient_norm < gradient_norm_goal, LOG);
-
-}
-
-
-void QuasiNewtonMethodTest::test_to_XML()   
-{
-   cout << "test_to_XML\n";
-
-   QuasiNewtonMethod quasi_newton_method;
-
-   tinyxml2::XMLDocument* document = quasi_newton_method.to_XML();
-   assert_true(document != nullptr, LOG);
-
-   delete document;
-}
-
-
-void QuasiNewtonMethodTest::test_resize_training_history()
-{
-    cout << "test_resize_training_history\n";
-
-    DataSet data_set;
-
-    NeuralNetwork neural_network;
-
-    SumSquaredError sum_squared_error(&neural_network, &data_set);
-
-    QuasiNewtonMethod quasi_newton_method(&sum_squared_error);
-
-    OptimizationAlgorithm::Results results;
-
-    quasi_newton_method.set_reserve_all_training_history(true);
-
-    // Test
-
-    results.resize_training_history(2);
-
-//    assert_true(results.elapsed_time_history.size() == 2, LOG);
-
-}
-
-
-void QuasiNewtonMethodTest::test_load()
-{
-   cout << "test_load\n";
-
-   QuasiNewtonMethod quasi_newton_method;
-
-   tinyxml2::XMLDocument* document = quasi_newton_method.to_XML();
-   quasi_newton_method.from_XML(*document);
-
-   delete document;
-}
-
-
-void QuasiNewtonMethodTest::test_set_reserve_all_training_history()
-{
-   cout << "test_set_reserve_all_training_history\n";
-
-   QuasiNewtonMethod quasi_newton_method;
-   quasi_newton_method.set_reserve_all_training_history(true);
-}
-*/
-
-void QuasiNewtonMethodTest::run_test_case()
-{
-   cout << "Running quasi-Newton method test case...\n";
-/*
-   // Constructor and destructor methods
-
-   test_constructor();
-   test_destructor(); 
-=======
 void QuasiNewtonMethodTest::test_perform_training() // @todo
 {
    cout << "test_perform_training\n";
@@ -820,7 +440,6 @@
 
    test_constructor();
    test_destructor();
->>>>>>> f4e1fcf4
 
    // Get methods
 
@@ -848,26 +467,15 @@
 
    // Serialization methods
 
-<<<<<<< HEAD
-   test_to_XML();   
-   test_load();
-*/
-   cout << "End of quasi-Newton method test case.\n";
-=======
    test_to_XML();
    test_load();
 
    cout << "End of quasi-Newton method test case.\n\n";
->>>>>>> f4e1fcf4
 }
 
 
 // OpenNN: Open Neural Networks Library.
-<<<<<<< HEAD
-// Copyright (C) 2005-2019 Artificial Intelligence Techniques, SL.
-=======
 // Copyright (C) 2005-2020 Artificial Intelligence Techniques, SL.
->>>>>>> f4e1fcf4
 //
 // This library is free software; you can redistribute it and/or
 // modify it under the terms of the GNU Lesser General Public
