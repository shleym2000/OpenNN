//   OpenNN: Open Neural Networks Library
//   www.opennn.net
//
//   T E S T I N G   A N A L Y S I S   T E S T   C L A S S                 
//
//   Artificial Intelligence Techniques SL
//   artelnics@artelnics.com

#include "testing_analysis_test.h"
<<<<<<< HEAD

=======
#include <omp.h>
>>>>>>> f4e1fcf4

TestingAnalysisTest::TestingAnalysisTest() : UnitTesting() 
{
}


TestingAnalysisTest::~TestingAnalysisTest()
{
}


void TestingAnalysisTest::test_constructor()
{
   cout << "test_constructor\n";

<<<<<<< HEAD

   // Neural network constructor

   NeuralNetwork nn2;
   TestingAnalysis ta2(&nn2);

   assert_true(ta2.get_neural_network_pointer() != nullptr, LOG);

   // Data set constructor

   DataSet ds3;
   TestingAnalysis ta3(&ds3);

   assert_true(ta3.get_data_set_pointer() != nullptr, LOG);

=======
>>>>>>> f4e1fcf4
   // Neural network and data set constructor

   NeuralNetwork nn4;
   DataSet ds4;

   TestingAnalysis ta4(&nn4, &ds4);

   assert_true(ta4.get_neural_network_pointer() != nullptr, LOG);
   assert_true(ta4.get_data_set_pointer() != nullptr, LOG);

}


void TestingAnalysisTest::test_destructor()
{
   cout << "test_destructor\n";
}


void TestingAnalysisTest::test_get_neural_network_pointer()
{
   cout << "test_get_neural_network_pointer\n";

   TestingAnalysis ta;

   NeuralNetwork neural_network;

   ta.set_neural_network_pointer(&neural_network);
   
   assert_true(ta.get_neural_network_pointer() != nullptr, LOG);
}


void TestingAnalysisTest::test_get_data_set_pointer()
{
   cout << "test_get_data_set_pointer\n";

   TestingAnalysis ta;

   DataSet data_set;

   ta.set_data_set_pointer(&data_set);
   
   assert_true(ta.get_data_set_pointer() != nullptr, LOG);
}


void TestingAnalysisTest::test_get_display()
{
   cout << "test_get_display\n";
}


void TestingAnalysisTest::test_set_neural_network_pointer()
{
   cout << "test_set_neural_network_pointer\n";
}


void TestingAnalysisTest::test_set_data_set_pointer()
{
   cout << "test_set_data_set_pointer\n";
}


void TestingAnalysisTest::test_set_display()
{
   cout << "test_set_display\n";
}


<<<<<<< HEAD
void TestingAnalysisTest::test_calculate_error_data()
{
    cout << "test_calculate_error_data\n";

    // Device

    Device device(Device::EigenSimpleThreadPool);

    // DataSet

    DataSet data_set;
    data_set.set(1,2);

    data_set.set_device_pointer(&device);

    data_set.initialize_data(0.0);

    data_set.set_testing();

    // Neural Network

    Tensor<Index, 1> architecture(2);
    architecture.setValues({1, 1});

    NeuralNetwork neural_network(NeuralNetwork::Approximation, architecture);
    neural_network.set_parameters_constant(0.0);

    neural_network.set_device_pointer(&device);

    // Testing Analysis

    TestingAnalysis testing_analysis(&neural_network, &data_set);

    // Test

    Tensor<type, 3> error_data= testing_analysis.calculate_error_data();

    assert_true(error_data.size() == 3, LOG);
    assert_true(error_data.dimension(0) == 1, LOG);
    assert_true(error_data.dimension(1) == 3, LOG);
    assert_true(static_cast<double>(error_data(0,0,0)) == 0.0, LOG);
}


void TestingAnalysisTest::test_calculate_percentage_error_data()
{
    cout << "test_calculate_percentage_error_data\n";

    // Device

    Device device(Device::EigenSimpleThreadPool);

    // DataSet

    DataSet data_set;
    data_set.set(1,2);

    data_set.set_device_pointer(&device);

    data_set.initialize_data(0.0);

    data_set.set_testing();

    // Neural Network

    Tensor<Index, 1> architecture(2);
    architecture.setValues({1, 1});

    NeuralNetwork neural_network(NeuralNetwork::Approximation, architecture);
    neural_network.set_parameters_constant(0.0);

    neural_network.set_device_pointer(&device);

    // Testing Analysis

    TestingAnalysis testing_analysis(&neural_network, &data_set);

    Tensor<type, 2> error_data;

    // Test

    error_data = testing_analysis.calculate_percentage_error_data();

    assert_true(error_data.size() == 1, LOG);
    assert_true(error_data.dimension(1) == 1, LOG);
    assert_true(static_cast<double>(error_data(0,0)) == 0.0, LOG);
=======
void TestingAnalysisTest::test_calculate_error_data() // @todo
{
    cout << "test_calculate_error_data\n";

//    // DataSet

//    DataSet data_set;
//    data_set.set(1,2);

//    data_set.set_thread_pool_device(thread_pool_device);

//    data_set.initialize_data(0.0);

//    data_set.set_testing();

//    // Neural Network

//    Tensor<Index, 1> architecture(2);
//    architecture.setValues({1, 1});

//    NeuralNetwork neural_network(NeuralNetwork::Approximation, architecture);
//    neural_network.set_parameters_constant(0.0);

//    neural_network.set_thread_pool_device(thread_pool_device);

//    // Testing Analysis

//    TestingAnalysis testing_analysis(&neural_network, &data_set);

//    // Test

//    Tensor<type, 3> error_data= testing_analysis.calculate_error_data();

//    assert_true(error_data.size() == 3, LOG);
//    assert_true(error_data.dimension(0) == 1, LOG);
//    assert_true(error_data.dimension(1) == 3, LOG);
//    assert_true(static_cast<double>(error_data(0,0,0)) == 0.0, LOG);

}


void TestingAnalysisTest::test_calculate_percentage_error_data() // @todo
{
    cout << "test_calculate_percentage_error_data\n";

    // DataSet

//    DataSet data_set;
//    data_set.set(1,2);

//    data_set.set_thread_pool_device(thread_pool_device);

//    data_set.initialize_data(0.0);

//    data_set.set_testing();

//    // Neural Network

//    Tensor<Index, 1> architecture(2);
//    architecture.setValues({1, 1});

//    NeuralNetwork neural_network(NeuralNetwork::Approximation, architecture);
//    neural_network.set_parameters_constant(0.0);

//    neural_network.set_thread_pool_device(thread_pool_device);

//    // Testing Analysis

//    TestingAnalysis testing_analysis(&neural_network, &data_set);

//    Tensor<type, 2> error_data;

//    // Test

//    error_data = testing_analysis.calculate_percentage_error_data();

//    assert_true(error_data.size() == 1, LOG);
//    assert_true(error_data.dimension(1) == 1, LOG);
//    assert_true(static_cast<double>(error_data(0,0)) == 0.0, LOG);
>>>>>>> f4e1fcf4
}


void TestingAnalysisTest::test_calculate_forecasting_error_data()
{}


void TestingAnalysisTest::test_calculate_absolute_errors_statistics()
{
    cout << "test_calculate_absolute_error_statistics\n";

<<<<<<< HEAD
    // Device

    Device device(Device::EigenSimpleThreadPool);

=======
>>>>>>> f4e1fcf4
    // DataSet

    DataSet data_set;
    data_set.set(1,2);

<<<<<<< HEAD
    data_set.set_device_pointer(&device);

=======
>>>>>>> f4e1fcf4
    data_set.initialize_data(0.0);

    data_set.set_testing();

    // Neural Network

    Tensor<Index, 1> architecture(2);
    architecture.setValues({1, 1});

    NeuralNetwork neural_network(NeuralNetwork::Approximation, architecture);
    neural_network.set_parameters_constant(0.0);

<<<<<<< HEAD
    neural_network.set_device_pointer(&device);

=======
>>>>>>> f4e1fcf4
    // Testing Analysis

    TestingAnalysis testing_analysis(&neural_network, &data_set);

//    Tensor<Descriptives, 1> error_data = testing_analysis.calculate_absolute_errors_statistics();
<<<<<<< HEAD
/*
    assert_true(error_data.size() == 1, LOG);
    assert_true(static_cast<double>(error_data[0].minimum) == 0.0, LOG);
    assert_true(static_cast<double>(error_data[0].maximum) == 0.0, LOG);
    assert_true(static_cast<double>(error_data[0].mean) == 0.0, LOG);
    assert_true(static_cast<double>(error_data[0].standard_deviation) == 0.0, LOG);
*/
=======

//    assert_true(error_data.size() == 1, LOG);
//    assert_true(static_cast<double>(error_data[0].minimum) == 0.0, LOG);
//    assert_true(static_cast<double>(error_data[0].maximum) == 0.0, LOG);
//    assert_true(static_cast<double>(error_data[0].mean) == 0.0, LOG);
//    assert_true(static_cast<double>(error_data[0].standard_deviation) == 0.0, LOG);
>>>>>>> f4e1fcf4
}

void TestingAnalysisTest::test_calculate_percentage_errors_statistics()
{
    cout << "test_calculate_percentage_error_statistics\n";

<<<<<<< HEAD
    // Device

    Device device(Device::EigenSimpleThreadPool);

=======
>>>>>>> f4e1fcf4
    // DataSet

    DataSet data_set;
    data_set.set(1,2);

<<<<<<< HEAD
    data_set.set_device_pointer(&device);

=======
>>>>>>> f4e1fcf4
    data_set.initialize_data(0.0);

    data_set.set_testing();

    // Neural Network

    Tensor<Index, 1> architecture(2);
    architecture.setValues({1, 1});

    NeuralNetwork neural_network(NeuralNetwork::Approximation, architecture);
    neural_network.set_parameters_constant(0.0);

<<<<<<< HEAD
    neural_network.set_device_pointer(&device);

=======
>>>>>>> f4e1fcf4
    // Testing Analysis

    TestingAnalysis testing_analysis(&neural_network, &data_set);

//    Tensor<Descriptives, 1> error_data = testing_analysis.calculate_percentage_errors_statistics();
<<<<<<< HEAD
/*
    assert_true(error_data.size() == 1, LOG);
    assert_true(static_cast<double>(error_data[0].standard_deviation) == 0.0, LOG);*/
=======

//    assert_true(error_data.size() == 1, LOG);
//    assert_true(static_cast<double>(error_data[0].standard_deviation) == 0.0, LOG);

>>>>>>> f4e1fcf4
}

void TestingAnalysisTest::test_calculate_error_data_statistics()
{
    cout << "test_calculate_error_data_statistics\n";

<<<<<<< HEAD
    // Device

    Device device(Device::EigenSimpleThreadPool);

=======
>>>>>>> f4e1fcf4
    // DataSet

    DataSet data_set;
    data_set.set(1,2);

<<<<<<< HEAD
    data_set.set_device_pointer(&device);

=======
>>>>>>> f4e1fcf4
    data_set.initialize_data(0.0);

    data_set.set_testing();

    // Neural Network

    Tensor<Index, 1> architecture(2);
    architecture.setValues({1, 1});

    NeuralNetwork neural_network(NeuralNetwork::Approximation, architecture);
    neural_network.set_parameters_constant(0.0);

<<<<<<< HEAD
    neural_network.set_device_pointer(&device);

=======
>>>>>>> f4e1fcf4
    // Testing Analysis

    TestingAnalysis testing_analysis(&neural_network, &data_set);

//    Tensor<Tensor<Descriptives, 1>, 1> error_data_statistics = testing_analysis.calculate_error_data_statistics();
<<<<<<< HEAD
/*
    assert_true(error_data_statistics.size() == 1, LOG);
    assert_true(error_data_statistics[0].size() == 3, LOG);
    assert_true(static_cast<double>(error_data_statistics[0][0].minimum) == 0.0, LOG);
    assert_true(static_cast<double>(error_data_statistics[0][0].maximum) == 0.0, LOG);
    assert_true(static_cast<double>(error_data_statistics[0][0].mean) == 0.0, LOG);
    assert_true(static_cast<double>(error_data_statistics[0][0].standard_deviation) == 0.0, LOG);
    assert_true(static_cast<double>(error_data_statistics[0][2].minimum) == 0.0, LOG);
    assert_true(static_cast<double>(error_data_statistics[0][2].maximum) == 0.0, LOG);
    assert_true(static_cast<double>(error_data_statistics[0][2].mean) == 0.0, LOG);
    assert_true(static_cast<double>(error_data_statistics[0][2].standard_deviation) == 0.0, LOG);
*/
=======

//    assert_true(error_data_statistics.size() == 1, LOG);
//    assert_true(error_data_statistics[0].size() == 3, LOG);
//    assert_true(static_cast<double>(error_data_statistics[0][0].minimum) == 0.0, LOG);
//    assert_true(static_cast<double>(error_data_statistics[0][0].maximum) == 0.0, LOG);
//    assert_true(static_cast<double>(error_data_statistics[0][0].mean) == 0.0, LOG);
//    assert_true(static_cast<double>(error_data_statistics[0][0].standard_deviation) == 0.0, LOG);
//    assert_true(static_cast<double>(error_data_statistics[0][2].minimum) == 0.0, LOG);
//    assert_true(static_cast<double>(error_data_statistics[0][2].maximum) == 0.0, LOG);
//    assert_true(static_cast<double>(error_data_statistics[0][2].mean) == 0.0, LOG);
//    assert_true(static_cast<double>(error_data_statistics[0][2].standard_deviation) == 0.0, LOG);

>>>>>>> f4e1fcf4
}


void TestingAnalysisTest::test_print_error_data_statistics()
{
    cout << "test_print_error_data_statistics\n";

<<<<<<< HEAD
    // Device

    Device device(Device::EigenSimpleThreadPool);

=======
>>>>>>> f4e1fcf4
    // DataSet

    DataSet data_set;
    data_set.set(1,2);

<<<<<<< HEAD
    data_set.set_device_pointer(&device);

=======
>>>>>>> f4e1fcf4
    data_set.initialize_data(0.0);

    data_set.set_testing();

    // Neural Network

    Tensor<Index, 1> architecture(2);
    architecture.setValues({1, 1});

    NeuralNetwork neural_network(NeuralNetwork::Approximation, architecture);
    neural_network.set_parameters_constant(0.0);

<<<<<<< HEAD
    neural_network.set_device_pointer(&device);

=======
>>>>>>> f4e1fcf4
    // Testing Analysis

    TestingAnalysis testing_analysis(&neural_network, &data_set);

//    testing_analysis.print_error_data_statistics();


}

void TestingAnalysisTest::test_calculate_error_data_statistics_matrices()
{
    cout << "test_calculate_error_data_statistics_matrices\n";

//    // Device

<<<<<<< HEAD
//    Device device(Device::EigenSimpleThreadPool);
=======
//
>>>>>>> f4e1fcf4

//    // DataSet

//    DataSet data_set;
//    data_set.set(1,2);

<<<<<<< HEAD
//    data_set.set_device_pointer(&device);
=======
//    data_set.set_thread_pool_device(thread_pool_device);
>>>>>>> f4e1fcf4

//    data_set.initialize_data(0.0);

//    data_set.set_testing();

//    // Neural Network

//    Tensor<Index, 1> architecture(2);
//    architecture.setValues({1, 1});

//    NeuralNetwork neural_network(NeuralNetwork::Approximation, architecture);
//    neural_network.set_parameters_constant(0.0);

<<<<<<< HEAD
//    neural_network.set_device_pointer(&device);
=======
//    neural_network.set_thread_pool_device(thread_pool_device);
>>>>>>> f4e1fcf4

//    // Testing Analysis

//    TestingAnalysis testing_analysis(&neural_network, &data_set);

//    Tensor<Tensor<type, 2>, 1> error_data_statistics = testing_analysis.calculate_error_data_statistics_matrices();

//    assert_true(error_data_statistics.size() == 1, LOG);
//    assert_true(error_data_statistics[0].dimension(0) == 2, LOG);
//    assert_true(error_data_statistics[0].dimension(1) == 4, LOG);
}


<<<<<<< HEAD
void TestingAnalysisTest::test_calculate_error_data_histograms()
{
    cout << "test_calculate_error_data_histograms\n";

    // Device

    Device device(Device::EigenSimpleThreadPool);

    // DataSet

    DataSet data_set;
    data_set.set(1,2);

    data_set.set_device_pointer(&device);

    data_set.initialize_data(0.0);

    data_set.set_testing();

    // Neural Network

    Tensor<Index, 1> architecture(2);
    architecture.setValues({1, 1});

    NeuralNetwork neural_network(NeuralNetwork::Approximation, architecture);
    neural_network.set_parameters_constant(0.0);

    neural_network.set_device_pointer(&device);

    // Testing Analysis

    TestingAnalysis testing_analysis(&neural_network, &data_set);

    Tensor<Histogram, 1> error_data_histograms = testing_analysis.calculate_error_data_histograms();

    assert_true(error_data_histograms.size() == 1, LOG);
    assert_true(error_data_histograms[0].get_bins_number() == 10, LOG);
}


void TestingAnalysisTest::test_calculate_maximal_errors()
{
    cout << "test_calculate_maximal_errors\n";

    // Device

    Device device(Device::EigenSimpleThreadPool);

    // DataSet

    DataSet data_set;
    data_set.set(4,2);

    data_set.set_device_pointer(&device);

    data_set.initialize_data(0.0);

    data_set.set_testing();

    // Neural Network

    Tensor<Index, 1> architecture(2);
    architecture.setValues({1, 1});

    NeuralNetwork neural_network(NeuralNetwork::Approximation, architecture);
    neural_network.set_parameters_constant(0.0);

    neural_network.set_device_pointer(&device);

    // Testing Analysis

    TestingAnalysis testing_analysis(&neural_network, &data_set);

    Tensor<Tensor<Index, 1>, 1> error_data_maximal = testing_analysis.calculate_maximal_errors(2);

    assert_true(error_data_maximal.size() == 1, LOG);
    assert_true(error_data_maximal[0](0) == 0 , LOG);
=======
void TestingAnalysisTest::test_calculate_error_data_histograms() // @todo
{
    cout << "test_calculate_error_data_histograms\n";

    // DataSet

//    DataSet data_set;
//    data_set.set(1,2);

//    data_set.set_thread_pool_device(thread_pool_device);

//    data_set.initialize_data(0.0);

//    data_set.set_testing();

//    // Neural Network

//    Tensor<Index, 1> architecture(2);
//    architecture.setValues({1, 1});

//    NeuralNetwork neural_network(NeuralNetwork::Approximation, architecture);
//    neural_network.set_parameters_constant(0.0);

//    neural_network.set_thread_pool_device(thread_pool_device);

//    // Testing Analysis

//    TestingAnalysis testing_analysis(&neural_network, &data_set);

//    Tensor<Histogram, 1> error_data_histograms = testing_analysis.calculate_error_data_histograms();

//    assert_true(error_data_histograms.size() == 1, LOG);
//    assert_true(error_data_histograms[0].get_bins_number() == 10, LOG);
}


void TestingAnalysisTest::test_calculate_maximal_errors() // @todo
{
    cout << "test_calculate_maximal_errors\n";

//    // DataSet

//    DataSet data_set;
//    data_set.set(4,2);

//    data_set.set_thread_pool_device(thread_pool_device);

//    data_set.initialize_data(0.0);

//    data_set.set_testing();

//    // Neural Network

//    Tensor<Index, 1> architecture(2);
//    architecture.setValues({1, 1});

//    NeuralNetwork neural_network(NeuralNetwork::Approximation, architecture);
//    neural_network.set_parameters_constant(0.0);

//    neural_network.set_thread_pool_device(thread_pool_device);

//    // Testing Analysis

//    TestingAnalysis testing_analysis(&neural_network, &data_set);

//    Tensor<Tensor<Index, 1>, 1> error_data_maximal = testing_analysis.calculate_maximal_errors(2);

//    assert_true(error_data_maximal.size() == 1, LOG);
//    assert_true(error_data_maximal[0](0) == 0 , LOG);
>>>>>>> f4e1fcf4

}


void TestingAnalysisTest::test_linear_regression()
{
   cout << "test_linear_regression\n";

<<<<<<< HEAD
   // Device

   Device device(Device::EigenSimpleThreadPool);

=======
>>>>>>> f4e1fcf4
   // DataSet

   DataSet data_set;
   data_set.set(1,2);

<<<<<<< HEAD
   data_set.set_device_pointer(&device);

=======
>>>>>>> f4e1fcf4
   data_set.initialize_data(0.0);

   data_set.set_testing();

   // Neural Network

   Tensor<Index, 1> architecture(3);
   architecture.setValues({1, 1, 1});

   NeuralNetwork neural_network(NeuralNetwork::Approximation, architecture);
   neural_network.set_parameters_constant(0.0);

<<<<<<< HEAD
   neural_network.set_device_pointer(&device);

=======
>>>>>>> f4e1fcf4
   // Testing Analysis

   TestingAnalysis testing_analysis(&neural_network, &data_set);

<<<<<<< HEAD
   Tensor<RegressionResults, 1> linear_regression = testing_analysis.linear_regression();

   assert_true(linear_regression.size() == 1, LOG);
   assert_true(static_cast<double>(linear_regression(0).a) == 0.0, LOG);
   assert_true(static_cast<double>(linear_regression(0).b) == 0.0, LOG);
   assert_true(static_cast<double>(linear_regression(0).correlation) == 1.0, LOG);
}


void TestingAnalysisTest::test_print_linear_regression_correlation()
{
   cout << "test_print_linear_regression_correlation\n";

   // Device

   Device device(Device::EigenSimpleThreadPool);

   // DataSet

   DataSet data_set;
   data_set.set(1,2);

   data_set.set_device_pointer(&device);

   data_set.initialize_data(0.0);

   data_set.set_testing();

   // Neural Network

   Tensor<Index, 1> architecture(3);
   architecture.setValues({1, 1, 1});

   NeuralNetwork neural_network(NeuralNetwork::Approximation, architecture);
   neural_network.set_parameters_constant(0.0);

   neural_network.set_device_pointer(&device);

   // Testing Analysis

   TestingAnalysis testing_analysis(&neural_network, &data_set);

   testing_analysis.print_linear_regression_correlations();
}


void TestingAnalysisTest::test_get_linear_regression_correlations_std()
{
    cout << "test_get_linear_regression_correlations_std\n";

    // Device

    Device device(Device::EigenSimpleThreadPool);

    // DataSet

    DataSet data_set;
    data_set.set(1,2);

    data_set.set_device_pointer(&device);

    data_set.initialize_data(0.0);

    data_set.set_testing();

    // Neural Network

    Tensor<Index, 1> architecture(3);
    architecture.setValues({1, 1, 1});

    NeuralNetwork neural_network(NeuralNetwork::Approximation, architecture);
    neural_network.set_parameters_constant(0.0);

    neural_network.set_device_pointer(&device);

    // Testing Analysis

    TestingAnalysis testing_analysis(&neural_network, &data_set);

    Tensor<type, 1> correlations = testing_analysis.get_linear_regression_correlations_std();

    assert_true(correlations.size() == 1, LOG);
    assert_true(correlations(0) == 1.0 , LOG);
=======
//   Tensor<RegressionResults, 1> linear_regression = testing_analysis.linear_regression();

//   assert_true(linear_regression.size() == 1, LOG);
//   assert_true(static_cast<double>(linear_regression(0).a) == 0.0, LOG);
//   assert_true(static_cast<double>(linear_regression(0).b) == 0.0, LOG);
//   assert_true(static_cast<double>(linear_regression(0).correlation) == 1.0, LOG);

}


void TestingAnalysisTest::test_print_linear_regression_correlation() // @todo
{
   cout << "test_print_linear_regression_correlation\n";

   // DataSet

//   DataSet data_set;
//   data_set.set(1,2);

//   data_set.set_thread_pool_device(thread_pool_device);

//   data_set.initialize_data(0.0);

//   data_set.set_testing();

//   // Neural Network

//   Tensor<Index, 1> architecture(3);
//   architecture.setValues({1, 1, 1});

//   NeuralNetwork neural_network(NeuralNetwork::Approximation, architecture);
//   neural_network.set_parameters_constant(0.0);

//   neural_network.set_thread_pool_device(thread_pool_device);

//   // Testing Analysis

//   TestingAnalysis testing_analysis(&neural_network, &data_set);

//   testing_analysis.print_linear_regression_correlations();

}


void TestingAnalysisTest::test_get_linear_regression_correlations_std() // @todo
{
    cout << "test_get_linear_regression_correlations_std\n";

    // DataSet

//    DataSet data_set;
//    data_set.set(1,2);

//    data_set.set_thread_pool_device(thread_pool_device);

//    data_set.initialize_data(0.0);

//    data_set.set_testing();

//    // Neural Network

//    Tensor<Index, 1> architecture(3);
//    architecture.setValues({1, 1, 1});

//    NeuralNetwork neural_network(NeuralNetwork::Approximation, architecture);
//    neural_network.set_parameters_constant(0.0);

//    neural_network.set_thread_pool_device(thread_pool_device);

//    // Testing Analysis

//    TestingAnalysis testing_analysis(&neural_network, &data_set);

//    Tensor<type, 1> correlations = testing_analysis.get_linear_regression_correlations_std();

//    assert_true(correlations.size() == 1, LOG);
//    assert_true(correlations(0) == 1.0 , LOG);
>>>>>>> f4e1fcf4
}

void TestingAnalysisTest::test_save_linear_regression()
{
   cout << "test_save_linear_regression\n";

   string file_name = "../data/linear_regression.dat";

   NeuralNetwork neural_network;
   DataSet data_set;

   TestingAnalysis ta(&neural_network, &data_set);
//   ta.save_linear_regression(file_name);
}


<<<<<<< HEAD
void TestingAnalysisTest::test_perform_linear_regression()
{
    cout << "test_perform_linear_regression\n";

    // Device

    Device device(Device::EigenSimpleThreadPool);

    // DataSet

    DataSet data_set;
    data_set.set(1,2);

    data_set.set_device_pointer(&device);

    data_set.initialize_data(0.0);

    data_set.set_testing();

    // Neural Network

    Tensor<Index, 1> architecture(3);
    architecture.setValues({1, 1, 1});

    NeuralNetwork neural_network(NeuralNetwork::Approximation, architecture);
    neural_network.set_parameters_constant(0.0);

    neural_network.set_device_pointer(&device);

    // Testing Analysis

    TestingAnalysis testing_analysis(&neural_network, &data_set);

    Tensor<TestingAnalysis::LinearRegressionAnalysis, 1> linear_regression_analysis;

    // Test

    linear_regression_analysis = testing_analysis.perform_linear_regression_analysis();

    Tensor<type, 1> test(1);
    test.setValues({0});

    assert_true(linear_regression_analysis.size() == 1 , LOG);
    assert_true(linear_regression_analysis[0].targets(0) == test(0) , LOG);
    assert_true(linear_regression_analysis[0].correlation == 1.0 , LOG);
=======
void TestingAnalysisTest::test_perform_linear_regression() // @todo
{
    cout << "test_perform_linear_regression\n";

//    // DataSet

//    DataSet data_set;
//    data_set.set(1,2);

//    data_set.set_thread_pool_device(thread_pool_device);

//    data_set.initialize_data(0.0);

//    data_set.set_testing();

//    // Neural Network

//    Tensor<Index, 1> architecture(3);
//    architecture.setValues({1, 1, 1});

//    NeuralNetwork neural_network(NeuralNetwork::Approximation, architecture);
//    neural_network.set_parameters_constant(0.0);

//    neural_network.set_thread_pool_device(thread_pool_device);

//    // Testing Analysis

//    TestingAnalysis testing_analysis(&neural_network, &data_set);

//    Tensor<TestingAnalysis::LinearRegressionAnalysis, 1> linear_regression_analysis;

//    // Test

//    linear_regression_analysis = testing_analysis.perform_linear_regression_analysis();

//    Tensor<type, 1> test(1);
//    test.setValues({0});

//    assert_true(linear_regression_analysis.size() == 1 , LOG);
//    assert_true(linear_regression_analysis[0].targets(0) == test(0) , LOG);
//    assert_true(linear_regression_analysis[0].correlation == 1.0 , LOG);
>>>>>>> f4e1fcf4
}


void TestingAnalysisTest::test_print_linear_regression_analysis()
{
   cout << "test_print_linear_regression_analysis\n";
}


void TestingAnalysisTest::test_save_linear_regression_analysis()
{
   cout << "test_save_linear_regression_analysis\n";
}


void TestingAnalysisTest::test_calculate_confusion()
{
   cout << "test_calculate_confusion\n";

   NeuralNetwork neural_network;
   DataSet data_set;

   TestingAnalysis ta(&neural_network, &data_set);

<<<<<<< HEAD
  // Instances* i;
=======
  // Samples* i;
>>>>>>> f4e1fcf4

   Tensor<type, 2> actual;
   Tensor<type, 2> predicted;

   // Test

   actual.resize(4, 3);
   predicted.resize(4, 3);

   actual(0,0) = 1; actual(0,1) = 0; actual(0,2) = 0;
   actual(1,0) = 0; actual(1,1) = 1; actual(1,2) = 0;
   actual(2,0) = 0; actual(2,1) = 1; actual(2,2) = 0;
   actual(3,0) = 0; actual(3,1) = 0; actual(3,2) = 1;

   predicted(0,0) = 1; predicted(0,1) = 0; predicted(0,2) = 0;
   predicted(1,0) = 0; predicted(1,1) = 1; predicted(1,2) = 0;
   predicted(2,0) = 0; predicted(2,1) = 1; predicted(2,2) = 0;
   predicted(3,0) = 0; predicted(3,1) = 0; predicted(3,2) = 1;

   Tensor<Index, 2> confusion = ta.calculate_confusion_multiple_classification(actual, predicted);

   Tensor<Index, 0> sum = confusion.sum();

   assert_true(sum(0) == 4, LOG);
   assert_true(confusion(0,0) == 1, LOG);
   assert_true(confusion(1,1) == 2, LOG);
   assert_true(confusion(2,2) == 1, LOG);
   assert_true(confusion(0,2) == 0, LOG);
}


<<<<<<< HEAD
void TestingAnalysisTest::test_calculate_binary_classification_test()
{
   cout << "test_calculate_binary_classification_test\n";

   // Device

   Device device(Device::EigenSimpleThreadPool);

   // DataSet

   DataSet data_set;
   data_set.set(1,2);

   data_set.set_device_pointer(&device);

   data_set.initialize_data(0.0);

   data_set.set_testing();

   // Neural Network

   Tensor<Index, 1> architecture(3);
   architecture.setValues({1, 1, 1});

   NeuralNetwork neural_network(NeuralNetwork::Approximation, architecture);
   neural_network.set_parameters_constant(0.0);

   neural_network.set_device_pointer(&device);

   // Testing Analysis

   TestingAnalysis testing_analysis(&neural_network, &data_set);

   Tensor<type, 1> binary = testing_analysis.calculate_binary_classification_tests();

   assert_true(binary.size() == 15 , LOG);
=======
void TestingAnalysisTest::test_calculate_binary_classification_test() // @todo
{
   cout << "test_calculate_binary_classification_test\n";

   // DataSet

//   DataSet data_set;
//   data_set.set(1,2);

//   data_set.set_thread_pool_device(thread_pool_device);

//   data_set.initialize_data(0.0);

//   data_set.set_testing();

//   // Neural Network

//   Tensor<Index, 1> architecture(3);
//   architecture.setValues({1, 1, 1});

//   NeuralNetwork neural_network(NeuralNetwork::Approximation, architecture);
//   neural_network.set_parameters_constant(0.0);

//   neural_network.set_thread_pool_device(thread_pool_device);

//   // Testing Analysis

//   TestingAnalysis testing_analysis(&neural_network, &data_set);

//   Tensor<type, 1> binary = testing_analysis.calculate_binary_classification_tests();

//   assert_true(binary.size() == 15 , LOG);
>>>>>>> f4e1fcf4
}


void TestingAnalysisTest::test_calculate_Wilcoxon_parameter()
{
    cout << "test_calculate_Wilcoxon_parameter\n";

    NeuralNetwork neural_network;
    DataSet data_set;

    TestingAnalysis ta(&neural_network, &data_set);

    type wilcoxon_parameter;

    // Test

    type x = 1.5;
    type y = 2.5;

    wilcoxon_parameter = ta.calculate_Wilcoxon_parameter(x, y);

    assert_true(abs(wilcoxon_parameter) <= numeric_limits<type>::min(), LOG);

    // Test

    wilcoxon_parameter = ta.calculate_Wilcoxon_parameter(y ,x);

    assert_true(abs(wilcoxon_parameter - 1) <= numeric_limits<type>::min(), LOG);

    // Test

    x = y;

    wilcoxon_parameter = ta.calculate_Wilcoxon_parameter(x, y);

    assert_true(abs(wilcoxon_parameter - 0.5) <= numeric_limits<type>::min(), LOG);
}


void TestingAnalysisTest::test_calculate_roc_curve()
{
    cout << "test_calculate_roc_curve\n";

    NeuralNetwork neural_network;
    DataSet data_set;

    TestingAnalysis ta(&neural_network, &data_set);

    Tensor<type, 2> targets;
    Tensor<type, 2> outputs;

    Tensor<type, 2> roc_curve;

    // Test

    targets.resize(4,1);

    targets(0,0) = 0.0;
    targets(1,0) = 0.0;
    targets(2,0) = 1.0;
    targets(3,0) = 1.0;

    outputs.resize(4,1);

    outputs(0,0) = 0.0;
    outputs(1,0) = 0.0;
    outputs(2,0) = 1.0;
    outputs(3,0) = 1.0;

    roc_curve = ta.calculate_roc_curve(targets, outputs);

    assert_true(roc_curve.dimension(1) == 3, LOG);
    assert_true(roc_curve.dimension(0) == 5, LOG);

    assert_true(roc_curve(0, 0) <= numeric_limits<type>::min(), LOG);
    assert_true(roc_curve(0, 1) <= numeric_limits<type>::min(), LOG);
    assert_true(roc_curve(1, 0) <= numeric_limits<type>::min(), LOG);
    assert_true(roc_curve(1, 1)-1 <= numeric_limits<type>::min(), LOG);
    assert_true(roc_curve(2, 0) <= numeric_limits<type>::min(), LOG);
    assert_true(roc_curve(2, 1) - 1.0 <= numeric_limits<type>::min(), LOG);
    assert_true(roc_curve(3, 0) <= numeric_limits<type>::min(), LOG);
    assert_true(roc_curve(3, 1) - 1.0 <= numeric_limits<type>::min(), LOG);
    assert_true(roc_curve(4, 0) - 1.0 <= numeric_limits<type>::min(), LOG);
    assert_true(roc_curve(4, 1) - 1.0 <= numeric_limits<type>::min(), LOG);

    // Test

    targets.resize(4,1);

    targets(0,0) = 0.0;
    targets(1,0) = 1.0;
    targets(2,0) = 1.0;
    targets(3,0) = 0.0;

    outputs.resize(4,1);

    outputs(0,0) = static_cast<type>(0.12);
    outputs(1,0) = static_cast<type>(0.78);
    outputs(2,0) = static_cast<type>(0.84);
    outputs(3,0) = static_cast<type>(0.99);

    roc_curve = ta.calculate_roc_curve(targets, outputs);

    assert_true(roc_curve.dimension(1) == 3, LOG);
    assert_true(roc_curve.dimension(0) == 5, LOG);

    assert_true(roc_curve(0, 0) <= numeric_limits<type>::min(), LOG);
    assert_true(roc_curve(0, 1) <= numeric_limits<type>::min(), LOG);
    assert_true(roc_curve(1, 0) <= numeric_limits<type>::min(), LOG);
    assert_true(roc_curve(1, 1) - 0.5 <= numeric_limits<type>::min(), LOG);
    assert_true(roc_curve(2, 0) - 0.5 <= numeric_limits<type>::min(), LOG);
    assert_true(roc_curve(2, 1) - 0.5 <= numeric_limits<type>::min(), LOG);
    assert_true(roc_curve(3, 0) - 1.0 <= numeric_limits<type>::min(), LOG);
    assert_true(roc_curve(3, 1) - 0.5 <= numeric_limits<type>::min(), LOG);
    assert_true(roc_curve(4, 0) - 1.0 <= numeric_limits<type>::min(), LOG);
    assert_true(roc_curve(4, 1) - 1.0 <= numeric_limits<type>::min(), LOG);
}


void TestingAnalysisTest::test_calculate_area_under_curve()
{
    cout << "test_calculate_area_under_curve\n";

    NeuralNetwork neural_network;
    DataSet data_set;

    TestingAnalysis ta(&neural_network, &data_set);

    Tensor<type, 2> targets;
    Tensor<type, 2> outputs;

    type area_under_curve;

    // Test

    targets.resize(4,1);

    targets(0,0) = 0.0;
    targets(1,0) = 0.0;
    targets(2,0) = 1.0;
    targets(3,0) = 1.0;

    outputs.resize(4,1);

    outputs(0,0) = 0.0;
    outputs(1,0) = 0.0;
    outputs(2,0) = 1.0;
    outputs(3,0) = 1.0;

    area_under_curve = ta.calculate_area_under_curve(targets, outputs);

    assert_true(area_under_curve - 1.0 <= numeric_limits<type>::min(), LOG);

    // Test

    targets.resize(4,1);

    targets(0,0) = 0.0;
    targets(1,0) = 0.0;
    targets(2,0) = 1.0;
    targets(3,0) = 1.0;

    outputs.resize(4,1);

    outputs(0,0) = 0.0;
    outputs(1,0) = 1.0;
    outputs(2,0) = 0.0;
    outputs(3,0) = 1.0;

    area_under_curve = ta.calculate_area_under_curve(targets, outputs);

    assert_true(area_under_curve == 0.5, LOG);

    // Test

    targets.resize(4,1);

    targets(0,0) = 0.0;
    targets(1,0) = 0.0;
    targets(2,0) = 1.0;
    targets(3,0) = 1.0;

    outputs.resize(4,1);

    outputs(0,0) = static_cast<type>(0.78);
    outputs(1,0) = static_cast<type>(0.84);
    outputs(2,0) = static_cast<type>(0.12);
    outputs(3,0) = static_cast<type>(0.99);

    area_under_curve = ta.calculate_area_under_curve(targets, outputs);

    assert_true(area_under_curve == 0.5, LOG);

    // Test

    targets.resize(4,1);

    targets(0,0) = 0.0;
    targets(1,0) = 0.0;
    targets(2,0) = 1.0;
    targets(3,0) = 1.0;

    outputs.resize(4,1);

    outputs(0,0) = 1.0;
    outputs(1,0) = 1.0;
    outputs(2,0) = 0.0;
    outputs(3,0) = 0.0;

    area_under_curve = ta.calculate_area_under_curve(targets, outputs);

    assert_true(area_under_curve <= numeric_limits<type>::min(), LOG);

}


void TestingAnalysisTest::test_calculate_optimal_threshold()
{
    cout << "test_calculate_optimal_threshold\n";

    NeuralNetwork neural_network;
    DataSet data_set;

    TestingAnalysis ta(&neural_network, &data_set);

    Tensor<type, 2> targets;
    Tensor<type, 2> outputs;

    type optimal_threshold;

    // Test

    targets.resize(4,1);

    targets(0,0) = 0.0;
    targets(1,0) = 0.0;
    targets(2,0) = 1.0;
    targets(3,0) = 1.0;

    outputs.resize(4,1);

    outputs(0,0) = 0.0;
    outputs(1,0) = 0.0;
    outputs(2,0) = 1.0;
    outputs(3,0) = 1.0;

    optimal_threshold = ta.calculate_optimal_threshold(targets, outputs);

    assert_true(optimal_threshold == 1.0, LOG);

    // Test

    targets.resize(4,1);

    targets(0,0) = 0.0;
    targets(1,0) = 0.0;
    targets(2,0) = 1.0;
    targets(3,0) = 1.0;

    outputs.resize(4,1);

    outputs(0,0) = 1.0;
    outputs(1,0) = 1.0;
    outputs(2,0) = 0.0;
    outputs(3,0) = 0.0;

    optimal_threshold = ta.calculate_optimal_threshold(targets, outputs);

    assert_true(optimal_threshold == 0.0, LOG);

    // Test

    targets.resize(5,1);

    targets(0,0) = 0.0;
    targets(1,0) = 1.0;
    targets(2,0) = 0.0;
    targets(3,0) = 1.0;
    targets(4,0) = 0.0;

    outputs.resize(5,1);

    outputs(0,0) = static_cast<type>(0.33);
    outputs(1,0) = static_cast<type>(0.14);
    outputs(2,0) = static_cast<type>(0.12);
    outputs(3,0) = static_cast<type>(0.62);
    outputs(4,0) = static_cast<type>(0.85);

    optimal_threshold = ta.calculate_optimal_threshold(targets, outputs);

    assert_true(optimal_threshold - 0.62 <= numeric_limits<type>::min(), LOG);
}


void TestingAnalysisTest::test_calculate_cumulative_gain()
{
    cout << "test_calculate_cumulative_chart\n";

    NeuralNetwork neural_network;
    DataSet data_set;

    TestingAnalysis ta(&neural_network, &data_set);

    Tensor<type, 2> targets;
    Tensor<type, 2> outputs;

    // Test

    targets.resize(4,1);

    targets(0,0) = 1.0;
    targets(1,0) = 0.0;
    targets(2,0) = 1.0;
    targets(3,0) = 0.0;

    outputs.resize(4,1);

    outputs(0,0) = static_cast<type>(0.67);
    outputs(1,0) = static_cast<type>(0.98);
    outputs(2,0) = static_cast<type>(0.78);
    outputs(3,0) = static_cast<type>(0.45);

    Tensor<type, 2> cumulative_gain = ta.calculate_cumulative_gain(targets, outputs);

    assert_true(cumulative_gain.dimension(1) == 2, LOG);
    assert_true(cumulative_gain.dimension(0) == 21, LOG);
    assert_true(cumulative_gain(0, 0) == 0.0, LOG);
    assert_true(cumulative_gain(0, 1) == 0.0, LOG);
    assert_true(cumulative_gain(20, 0) - 1.0 < 1.0e-6, LOG);
    assert_true(cumulative_gain(20, 1) == 1.0, LOG);
 }


void TestingAnalysisTest::test_calculate_lift_chart()
{
    cout << "test_calculate_lift_chart\n";

    NeuralNetwork neural_network;
    DataSet data_set;

    TestingAnalysis ta(&neural_network, &data_set);

    Tensor<type, 2> targets;
    Tensor<type, 2> outputs;

    Tensor<type, 2> cumulative_gain;

    Tensor<type, 2> lift_chart;

    // Test

    targets.resize(4,1);

    targets(0,0) = 1.0;
    targets(1,0) = 0.0;
    targets(2,0) = 1.0;
    targets(3,0) = 0.0;

    outputs.resize(4,1);

    outputs(0,0) = static_cast<type>(0.67);
    outputs(1,0) = static_cast<type>(0.87);
    outputs(2,0) = static_cast<type>(0.99);
    outputs(3,0) = static_cast<type>(0.88);

    cumulative_gain = ta.calculate_cumulative_gain(targets, outputs);

    lift_chart = ta.calculate_lift_chart(cumulative_gain);

    assert_true(lift_chart.dimension(1) == cumulative_gain.dimension(1), LOG);
    assert_true(lift_chart.dimension(0) == cumulative_gain.dimension(0), LOG);
}


void TestingAnalysisTest::test_calculate_calibration_plot()
{
    cout << "test_calculate_calibration_plot\n";

    NeuralNetwork neural_network;
    DataSet data_set;

    TestingAnalysis ta(&neural_network, &data_set);

    Tensor<type, 2> targets;
    Tensor<type, 2> outputs;

    Tensor<type, 2> calibration_plot;

    // Test

    targets.resize(10, 1);

    targets(0, 0) = 1.0;
    targets(1, 0) = 0.0;
    targets(2, 0) = 1.0;
    targets(3, 0) = 1.0;
    targets(4, 0) = 1.0;
    targets(5, 0) = 1.0;
    targets(6, 0) = 1.0;
    targets(7, 0) = 0.0;
    targets(8, 0) = 1.0;
    targets(9, 0) = 0.0;

    outputs.resize(10, 1);

    outputs(0, 0) = static_cast<type>(0.09);
    outputs(1, 0) = static_cast<type>(0.19);
    outputs(2, 0) = static_cast<type>(0.29);
    outputs(3, 0) = static_cast<type>(0.39);
    outputs(4, 0) = static_cast<type>(0.49);
    outputs(5, 0) = static_cast<type>(0.59);
    outputs(6, 0) = static_cast<type>(0.58);
    outputs(7, 0) = static_cast<type>(0.79);
    outputs(8, 0) = static_cast<type>(0.89);
    outputs(9, 0) = static_cast<type>(0.99);

    calibration_plot = ta.calculate_calibration_plot(targets, outputs);

    assert_true(calibration_plot.dimension(1) == 2, LOG);
    assert_true(calibration_plot.dimension(0) == 11, LOG);
}


<<<<<<< HEAD
void TestingAnalysisTest::test_calculate_true_positive_instances()
{
    cout << "test_calculate_true_positive_instances\n";
=======
void TestingAnalysisTest::test_calculate_true_positive_samples()
{
    cout << "test_calculate_true_positive_samples\n";
>>>>>>> f4e1fcf4

    NeuralNetwork neural_network;
    DataSet data_set;

    TestingAnalysis ta(&neural_network, &data_set);

    Tensor<type, 2> targets;
    Tensor<type, 2> outputs;

    Tensor<Index, 1> true_positives_indices;

    // Test

    targets.resize(4, 1);

    targets(0, 0) = 0.0;
    targets(1, 0) = 1.0;
    targets(2, 0) = 0.0;
    targets(3, 0) = 1.0;

    outputs.resize(4, 1);

    outputs(0, 0) = 0.0;
    outputs(1, 0) = 1.0;
    outputs(2, 0) = 1.0;
    outputs(3, 0) = 0.0;

    Tensor<Index, 1> testing_indices(4);
    testing_indices.setValues({0, 1, 2, 3});

    const type threshold = 0.5;

<<<<<<< HEAD
    true_positives_indices = ta.calculate_true_positive_instances(targets, outputs, testing_indices, threshold);
=======
    true_positives_indices = ta.calculate_true_positive_samples(targets, outputs, testing_indices, threshold);
>>>>>>> f4e1fcf4

    assert_true(true_positives_indices.size() == 1, LOG);
    assert_true(true_positives_indices[0] == 1, LOG);

    // Test

    targets.resize(4, 1);

    targets(0, 0) = 0.0;
    targets(1, 0) = 0.0;
    targets(2, 0) = 0.0;
    targets(3, 0) = 0.0;

    outputs.resize(4, 1);

    outputs(0, 0) = 1.0;
    outputs(1, 0) = 1.0;
    outputs(2, 0) = 1.0;
    outputs(3, 0) = 1.0;

<<<<<<< HEAD
    true_positives_indices = ta.calculate_true_positive_instances(targets, outputs, testing_indices, threshold);
=======
    true_positives_indices = ta.calculate_true_positive_samples(targets, outputs, testing_indices, threshold);
>>>>>>> f4e1fcf4

    const Tensor<bool, 0> not_empty = true_positives_indices.any();

    assert_true(!not_empty(0), LOG);

    // Test

    targets.resize(4, 1);

    targets(0, 0) = 1.0;
    targets(1, 0) = 1.0;
    targets(2, 0) = 1.0;
    targets(3, 0) = 1.0;

    outputs.resize(4, 1);

    outputs(0, 0) = 1.0;
    outputs(1, 0) = 1.0;
    outputs(2, 0) = 1.0;
    outputs(3, 0) = 1.0;

<<<<<<< HEAD
    true_positives_indices = ta.calculate_true_positive_instances(targets, outputs, testing_indices, threshold);
=======
    true_positives_indices = ta.calculate_true_positive_samples(targets, outputs, testing_indices, threshold);
>>>>>>> f4e1fcf4

    assert_true(true_positives_indices.size() == 4, LOG);
    assert_true(true_positives_indices[0] == 0, LOG);
    assert_true(true_positives_indices[1] == 1, LOG);
    assert_true(true_positives_indices[2] == 2, LOG);
    assert_true(true_positives_indices[3] == 3, LOG);
}


<<<<<<< HEAD
void TestingAnalysisTest::test_calculate_false_positive_instances()
=======
void TestingAnalysisTest::test_calculate_false_positive_samples()
>>>>>>> f4e1fcf4
{
    cout << "test_calculate_false_positive_instaces\n";

    NeuralNetwork neural_network;
    DataSet data_set;

    TestingAnalysis ta(&neural_network, &data_set);

    Tensor<type, 2> targets;
    Tensor<type, 2> outputs;

    Tensor<Index, 1> false_positives_indices;

    // Test

    targets.resize(4, 1);

    targets(0, 0) = 0.0;
    targets(1, 0) = 1.0;
    targets(2, 0) = 0.0;
    targets(3, 0) = 1.0;

    outputs.resize(4, 1);

    outputs(0, 0) = 0.0;
    outputs(1, 0) = 1.0;
    outputs(2, 0) = 1.0;
    outputs(3, 0) = 0.0;

    Tensor<Index, 1> testing_indices(4);
    testing_indices.setValues({0, 1, 2, 3});
    const type threshold = 0.5;

<<<<<<< HEAD
    false_positives_indices = ta.calculate_false_positive_instances(targets, outputs,testing_indices, threshold);
=======
    false_positives_indices = ta.calculate_false_positive_samples(targets, outputs,testing_indices, threshold);
>>>>>>> f4e1fcf4

    assert_true(false_positives_indices.size() == 1, LOG);
    assert_true(false_positives_indices[0] == 2, LOG);

    // Test

    targets.resize(4, 1);

    targets(0, 0) = 0.0;
    targets(1, 0) = 0.0;
    targets(2, 0) = 0.0;
    targets(3, 0) = 0.0;

    outputs.resize(4, 1);

    outputs(0, 0) = 1.0;
    outputs(1, 0) = 1.0;
    outputs(2, 0) = 1.0;
    outputs(3, 0) = 1.0;

<<<<<<< HEAD
    false_positives_indices = ta.calculate_false_positive_instances(targets, outputs, testing_indices, threshold);
=======
    false_positives_indices = ta.calculate_false_positive_samples(targets, outputs, testing_indices, threshold);
>>>>>>> f4e1fcf4

    assert_true(false_positives_indices.size() == 4, LOG);
    assert_true(false_positives_indices[0] == 0, LOG);
    assert_true(false_positives_indices[1] == 1, LOG);
    assert_true(false_positives_indices[2] == 2, LOG);
    assert_true(false_positives_indices[3] == 3, LOG);

    // Test

    targets.resize(4, 1);

    targets(0, 0) = 1.0;
    targets(1, 0) = 1.0;
    targets(2, 0) = 1.0;
    targets(3, 0) = 1.0;

    outputs.resize(4, 1);

    outputs(0, 0) = 1.0;
    outputs(1, 0) = 0.0;
    outputs(2, 0) = 1.0;
    outputs(3, 0) = 1.0;

<<<<<<< HEAD
    false_positives_indices = ta.calculate_false_positive_instances(targets, outputs,testing_indices, threshold);
=======
    false_positives_indices = ta.calculate_false_positive_samples(targets, outputs,testing_indices, threshold);
>>>>>>> f4e1fcf4

    const Tensor<bool, 0> not_empty = false_positives_indices.any();

    assert_true(!not_empty(0), LOG);

//    assert_true(false_positives_indices.empty(), LOG);
}


<<<<<<< HEAD
void TestingAnalysisTest::test_calculate_false_negative_instances()
{
    cout << "test_calculate_false_negative_instances\n";
=======
void TestingAnalysisTest::test_calculate_false_negative_samples()
{
    cout << "test_calculate_false_negative_samples\n";
>>>>>>> f4e1fcf4

    NeuralNetwork neural_network;
    DataSet data_set;

    TestingAnalysis ta(&neural_network, &data_set);

    Tensor<type, 2> targets;
    Tensor<type, 2> outputs;

    Tensor<Index, 1> false_negatives_indices;

    // Test

    targets.resize(4, 1);

    targets(0, 0) = 0.0;
    targets(1, 0) = 1.0;
    targets(2, 0) = 0.0;
    targets(3, 0) = 1.0;

    outputs.resize(4, 1);

    outputs(0, 0) = 0.0;
    outputs(1, 0) = 1.0;
    outputs(2, 0) = 1.0;
    outputs(3, 0) = 0.0;

    Tensor<Index, 1> testing_indices(4);
    testing_indices.setValues({0, 1, 2, 3});
    const type threshold = 0.5;

<<<<<<< HEAD
    false_negatives_indices = ta.calculate_false_negative_instances(targets, outputs, testing_indices, threshold);
=======
    false_negatives_indices = ta.calculate_false_negative_samples(targets, outputs, testing_indices, threshold);
>>>>>>> f4e1fcf4

    assert_true(false_negatives_indices.size() == 1, LOG);
    assert_true(false_negatives_indices[0] == 3, LOG);

    // Test

    targets.resize(4, 1);

    targets(0, 0) = 1.0;
    targets(1, 0) = 1.0;
    targets(2, 0) = 0.0;
    targets(3, 0) = 0.0;

    outputs.resize(4, 1);

    outputs(0, 0) = 1.0;
    outputs(1, 0) = 1.0;
    outputs(2, 0) = 0.0;
    outputs(3, 0) = 0.0;

<<<<<<< HEAD
    false_negatives_indices = ta.calculate_false_negative_instances(targets, outputs, testing_indices, threshold);
=======
    false_negatives_indices = ta.calculate_false_negative_samples(targets, outputs, testing_indices, threshold);
>>>>>>> f4e1fcf4

//    assert_true(false_negatives_indices.empty(), LOG);

    const Tensor<bool, 0> not_empty = false_negatives_indices.any();

    assert_true(!not_empty(0), LOG);

    // Test

    targets.resize(4, 1);

    targets(0, 0) = 1.0;
    targets(1, 0) = 1.0;
    targets(2, 0) = 1.0;
    targets(3, 0) = 1.0;

    outputs.resize(4, 1);

    outputs(0, 0) = 0.0;
    outputs(1, 0) = 0.0;
    outputs(2, 0) = 0.0;
    outputs(3, 0) = 0.0;

<<<<<<< HEAD
    false_negatives_indices = ta.calculate_false_negative_instances(targets, outputs, testing_indices, threshold);
=======
    false_negatives_indices = ta.calculate_false_negative_samples(targets, outputs, testing_indices, threshold);
>>>>>>> f4e1fcf4

    assert_true(false_negatives_indices.size() == 4, LOG);
    assert_true(false_negatives_indices[0] == 0, LOG);
    assert_true(false_negatives_indices[1] == 1, LOG);
    assert_true(false_negatives_indices[2] == 2, LOG);
    assert_true(false_negatives_indices[3] == 3, LOG);
}


<<<<<<< HEAD
void TestingAnalysisTest::test_calculate_true_negative_instances()
{
    cout << "test_calculate_true_negative_instances\n";
=======
void TestingAnalysisTest::test_calculate_true_negative_samples()
{
    cout << "test_calculate_true_negative_samples\n";
>>>>>>> f4e1fcf4

    NeuralNetwork neural_network;
    DataSet data_set;

    TestingAnalysis ta(&neural_network, &data_set);

    Tensor<type, 2> targets;
    Tensor<type, 2> outputs;

    Tensor<Index, 1> true_negatives_indices;

    // Test

    targets.resize(4, 1);

    targets(0, 0) = 0.0;
    targets(1, 0) = 0.0;
    targets(2, 0) = 0.0;
    targets(3, 0) = 0.0;

    outputs.resize(4, 1);

    outputs(0, 0) = 0.0;
    outputs(1, 0) = 0.0;
    outputs(2, 0) = 0.0;
    outputs(3, 0) = 0.0;

    Tensor<Index, 1> testing_indices(4);
    testing_indices.setValues({0, 1, 2, 3});
    const type threshold = 0.5;

<<<<<<< HEAD
    true_negatives_indices = ta.calculate_true_negative_instances(targets, outputs, testing_indices, threshold);
=======
    true_negatives_indices = ta.calculate_true_negative_samples(targets, outputs, testing_indices, threshold);
>>>>>>> f4e1fcf4

    assert_true(true_negatives_indices.size() == 4, LOG);
    assert_true(true_negatives_indices[0] == 0, LOG);
    assert_true(true_negatives_indices[1] == 1, LOG);
    assert_true(true_negatives_indices[2] == 2, LOG);
    assert_true(true_negatives_indices[3] == 3, LOG);

    // Test

    targets.resize(4, 1);

    targets(0, 0) = 1.0;
    targets(1, 0) = 0.0;
    targets(2, 0) = 1.0;
    targets(3, 0) = 0.0;

    outputs.resize(4, 1);

    outputs(0, 0) = 0.0;
    outputs(1, 0) = 1.0;
    outputs(2, 0) = 1.0;
    outputs(3, 0) = 1.0;

<<<<<<< HEAD
    true_negatives_indices = ta.calculate_true_negative_instances(targets, outputs, testing_indices, threshold);
=======
    true_negatives_indices = ta.calculate_true_negative_samples(targets, outputs, testing_indices, threshold);
>>>>>>> f4e1fcf4

    const Tensor<bool, 0> not_empty = true_negatives_indices.any();

    assert_true(!not_empty(0), LOG);

    // Test

    targets.resize(4, 1);

    targets(0, 0) = 0.0;
    targets(1, 0) = 0.0;
    targets(2, 0) = 1.0;
    targets(3, 0) = 0.0;

    outputs.resize(4, 1);

    outputs(0, 0) = 0.0;
    outputs(1, 0) = 1.0;
    outputs(2, 0) = 1.0;
    outputs(3, 0) = 1.0;

<<<<<<< HEAD
    true_negatives_indices = ta.calculate_true_negative_instances(targets, outputs, testing_indices, threshold);
=======
    true_negatives_indices = ta.calculate_true_negative_samples(targets, outputs, testing_indices, threshold);
>>>>>>> f4e1fcf4

    assert_true(true_negatives_indices.size() == 1, LOG);
    assert_true(true_negatives_indices[0] == 0, LOG);
}


void TestingAnalysisTest::test_calculate_multiple_classification_rates()
{
    cout << "test_calculate_multiple_classification_rates\n";
<<<<<<< HEAD
/*
    NeuralNetwork neural_network;
    DataSet data_set;

    TestingAnalysis ta(&neural_network, &data_set);

    Tensor<type, 2> targets;
    Tensor<type, 2> outputs;

    // Test

    targets.resize(9, 3);
    outputs.resize(9, 3);

    targets(0,0) = 1; targets(0,1) = 0; targets(0,2) = 0;
    targets(1,0) = 0; targets(1,1) = 1; targets(1,2) = 0;
    targets(2,0) = 0; targets(2,1) = 0; targets(2,2) = 1;
    targets(3,0) = 1; targets(3,1) = 0; targets(3,2) = 0;
    targets(4,0) = 0; targets(4,1) = 1; targets(4,2) = 0;
    targets(5,0) = 0; targets(5,1) = 0; targets(5,2) = 1;
    targets(6,0) = 1; targets(6,1) = 0; targets(6,2) = 0;
    targets(7,0) = 0; targets(7,1) = 1; targets(7,2) = 0;
    targets(8,0) = 0; targets(8,1) = 0; targets(8,2) = 1;

    outputs(0,0) = 1; outputs(0,1) = 0; outputs(0,2) = 0;
    outputs(1,0) = 0; outputs(1,1) = 1; outputs(1,2) = 0;
    outputs(2,0) = 0; outputs(2,1) = 0; outputs(2,2) = 1;
    outputs(3,0) = 0; outputs(3,1) = 1; outputs(3,2) = 0;
    outputs(4,0) = 1; outputs(4,1) = 0; outputs(4,2) = 0;
    outputs(5,0) = 0; outputs(5,1) = 1; outputs(5,2) = 0;
    outputs(6,0) = 0; outputs(6,1) = 0; outputs(6,2) = 1;
    outputs(7,0) = 0; outputs(7,0) = 0; outputs(7,2) = 1;
    outputs(8,0) = 1; outputs(8,1) = 0; outputs(8,2) = 0;

    Tensor<Index, 1> testing_indices(9);
    testing_indices.setValues({0, 1, 2, 3, 4, 5, 6, 7, 8});

    Tensor< Tensor<Index, 1>, 2 > multiple_classification_rates = ta.calculate_multiple_classification_rates(targets, outputs, testing_indices);

    assert_true(multiple_classification_rates(0,0).size() == 1, LOG);
    assert_true(multiple_classification_rates(0,0)[0] == 0, LOG);

    assert_true(multiple_classification_rates(0,1).size() == 1, LOG);
    assert_true(multiple_classification_rates(0,1)[0] == 3, LOG);

    assert_true(multiple_classification_rates(0,2).size() == 1, LOG);
    assert_true(multiple_classification_rates(0,2)[0] == 6, LOG);

    assert_true(multiple_classification_rates(1,0).size() == 1, LOG);
    assert_true(multiple_classification_rates(1,0)[0] == 4, LOG);

    assert_true(multiple_classification_rates(1,1).size() == 1, LOG);
    assert_true(multiple_classification_rates(1,1)[0] == 1, LOG);

    assert_true(multiple_classification_rates(1,2).size() == 1, LOG);
    assert_true(multiple_classification_rates(1,2)[0] == 7, LOG);

    assert_true(multiple_classification_rates(2,0).size() == 1, LOG);
    assert_true(multiple_classification_rates(2,0)[0] == 8, LOG);

    assert_true(multiple_classification_rates(2,1).size() == 1, LOG);
    assert_true(multiple_classification_rates(2,1)[0] == 5, LOG);

    assert_true(multiple_classification_rates(2,2).size() == 1, LOG);
    assert_true(multiple_classification_rates(2,2)[0] == 2, LOG);
    */
=======
//    NeuralNetwork neural_network;
//    DataSet data_set;

//    TestingAnalysis ta(&neural_network, &data_set);

//    Tensor<type, 2> targets;
//    Tensor<type, 2> outputs;

//    // Test

//    targets.resize(9, 3);
//    outputs.resize(9, 3);

//    targets(0,0) = 1; targets(0,1) = 0; targets(0,2) = 0;
//    targets(1,0) = 0; targets(1,1) = 1; targets(1,2) = 0;
//    targets(2,0) = 0; targets(2,1) = 0; targets(2,2) = 1;
//    targets(3,0) = 1; targets(3,1) = 0; targets(3,2) = 0;
//    targets(4,0) = 0; targets(4,1) = 1; targets(4,2) = 0;
//    targets(5,0) = 0; targets(5,1) = 0; targets(5,2) = 1;
//    targets(6,0) = 1; targets(6,1) = 0; targets(6,2) = 0;
//    targets(7,0) = 0; targets(7,1) = 1; targets(7,2) = 0;
//    targets(8,0) = 0; targets(8,1) = 0; targets(8,2) = 1;

//    outputs(0,0) = 1; outputs(0,1) = 0; outputs(0,2) = 0;
//    outputs(1,0) = 0; outputs(1,1) = 1; outputs(1,2) = 0;
//    outputs(2,0) = 0; outputs(2,1) = 0; outputs(2,2) = 1;
//    outputs(3,0) = 0; outputs(3,1) = 1; outputs(3,2) = 0;
//    outputs(4,0) = 1; outputs(4,1) = 0; outputs(4,2) = 0;
//    outputs(5,0) = 0; outputs(5,1) = 1; outputs(5,2) = 0;
//    outputs(6,0) = 0; outputs(6,1) = 0; outputs(6,2) = 1;
//    outputs(7,0) = 0; outputs(7,0) = 0; outputs(7,2) = 1;
//    outputs(8,0) = 1; outputs(8,1) = 0; outputs(8,2) = 0;

//    Tensor<Index, 1> testing_indices(9);
//    testing_indices.setValues({0, 1, 2, 3, 4, 5, 6, 7, 8});

//    Tensor< Tensor<Index, 1>, 2 > multiple_classification_rates = ta.calculate_multiple_classification_rates(targets, outputs, testing_indices);

//    assert_true(multiple_classification_rates(0,0).size() == 1, LOG);
//    assert_true(multiple_classification_rates(0,0)[0] == 0, LOG);

//    assert_true(multiple_classification_rates(0,1).size() == 1, LOG);
//    assert_true(multiple_classification_rates(0,1)[0] == 3, LOG);

//    assert_true(multiple_classification_rates(0,2).size() == 1, LOG);
//    assert_true(multiple_classification_rates(0,2)[0] == 6, LOG);

//    assert_true(multiple_classification_rates(1,0).size() == 1, LOG);
//    assert_true(multiple_classification_rates(1,0)[0] == 4, LOG);

//    assert_true(multiple_classification_rates(1,1).size() == 1, LOG);
//    assert_true(multiple_classification_rates(1,1)[0] == 1, LOG);

//    assert_true(multiple_classification_rates(1,2).size() == 1, LOG);
//    assert_true(multiple_classification_rates(1,2)[0] == 7, LOG);

//    assert_true(multiple_classification_rates(2,0).size() == 1, LOG);
//    assert_true(multiple_classification_rates(2,0)[0] == 8, LOG);

//    assert_true(multiple_classification_rates(2,1).size() == 1, LOG);
//    assert_true(multiple_classification_rates(2,1)[0] == 5, LOG);

//    assert_true(multiple_classification_rates(2,2).size() == 1, LOG);
//    assert_true(multiple_classification_rates(2,2)[0] == 2, LOG);
>>>>>>> f4e1fcf4
}


void TestingAnalysisTest::run_test_case()
{
   cout << "Running testing analysis test case...\n";

   // Constructor and destructor methods

   test_constructor();
   test_destructor();

<<<<<<< HEAD
=======

>>>>>>> f4e1fcf4
   // Get methods
   
   test_get_neural_network_pointer();
   test_get_data_set_pointer();
<<<<<<< HEAD
   
   test_get_display();

=======

   test_get_display();


>>>>>>> f4e1fcf4
   // Set methods

   test_set_neural_network_pointer();
   test_set_data_set_pointer();
<<<<<<< HEAD

   test_set_display();

=======
   test_set_display();


>>>>>>> f4e1fcf4
   // Error data methods

   test_calculate_error_data();
   test_calculate_percentage_error_data();
   test_calculate_error_data_statistics();
   test_calculate_absolute_errors_statistics();
   test_calculate_percentage_errors_statistics();
<<<<<<< HEAD
//   test_calculate_error_data_statistics_matrices();
   test_print_error_data_statistics();

   test_calculate_error_data_histograms();

   test_calculate_maximal_errors();

   // Linear regression analysis methodsta

=======
   test_calculate_error_data_statistics_matrices();
   test_print_error_data_statistics();
   test_calculate_error_data_histograms();
   test_calculate_maximal_errors();


   // Linear regression analysis methodsta
>>>>>>> f4e1fcf4

   test_linear_regression();
   test_print_linear_regression_correlation();
   test_get_linear_regression_correlations_std();
   test_save_linear_regression();
<<<<<<< HEAD

   test_print_linear_regression_analysis();
   test_save_linear_regression_analysis();

=======
   test_print_linear_regression_analysis();
   test_save_linear_regression_analysis();
>>>>>>> f4e1fcf4
   test_perform_linear_regression();


   // Binary classification test methods

   test_calculate_binary_classification_test();

<<<<<<< HEAD
=======

>>>>>>> f4e1fcf4
   // Confusion matrix methods

   test_calculate_confusion();

<<<<<<< HEAD
   // ROC curve methods

   test_calculate_Wilcoxon_parameter();

=======

   // ROC curve methods

   test_calculate_Wilcoxon_parameter();
>>>>>>> f4e1fcf4
   test_calculate_roc_curve();
   test_calculate_area_under_curve();
   test_calculate_optimal_threshold();

<<<<<<< HEAD
=======

>>>>>>> f4e1fcf4
   // Lift chart methods

   test_calculate_cumulative_gain();
   test_calculate_lift_chart();

<<<<<<< HEAD
=======

>>>>>>> f4e1fcf4
   // Calibration plot

   test_calculate_calibration_plot();

<<<<<<< HEAD
   // Binary classification rates

   test_calculate_true_positive_instances();
   test_calculate_false_positive_instances();
   test_calculate_false_negative_instances();
   test_calculate_true_negative_instances();
=======

   // Binary classification rates

   test_calculate_true_positive_samples();
   test_calculate_false_positive_samples();
   test_calculate_false_negative_samples();
   test_calculate_true_negative_samples();

>>>>>>> f4e1fcf4

   // Multiple classification rates

   test_calculate_multiple_classification_rates();

<<<<<<< HEAD
   cout << "End of testing analysis test case.\n";
=======
   cout << "End of testing analysis test case.\n\n";
>>>>>>> f4e1fcf4
}


// OpenNN: Open Neural Networks Library.
<<<<<<< HEAD
// Copyright (C) 2005-2019 Artificial Intelligence Techniques, SL.
=======
// Copyright (C) 2005-2020 Artificial Intelligence Techniques, SL.
>>>>>>> f4e1fcf4
//
// This library is free software; you can redistribute it and/or
// modify it under the s of the GNU Lesser General Public
// License as published by the Free Software Foundation; either
// version 2.1 of the License, or any later version.
//
// This library is distributed in the hope that it will be useful,
// but WITHOUT ANY WARRANTY; without even the implied warranty of
// MERCHANTABILITY or FITNESS FOR A PARTICULAR PURPOSE.  See the GNU
// Lesser General Public License for more details.

// You should have received a copy of the GNU Lesser General Public
// License along with this library; if not, write to the Free Software
// Foundation, Inc., 51 Franklin St, Fifth Floor, Boston, MA  02110-1301  USA<|MERGE_RESOLUTION|>--- conflicted
+++ resolved
@@ -7,11 +7,7 @@
 //   artelnics@artelnics.com
 
 #include "testing_analysis_test.h"
-<<<<<<< HEAD
-
-=======
 #include <omp.h>
->>>>>>> f4e1fcf4
 
 TestingAnalysisTest::TestingAnalysisTest() : UnitTesting() 
 {
@@ -27,24 +23,6 @@
 {
    cout << "test_constructor\n";
 
-<<<<<<< HEAD
-
-   // Neural network constructor
-
-   NeuralNetwork nn2;
-   TestingAnalysis ta2(&nn2);
-
-   assert_true(ta2.get_neural_network_pointer() != nullptr, LOG);
-
-   // Data set constructor
-
-   DataSet ds3;
-   TestingAnalysis ta3(&ds3);
-
-   assert_true(ta3.get_data_set_pointer() != nullptr, LOG);
-
-=======
->>>>>>> f4e1fcf4
    // Neural network and data set constructor
 
    NeuralNetwork nn4;
@@ -116,94 +94,6 @@
 }
 
 
-<<<<<<< HEAD
-void TestingAnalysisTest::test_calculate_error_data()
-{
-    cout << "test_calculate_error_data\n";
-
-    // Device
-
-    Device device(Device::EigenSimpleThreadPool);
-
-    // DataSet
-
-    DataSet data_set;
-    data_set.set(1,2);
-
-    data_set.set_device_pointer(&device);
-
-    data_set.initialize_data(0.0);
-
-    data_set.set_testing();
-
-    // Neural Network
-
-    Tensor<Index, 1> architecture(2);
-    architecture.setValues({1, 1});
-
-    NeuralNetwork neural_network(NeuralNetwork::Approximation, architecture);
-    neural_network.set_parameters_constant(0.0);
-
-    neural_network.set_device_pointer(&device);
-
-    // Testing Analysis
-
-    TestingAnalysis testing_analysis(&neural_network, &data_set);
-
-    // Test
-
-    Tensor<type, 3> error_data= testing_analysis.calculate_error_data();
-
-    assert_true(error_data.size() == 3, LOG);
-    assert_true(error_data.dimension(0) == 1, LOG);
-    assert_true(error_data.dimension(1) == 3, LOG);
-    assert_true(static_cast<double>(error_data(0,0,0)) == 0.0, LOG);
-}
-
-
-void TestingAnalysisTest::test_calculate_percentage_error_data()
-{
-    cout << "test_calculate_percentage_error_data\n";
-
-    // Device
-
-    Device device(Device::EigenSimpleThreadPool);
-
-    // DataSet
-
-    DataSet data_set;
-    data_set.set(1,2);
-
-    data_set.set_device_pointer(&device);
-
-    data_set.initialize_data(0.0);
-
-    data_set.set_testing();
-
-    // Neural Network
-
-    Tensor<Index, 1> architecture(2);
-    architecture.setValues({1, 1});
-
-    NeuralNetwork neural_network(NeuralNetwork::Approximation, architecture);
-    neural_network.set_parameters_constant(0.0);
-
-    neural_network.set_device_pointer(&device);
-
-    // Testing Analysis
-
-    TestingAnalysis testing_analysis(&neural_network, &data_set);
-
-    Tensor<type, 2> error_data;
-
-    // Test
-
-    error_data = testing_analysis.calculate_percentage_error_data();
-
-    assert_true(error_data.size() == 1, LOG);
-    assert_true(error_data.dimension(1) == 1, LOG);
-    assert_true(static_cast<double>(error_data(0,0)) == 0.0, LOG);
-=======
 void TestingAnalysisTest::test_calculate_error_data() // @todo
 {
     cout << "test_calculate_error_data\n";
@@ -283,7 +173,6 @@
 //    assert_true(error_data.size() == 1, LOG);
 //    assert_true(error_data.dimension(1) == 1, LOG);
 //    assert_true(static_cast<double>(error_data(0,0)) == 0.0, LOG);
->>>>>>> f4e1fcf4
 }
 
 
@@ -295,23 +184,11 @@
 {
     cout << "test_calculate_absolute_error_statistics\n";
 
-<<<<<<< HEAD
-    // Device
-
-    Device device(Device::EigenSimpleThreadPool);
-
-=======
->>>>>>> f4e1fcf4
     // DataSet
 
     DataSet data_set;
     data_set.set(1,2);
 
-<<<<<<< HEAD
-    data_set.set_device_pointer(&device);
-
-=======
->>>>>>> f4e1fcf4
     data_set.initialize_data(0.0);
 
     data_set.set_testing();
@@ -324,55 +201,28 @@
     NeuralNetwork neural_network(NeuralNetwork::Approximation, architecture);
     neural_network.set_parameters_constant(0.0);
 
-<<<<<<< HEAD
-    neural_network.set_device_pointer(&device);
-
-=======
->>>>>>> f4e1fcf4
     // Testing Analysis
 
     TestingAnalysis testing_analysis(&neural_network, &data_set);
 
 //    Tensor<Descriptives, 1> error_data = testing_analysis.calculate_absolute_errors_statistics();
-<<<<<<< HEAD
-/*
-    assert_true(error_data.size() == 1, LOG);
-    assert_true(static_cast<double>(error_data[0].minimum) == 0.0, LOG);
-    assert_true(static_cast<double>(error_data[0].maximum) == 0.0, LOG);
-    assert_true(static_cast<double>(error_data[0].mean) == 0.0, LOG);
-    assert_true(static_cast<double>(error_data[0].standard_deviation) == 0.0, LOG);
-*/
-=======
 
 //    assert_true(error_data.size() == 1, LOG);
 //    assert_true(static_cast<double>(error_data[0].minimum) == 0.0, LOG);
 //    assert_true(static_cast<double>(error_data[0].maximum) == 0.0, LOG);
 //    assert_true(static_cast<double>(error_data[0].mean) == 0.0, LOG);
 //    assert_true(static_cast<double>(error_data[0].standard_deviation) == 0.0, LOG);
->>>>>>> f4e1fcf4
 }
 
 void TestingAnalysisTest::test_calculate_percentage_errors_statistics()
 {
     cout << "test_calculate_percentage_error_statistics\n";
 
-<<<<<<< HEAD
-    // Device
-
-    Device device(Device::EigenSimpleThreadPool);
-
-=======
->>>>>>> f4e1fcf4
     // DataSet
 
     DataSet data_set;
     data_set.set(1,2);
 
-<<<<<<< HEAD
-    data_set.set_device_pointer(&device);
-
-=======
->>>>>>> f4e1fcf4
     data_set.initialize_data(0.0);
 
     data_set.set_testing();
@@ -385,49 +235,26 @@
     NeuralNetwork neural_network(NeuralNetwork::Approximation, architecture);
     neural_network.set_parameters_constant(0.0);
 
-<<<<<<< HEAD
-    neural_network.set_device_pointer(&device);
-
-=======
->>>>>>> f4e1fcf4
     // Testing Analysis
 
     TestingAnalysis testing_analysis(&neural_network, &data_set);
 
 //    Tensor<Descriptives, 1> error_data = testing_analysis.calculate_percentage_errors_statistics();
-<<<<<<< HEAD
-/*
-    assert_true(error_data.size() == 1, LOG);
-    assert_true(static_cast<double>(error_data[0].standard_deviation) == 0.0, LOG);*/
-=======
 
 //    assert_true(error_data.size() == 1, LOG);
 //    assert_true(static_cast<double>(error_data[0].standard_deviation) == 0.0, LOG);
 
->>>>>>> f4e1fcf4
 }
 
 void TestingAnalysisTest::test_calculate_error_data_statistics()
 {
     cout << "test_calculate_error_data_statistics\n";
 
-<<<<<<< HEAD
-    // Device
-
-    Device device(Device::EigenSimpleThreadPool);
-
-=======
->>>>>>> f4e1fcf4
     // DataSet
 
     DataSet data_set;
     data_set.set(1,2);
 
-<<<<<<< HEAD
-    data_set.set_device_pointer(&device);
-
-=======
->>>>>>> f4e1fcf4
     data_set.initialize_data(0.0);
 
     data_set.set_testing();
@@ -440,30 +267,11 @@
     NeuralNetwork neural_network(NeuralNetwork::Approximation, architecture);
     neural_network.set_parameters_constant(0.0);
 
-<<<<<<< HEAD
-    neural_network.set_device_pointer(&device);
-
-=======
->>>>>>> f4e1fcf4
     // Testing Analysis
 
     TestingAnalysis testing_analysis(&neural_network, &data_set);
 
 //    Tensor<Tensor<Descriptives, 1>, 1> error_data_statistics = testing_analysis.calculate_error_data_statistics();
-<<<<<<< HEAD
-/*
-    assert_true(error_data_statistics.size() == 1, LOG);
-    assert_true(error_data_statistics[0].size() == 3, LOG);
-    assert_true(static_cast<double>(error_data_statistics[0][0].minimum) == 0.0, LOG);
-    assert_true(static_cast<double>(error_data_statistics[0][0].maximum) == 0.0, LOG);
-    assert_true(static_cast<double>(error_data_statistics[0][0].mean) == 0.0, LOG);
-    assert_true(static_cast<double>(error_data_statistics[0][0].standard_deviation) == 0.0, LOG);
-    assert_true(static_cast<double>(error_data_statistics[0][2].minimum) == 0.0, LOG);
-    assert_true(static_cast<double>(error_data_statistics[0][2].maximum) == 0.0, LOG);
-    assert_true(static_cast<double>(error_data_statistics[0][2].mean) == 0.0, LOG);
-    assert_true(static_cast<double>(error_data_statistics[0][2].standard_deviation) == 0.0, LOG);
-*/
-=======
 
 //    assert_true(error_data_statistics.size() == 1, LOG);
 //    assert_true(error_data_statistics[0].size() == 3, LOG);
@@ -476,7 +284,6 @@
 //    assert_true(static_cast<double>(error_data_statistics[0][2].mean) == 0.0, LOG);
 //    assert_true(static_cast<double>(error_data_statistics[0][2].standard_deviation) == 0.0, LOG);
 
->>>>>>> f4e1fcf4
 }
 
 
@@ -484,23 +291,11 @@
 {
     cout << "test_print_error_data_statistics\n";
 
-<<<<<<< HEAD
-    // Device
-
-    Device device(Device::EigenSimpleThreadPool);
-
-=======
->>>>>>> f4e1fcf4
     // DataSet
 
     DataSet data_set;
     data_set.set(1,2);
 
-<<<<<<< HEAD
-    data_set.set_device_pointer(&device);
-
-=======
->>>>>>> f4e1fcf4
     data_set.initialize_data(0.0);
 
     data_set.set_testing();
@@ -513,11 +308,6 @@
     NeuralNetwork neural_network(NeuralNetwork::Approximation, architecture);
     neural_network.set_parameters_constant(0.0);
 
-<<<<<<< HEAD
-    neural_network.set_device_pointer(&device);
-
-=======
->>>>>>> f4e1fcf4
     // Testing Analysis
 
     TestingAnalysis testing_analysis(&neural_network, &data_set);
@@ -533,22 +323,14 @@
 
 //    // Device
 
-<<<<<<< HEAD
-//    Device device(Device::EigenSimpleThreadPool);
-=======
 //
->>>>>>> f4e1fcf4
 
 //    // DataSet
 
 //    DataSet data_set;
 //    data_set.set(1,2);
 
-<<<<<<< HEAD
-//    data_set.set_device_pointer(&device);
-=======
 //    data_set.set_thread_pool_device(thread_pool_device);
->>>>>>> f4e1fcf4
 
 //    data_set.initialize_data(0.0);
 
@@ -562,11 +344,7 @@
 //    NeuralNetwork neural_network(NeuralNetwork::Approximation, architecture);
 //    neural_network.set_parameters_constant(0.0);
 
-<<<<<<< HEAD
-//    neural_network.set_device_pointer(&device);
-=======
 //    neural_network.set_thread_pool_device(thread_pool_device);
->>>>>>> f4e1fcf4
 
 //    // Testing Analysis
 
@@ -580,85 +358,6 @@
 }
 
 
-<<<<<<< HEAD
-void TestingAnalysisTest::test_calculate_error_data_histograms()
-{
-    cout << "test_calculate_error_data_histograms\n";
-
-    // Device
-
-    Device device(Device::EigenSimpleThreadPool);
-
-    // DataSet
-
-    DataSet data_set;
-    data_set.set(1,2);
-
-    data_set.set_device_pointer(&device);
-
-    data_set.initialize_data(0.0);
-
-    data_set.set_testing();
-
-    // Neural Network
-
-    Tensor<Index, 1> architecture(2);
-    architecture.setValues({1, 1});
-
-    NeuralNetwork neural_network(NeuralNetwork::Approximation, architecture);
-    neural_network.set_parameters_constant(0.0);
-
-    neural_network.set_device_pointer(&device);
-
-    // Testing Analysis
-
-    TestingAnalysis testing_analysis(&neural_network, &data_set);
-
-    Tensor<Histogram, 1> error_data_histograms = testing_analysis.calculate_error_data_histograms();
-
-    assert_true(error_data_histograms.size() == 1, LOG);
-    assert_true(error_data_histograms[0].get_bins_number() == 10, LOG);
-}
-
-
-void TestingAnalysisTest::test_calculate_maximal_errors()
-{
-    cout << "test_calculate_maximal_errors\n";
-
-    // Device
-
-    Device device(Device::EigenSimpleThreadPool);
-
-    // DataSet
-
-    DataSet data_set;
-    data_set.set(4,2);
-
-    data_set.set_device_pointer(&device);
-
-    data_set.initialize_data(0.0);
-
-    data_set.set_testing();
-
-    // Neural Network
-
-    Tensor<Index, 1> architecture(2);
-    architecture.setValues({1, 1});
-
-    NeuralNetwork neural_network(NeuralNetwork::Approximation, architecture);
-    neural_network.set_parameters_constant(0.0);
-
-    neural_network.set_device_pointer(&device);
-
-    // Testing Analysis
-
-    TestingAnalysis testing_analysis(&neural_network, &data_set);
-
-    Tensor<Tensor<Index, 1>, 1> error_data_maximal = testing_analysis.calculate_maximal_errors(2);
-
-    assert_true(error_data_maximal.size() == 1, LOG);
-    assert_true(error_data_maximal[0](0) == 0 , LOG);
-=======
 void TestingAnalysisTest::test_calculate_error_data_histograms() // @todo
 {
     cout << "test_calculate_error_data_histograms\n";
@@ -728,7 +427,6 @@
 
 //    assert_true(error_data_maximal.size() == 1, LOG);
 //    assert_true(error_data_maximal[0](0) == 0 , LOG);
->>>>>>> f4e1fcf4
 
 }
 
@@ -737,23 +435,11 @@
 {
    cout << "test_linear_regression\n";
 
-<<<<<<< HEAD
-   // Device
-
-   Device device(Device::EigenSimpleThreadPool);
-
-=======
->>>>>>> f4e1fcf4
    // DataSet
 
    DataSet data_set;
    data_set.set(1,2);
 
-<<<<<<< HEAD
-   data_set.set_device_pointer(&device);
-
-=======
->>>>>>> f4e1fcf4
    data_set.initialize_data(0.0);
 
    data_set.set_testing();
@@ -766,100 +452,10 @@
    NeuralNetwork neural_network(NeuralNetwork::Approximation, architecture);
    neural_network.set_parameters_constant(0.0);
 
-<<<<<<< HEAD
-   neural_network.set_device_pointer(&device);
-
-=======
->>>>>>> f4e1fcf4
    // Testing Analysis
 
    TestingAnalysis testing_analysis(&neural_network, &data_set);
 
-<<<<<<< HEAD
-   Tensor<RegressionResults, 1> linear_regression = testing_analysis.linear_regression();
-
-   assert_true(linear_regression.size() == 1, LOG);
-   assert_true(static_cast<double>(linear_regression(0).a) == 0.0, LOG);
-   assert_true(static_cast<double>(linear_regression(0).b) == 0.0, LOG);
-   assert_true(static_cast<double>(linear_regression(0).correlation) == 1.0, LOG);
-}
-
-
-void TestingAnalysisTest::test_print_linear_regression_correlation()
-{
-   cout << "test_print_linear_regression_correlation\n";
-
-   // Device
-
-   Device device(Device::EigenSimpleThreadPool);
-
-   // DataSet
-
-   DataSet data_set;
-   data_set.set(1,2);
-
-   data_set.set_device_pointer(&device);
-
-   data_set.initialize_data(0.0);
-
-   data_set.set_testing();
-
-   // Neural Network
-
-   Tensor<Index, 1> architecture(3);
-   architecture.setValues({1, 1, 1});
-
-   NeuralNetwork neural_network(NeuralNetwork::Approximation, architecture);
-   neural_network.set_parameters_constant(0.0);
-
-   neural_network.set_device_pointer(&device);
-
-   // Testing Analysis
-
-   TestingAnalysis testing_analysis(&neural_network, &data_set);
-
-   testing_analysis.print_linear_regression_correlations();
-}
-
-
-void TestingAnalysisTest::test_get_linear_regression_correlations_std()
-{
-    cout << "test_get_linear_regression_correlations_std\n";
-
-    // Device
-
-    Device device(Device::EigenSimpleThreadPool);
-
-    // DataSet
-
-    DataSet data_set;
-    data_set.set(1,2);
-
-    data_set.set_device_pointer(&device);
-
-    data_set.initialize_data(0.0);
-
-    data_set.set_testing();
-
-    // Neural Network
-
-    Tensor<Index, 1> architecture(3);
-    architecture.setValues({1, 1, 1});
-
-    NeuralNetwork neural_network(NeuralNetwork::Approximation, architecture);
-    neural_network.set_parameters_constant(0.0);
-
-    neural_network.set_device_pointer(&device);
-
-    // Testing Analysis
-
-    TestingAnalysis testing_analysis(&neural_network, &data_set);
-
-    Tensor<type, 1> correlations = testing_analysis.get_linear_regression_correlations_std();
-
-    assert_true(correlations.size() == 1, LOG);
-    assert_true(correlations(0) == 1.0 , LOG);
-=======
 //   Tensor<RegressionResults, 1> linear_regression = testing_analysis.linear_regression();
 
 //   assert_true(linear_regression.size() == 1, LOG);
@@ -937,7 +533,6 @@
 
 //    assert_true(correlations.size() == 1, LOG);
 //    assert_true(correlations(0) == 1.0 , LOG);
->>>>>>> f4e1fcf4
 }
 
 void TestingAnalysisTest::test_save_linear_regression()
@@ -954,53 +549,6 @@
 }
 
 
-<<<<<<< HEAD
-void TestingAnalysisTest::test_perform_linear_regression()
-{
-    cout << "test_perform_linear_regression\n";
-
-    // Device
-
-    Device device(Device::EigenSimpleThreadPool);
-
-    // DataSet
-
-    DataSet data_set;
-    data_set.set(1,2);
-
-    data_set.set_device_pointer(&device);
-
-    data_set.initialize_data(0.0);
-
-    data_set.set_testing();
-
-    // Neural Network
-
-    Tensor<Index, 1> architecture(3);
-    architecture.setValues({1, 1, 1});
-
-    NeuralNetwork neural_network(NeuralNetwork::Approximation, architecture);
-    neural_network.set_parameters_constant(0.0);
-
-    neural_network.set_device_pointer(&device);
-
-    // Testing Analysis
-
-    TestingAnalysis testing_analysis(&neural_network, &data_set);
-
-    Tensor<TestingAnalysis::LinearRegressionAnalysis, 1> linear_regression_analysis;
-
-    // Test
-
-    linear_regression_analysis = testing_analysis.perform_linear_regression_analysis();
-
-    Tensor<type, 1> test(1);
-    test.setValues({0});
-
-    assert_true(linear_regression_analysis.size() == 1 , LOG);
-    assert_true(linear_regression_analysis[0].targets(0) == test(0) , LOG);
-    assert_true(linear_regression_analysis[0].correlation == 1.0 , LOG);
-=======
 void TestingAnalysisTest::test_perform_linear_regression() // @todo
 {
     cout << "test_perform_linear_regression\n";
@@ -1042,7 +590,6 @@
 //    assert_true(linear_regression_analysis.size() == 1 , LOG);
 //    assert_true(linear_regression_analysis[0].targets(0) == test(0) , LOG);
 //    assert_true(linear_regression_analysis[0].correlation == 1.0 , LOG);
->>>>>>> f4e1fcf4
 }
 
 
@@ -1067,11 +614,7 @@
 
    TestingAnalysis ta(&neural_network, &data_set);
 
-<<<<<<< HEAD
-  // Instances* i;
-=======
   // Samples* i;
->>>>>>> f4e1fcf4
 
    Tensor<type, 2> actual;
    Tensor<type, 2> predicted;
@@ -1103,44 +646,6 @@
 }
 
 
-<<<<<<< HEAD
-void TestingAnalysisTest::test_calculate_binary_classification_test()
-{
-   cout << "test_calculate_binary_classification_test\n";
-
-   // Device
-
-   Device device(Device::EigenSimpleThreadPool);
-
-   // DataSet
-
-   DataSet data_set;
-   data_set.set(1,2);
-
-   data_set.set_device_pointer(&device);
-
-   data_set.initialize_data(0.0);
-
-   data_set.set_testing();
-
-   // Neural Network
-
-   Tensor<Index, 1> architecture(3);
-   architecture.setValues({1, 1, 1});
-
-   NeuralNetwork neural_network(NeuralNetwork::Approximation, architecture);
-   neural_network.set_parameters_constant(0.0);
-
-   neural_network.set_device_pointer(&device);
-
-   // Testing Analysis
-
-   TestingAnalysis testing_analysis(&neural_network, &data_set);
-
-   Tensor<type, 1> binary = testing_analysis.calculate_binary_classification_tests();
-
-   assert_true(binary.size() == 15 , LOG);
-=======
 void TestingAnalysisTest::test_calculate_binary_classification_test() // @todo
 {
    cout << "test_calculate_binary_classification_test\n";
@@ -1173,7 +678,6 @@
 //   Tensor<type, 1> binary = testing_analysis.calculate_binary_classification_tests();
 
 //   assert_true(binary.size() == 15 , LOG);
->>>>>>> f4e1fcf4
 }
 
 
@@ -1597,15 +1101,9 @@
 }
 
 
-<<<<<<< HEAD
-void TestingAnalysisTest::test_calculate_true_positive_instances()
-{
-    cout << "test_calculate_true_positive_instances\n";
-=======
 void TestingAnalysisTest::test_calculate_true_positive_samples()
 {
     cout << "test_calculate_true_positive_samples\n";
->>>>>>> f4e1fcf4
 
     NeuralNetwork neural_network;
     DataSet data_set;
@@ -1638,11 +1136,7 @@
 
     const type threshold = 0.5;
 
-<<<<<<< HEAD
-    true_positives_indices = ta.calculate_true_positive_instances(targets, outputs, testing_indices, threshold);
-=======
     true_positives_indices = ta.calculate_true_positive_samples(targets, outputs, testing_indices, threshold);
->>>>>>> f4e1fcf4
 
     assert_true(true_positives_indices.size() == 1, LOG);
     assert_true(true_positives_indices[0] == 1, LOG);
@@ -1663,11 +1157,7 @@
     outputs(2, 0) = 1.0;
     outputs(3, 0) = 1.0;
 
-<<<<<<< HEAD
-    true_positives_indices = ta.calculate_true_positive_instances(targets, outputs, testing_indices, threshold);
-=======
     true_positives_indices = ta.calculate_true_positive_samples(targets, outputs, testing_indices, threshold);
->>>>>>> f4e1fcf4
 
     const Tensor<bool, 0> not_empty = true_positives_indices.any();
 
@@ -1689,11 +1179,7 @@
     outputs(2, 0) = 1.0;
     outputs(3, 0) = 1.0;
 
-<<<<<<< HEAD
-    true_positives_indices = ta.calculate_true_positive_instances(targets, outputs, testing_indices, threshold);
-=======
     true_positives_indices = ta.calculate_true_positive_samples(targets, outputs, testing_indices, threshold);
->>>>>>> f4e1fcf4
 
     assert_true(true_positives_indices.size() == 4, LOG);
     assert_true(true_positives_indices[0] == 0, LOG);
@@ -1703,11 +1189,7 @@
 }
 
 
-<<<<<<< HEAD
-void TestingAnalysisTest::test_calculate_false_positive_instances()
-=======
 void TestingAnalysisTest::test_calculate_false_positive_samples()
->>>>>>> f4e1fcf4
 {
     cout << "test_calculate_false_positive_instaces\n";
 
@@ -1741,11 +1223,7 @@
     testing_indices.setValues({0, 1, 2, 3});
     const type threshold = 0.5;
 
-<<<<<<< HEAD
-    false_positives_indices = ta.calculate_false_positive_instances(targets, outputs,testing_indices, threshold);
-=======
     false_positives_indices = ta.calculate_false_positive_samples(targets, outputs,testing_indices, threshold);
->>>>>>> f4e1fcf4
 
     assert_true(false_positives_indices.size() == 1, LOG);
     assert_true(false_positives_indices[0] == 2, LOG);
@@ -1766,11 +1244,7 @@
     outputs(2, 0) = 1.0;
     outputs(3, 0) = 1.0;
 
-<<<<<<< HEAD
-    false_positives_indices = ta.calculate_false_positive_instances(targets, outputs, testing_indices, threshold);
-=======
     false_positives_indices = ta.calculate_false_positive_samples(targets, outputs, testing_indices, threshold);
->>>>>>> f4e1fcf4
 
     assert_true(false_positives_indices.size() == 4, LOG);
     assert_true(false_positives_indices[0] == 0, LOG);
@@ -1794,11 +1268,7 @@
     outputs(2, 0) = 1.0;
     outputs(3, 0) = 1.0;
 
-<<<<<<< HEAD
-    false_positives_indices = ta.calculate_false_positive_instances(targets, outputs,testing_indices, threshold);
-=======
     false_positives_indices = ta.calculate_false_positive_samples(targets, outputs,testing_indices, threshold);
->>>>>>> f4e1fcf4
 
     const Tensor<bool, 0> not_empty = false_positives_indices.any();
 
@@ -1808,15 +1278,9 @@
 }
 
 
-<<<<<<< HEAD
-void TestingAnalysisTest::test_calculate_false_negative_instances()
-{
-    cout << "test_calculate_false_negative_instances\n";
-=======
 void TestingAnalysisTest::test_calculate_false_negative_samples()
 {
     cout << "test_calculate_false_negative_samples\n";
->>>>>>> f4e1fcf4
 
     NeuralNetwork neural_network;
     DataSet data_set;
@@ -1848,11 +1312,7 @@
     testing_indices.setValues({0, 1, 2, 3});
     const type threshold = 0.5;
 
-<<<<<<< HEAD
-    false_negatives_indices = ta.calculate_false_negative_instances(targets, outputs, testing_indices, threshold);
-=======
     false_negatives_indices = ta.calculate_false_negative_samples(targets, outputs, testing_indices, threshold);
->>>>>>> f4e1fcf4
 
     assert_true(false_negatives_indices.size() == 1, LOG);
     assert_true(false_negatives_indices[0] == 3, LOG);
@@ -1873,11 +1333,7 @@
     outputs(2, 0) = 0.0;
     outputs(3, 0) = 0.0;
 
-<<<<<<< HEAD
-    false_negatives_indices = ta.calculate_false_negative_instances(targets, outputs, testing_indices, threshold);
-=======
     false_negatives_indices = ta.calculate_false_negative_samples(targets, outputs, testing_indices, threshold);
->>>>>>> f4e1fcf4
 
 //    assert_true(false_negatives_indices.empty(), LOG);
 
@@ -1901,11 +1357,7 @@
     outputs(2, 0) = 0.0;
     outputs(3, 0) = 0.0;
 
-<<<<<<< HEAD
-    false_negatives_indices = ta.calculate_false_negative_instances(targets, outputs, testing_indices, threshold);
-=======
     false_negatives_indices = ta.calculate_false_negative_samples(targets, outputs, testing_indices, threshold);
->>>>>>> f4e1fcf4
 
     assert_true(false_negatives_indices.size() == 4, LOG);
     assert_true(false_negatives_indices[0] == 0, LOG);
@@ -1915,15 +1367,9 @@
 }
 
 
-<<<<<<< HEAD
-void TestingAnalysisTest::test_calculate_true_negative_instances()
-{
-    cout << "test_calculate_true_negative_instances\n";
-=======
 void TestingAnalysisTest::test_calculate_true_negative_samples()
 {
     cout << "test_calculate_true_negative_samples\n";
->>>>>>> f4e1fcf4
 
     NeuralNetwork neural_network;
     DataSet data_set;
@@ -1955,11 +1401,7 @@
     testing_indices.setValues({0, 1, 2, 3});
     const type threshold = 0.5;
 
-<<<<<<< HEAD
-    true_negatives_indices = ta.calculate_true_negative_instances(targets, outputs, testing_indices, threshold);
-=======
     true_negatives_indices = ta.calculate_true_negative_samples(targets, outputs, testing_indices, threshold);
->>>>>>> f4e1fcf4
 
     assert_true(true_negatives_indices.size() == 4, LOG);
     assert_true(true_negatives_indices[0] == 0, LOG);
@@ -1983,11 +1425,7 @@
     outputs(2, 0) = 1.0;
     outputs(3, 0) = 1.0;
 
-<<<<<<< HEAD
-    true_negatives_indices = ta.calculate_true_negative_instances(targets, outputs, testing_indices, threshold);
-=======
     true_negatives_indices = ta.calculate_true_negative_samples(targets, outputs, testing_indices, threshold);
->>>>>>> f4e1fcf4
 
     const Tensor<bool, 0> not_empty = true_negatives_indices.any();
 
@@ -2009,11 +1447,7 @@
     outputs(2, 0) = 1.0;
     outputs(3, 0) = 1.0;
 
-<<<<<<< HEAD
-    true_negatives_indices = ta.calculate_true_negative_instances(targets, outputs, testing_indices, threshold);
-=======
     true_negatives_indices = ta.calculate_true_negative_samples(targets, outputs, testing_indices, threshold);
->>>>>>> f4e1fcf4
 
     assert_true(true_negatives_indices.size() == 1, LOG);
     assert_true(true_negatives_indices[0] == 0, LOG);
@@ -2023,74 +1457,6 @@
 void TestingAnalysisTest::test_calculate_multiple_classification_rates()
 {
     cout << "test_calculate_multiple_classification_rates\n";
-<<<<<<< HEAD
-/*
-    NeuralNetwork neural_network;
-    DataSet data_set;
-
-    TestingAnalysis ta(&neural_network, &data_set);
-
-    Tensor<type, 2> targets;
-    Tensor<type, 2> outputs;
-
-    // Test
-
-    targets.resize(9, 3);
-    outputs.resize(9, 3);
-
-    targets(0,0) = 1; targets(0,1) = 0; targets(0,2) = 0;
-    targets(1,0) = 0; targets(1,1) = 1; targets(1,2) = 0;
-    targets(2,0) = 0; targets(2,1) = 0; targets(2,2) = 1;
-    targets(3,0) = 1; targets(3,1) = 0; targets(3,2) = 0;
-    targets(4,0) = 0; targets(4,1) = 1; targets(4,2) = 0;
-    targets(5,0) = 0; targets(5,1) = 0; targets(5,2) = 1;
-    targets(6,0) = 1; targets(6,1) = 0; targets(6,2) = 0;
-    targets(7,0) = 0; targets(7,1) = 1; targets(7,2) = 0;
-    targets(8,0) = 0; targets(8,1) = 0; targets(8,2) = 1;
-
-    outputs(0,0) = 1; outputs(0,1) = 0; outputs(0,2) = 0;
-    outputs(1,0) = 0; outputs(1,1) = 1; outputs(1,2) = 0;
-    outputs(2,0) = 0; outputs(2,1) = 0; outputs(2,2) = 1;
-    outputs(3,0) = 0; outputs(3,1) = 1; outputs(3,2) = 0;
-    outputs(4,0) = 1; outputs(4,1) = 0; outputs(4,2) = 0;
-    outputs(5,0) = 0; outputs(5,1) = 1; outputs(5,2) = 0;
-    outputs(6,0) = 0; outputs(6,1) = 0; outputs(6,2) = 1;
-    outputs(7,0) = 0; outputs(7,0) = 0; outputs(7,2) = 1;
-    outputs(8,0) = 1; outputs(8,1) = 0; outputs(8,2) = 0;
-
-    Tensor<Index, 1> testing_indices(9);
-    testing_indices.setValues({0, 1, 2, 3, 4, 5, 6, 7, 8});
-
-    Tensor< Tensor<Index, 1>, 2 > multiple_classification_rates = ta.calculate_multiple_classification_rates(targets, outputs, testing_indices);
-
-    assert_true(multiple_classification_rates(0,0).size() == 1, LOG);
-    assert_true(multiple_classification_rates(0,0)[0] == 0, LOG);
-
-    assert_true(multiple_classification_rates(0,1).size() == 1, LOG);
-    assert_true(multiple_classification_rates(0,1)[0] == 3, LOG);
-
-    assert_true(multiple_classification_rates(0,2).size() == 1, LOG);
-    assert_true(multiple_classification_rates(0,2)[0] == 6, LOG);
-
-    assert_true(multiple_classification_rates(1,0).size() == 1, LOG);
-    assert_true(multiple_classification_rates(1,0)[0] == 4, LOG);
-
-    assert_true(multiple_classification_rates(1,1).size() == 1, LOG);
-    assert_true(multiple_classification_rates(1,1)[0] == 1, LOG);
-
-    assert_true(multiple_classification_rates(1,2).size() == 1, LOG);
-    assert_true(multiple_classification_rates(1,2)[0] == 7, LOG);
-
-    assert_true(multiple_classification_rates(2,0).size() == 1, LOG);
-    assert_true(multiple_classification_rates(2,0)[0] == 8, LOG);
-
-    assert_true(multiple_classification_rates(2,1).size() == 1, LOG);
-    assert_true(multiple_classification_rates(2,1)[0] == 5, LOG);
-
-    assert_true(multiple_classification_rates(2,2).size() == 1, LOG);
-    assert_true(multiple_classification_rates(2,2)[0] == 2, LOG);
-    */
-=======
 //    NeuralNetwork neural_network;
 //    DataSet data_set;
 
@@ -2155,7 +1521,6 @@
 
 //    assert_true(multiple_classification_rates(2,2).size() == 1, LOG);
 //    assert_true(multiple_classification_rates(2,2)[0] == 2, LOG);
->>>>>>> f4e1fcf4
 }
 
 
@@ -2168,37 +1533,22 @@
    test_constructor();
    test_destructor();
 
-<<<<<<< HEAD
-=======
-
->>>>>>> f4e1fcf4
+
    // Get methods
    
    test_get_neural_network_pointer();
    test_get_data_set_pointer();
-<<<<<<< HEAD
-   
+
    test_get_display();
 
-=======
-
-   test_get_display();
-
-
->>>>>>> f4e1fcf4
+
    // Set methods
 
    test_set_neural_network_pointer();
    test_set_data_set_pointer();
-<<<<<<< HEAD
-
    test_set_display();
 
-=======
-   test_set_display();
-
-
->>>>>>> f4e1fcf4
+
    // Error data methods
 
    test_calculate_error_data();
@@ -2206,17 +1556,6 @@
    test_calculate_error_data_statistics();
    test_calculate_absolute_errors_statistics();
    test_calculate_percentage_errors_statistics();
-<<<<<<< HEAD
-//   test_calculate_error_data_statistics_matrices();
-   test_print_error_data_statistics();
-
-   test_calculate_error_data_histograms();
-
-   test_calculate_maximal_errors();
-
-   // Linear regression analysis methodsta
-
-=======
    test_calculate_error_data_statistics_matrices();
    test_print_error_data_statistics();
    test_calculate_error_data_histograms();
@@ -2224,21 +1563,13 @@
 
 
    // Linear regression analysis methodsta
->>>>>>> f4e1fcf4
 
    test_linear_regression();
    test_print_linear_regression_correlation();
    test_get_linear_regression_correlations_std();
    test_save_linear_regression();
-<<<<<<< HEAD
-
    test_print_linear_regression_analysis();
    test_save_linear_regression_analysis();
-
-=======
-   test_print_linear_regression_analysis();
-   test_save_linear_regression_analysis();
->>>>>>> f4e1fcf4
    test_perform_linear_regression();
 
 
@@ -2246,54 +1577,30 @@
 
    test_calculate_binary_classification_test();
 
-<<<<<<< HEAD
-=======
-
->>>>>>> f4e1fcf4
+
    // Confusion matrix methods
 
    test_calculate_confusion();
 
-<<<<<<< HEAD
+
    // ROC curve methods
 
    test_calculate_Wilcoxon_parameter();
-
-=======
-
-   // ROC curve methods
-
-   test_calculate_Wilcoxon_parameter();
->>>>>>> f4e1fcf4
    test_calculate_roc_curve();
    test_calculate_area_under_curve();
    test_calculate_optimal_threshold();
 
-<<<<<<< HEAD
-=======
-
->>>>>>> f4e1fcf4
+
    // Lift chart methods
 
    test_calculate_cumulative_gain();
    test_calculate_lift_chart();
 
-<<<<<<< HEAD
-=======
-
->>>>>>> f4e1fcf4
+
    // Calibration plot
 
    test_calculate_calibration_plot();
 
-<<<<<<< HEAD
-   // Binary classification rates
-
-   test_calculate_true_positive_instances();
-   test_calculate_false_positive_instances();
-   test_calculate_false_negative_instances();
-   test_calculate_true_negative_instances();
-=======
 
    // Binary classification rates
 
@@ -2302,26 +1609,17 @@
    test_calculate_false_negative_samples();
    test_calculate_true_negative_samples();
 
->>>>>>> f4e1fcf4
 
    // Multiple classification rates
 
    test_calculate_multiple_classification_rates();
 
-<<<<<<< HEAD
-   cout << "End of testing analysis test case.\n";
-=======
    cout << "End of testing analysis test case.\n\n";
->>>>>>> f4e1fcf4
 }
 
 
 // OpenNN: Open Neural Networks Library.
-<<<<<<< HEAD
-// Copyright (C) 2005-2019 Artificial Intelligence Techniques, SL.
-=======
 // Copyright (C) 2005-2020 Artificial Intelligence Techniques, SL.
->>>>>>> f4e1fcf4
 //
 // This library is free software; you can redistribute it and/or
 // modify it under the s of the GNU Lesser General Public
