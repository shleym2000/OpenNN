//   OpenNN: Open Neural Networks Library
//   www.opennn.net
//
//   S C A L I N G   L A Y E R   T E S T   C L A S S   H E A D E R         
//
//   Artificial Intelligence Techniques SL
//   artelnics@artelnics.com

#ifndef SCALINGLAYERTEST_H
#define SCALINGLAYERTEST_H

// Unit testing includes

#include "unit_testing.h"

using namespace OpenNN;


class ScalingLayerTest : public UnitTesting
{

#define STRING(x) #x
#define TOSTRING(x) STRING(x)
#define LOG __FILE__ ":" TOSTRING(__LINE__)"\n"

public:  

   explicit ScalingLayerTest();

   virtual ~ScalingLayerTest();

   // Constructor and destructor methods

   void test_constructor();
   void test_destructor();

   // Assignment operators methods

   void test_assignment_operator();

   // Get methods

<<<<<<< HEAD
   // Multilayer perceptron architecture 

=======
   void test_get_dimensions();

   // Multilayer perceptron architecture 

   void test_get_inputs_number();
>>>>>>> f4e1fcf4
   void test_get_neurons_number();

   // Statistics

<<<<<<< HEAD
   void test_get_means();
   void test_get_mean();

   void test_get_standard_deviations();
   void test_get_standard_deviation();

   void test_get_minimums();
   void test_get_minimum();

   void test_get_maximums();
   void test_get_maximum();

   void test_get_descriptives();
=======
   void test_get_descriptives();
   void test_get_descriptives_matrix();
   void test_get_minimums();
   void test_get_maximums();
   void test_get_means();
   void test_get_standard_deviations();
>>>>>>> f4e1fcf4

   // Variables scaling and unscaling

   void test_get_scaling_method();
<<<<<<< HEAD
   void test_get_scaling_method_name();

   // Display warning 

   void test_get_display_inputs_warning();
=======
   void test_write_scaling_methods();
>>>>>>> f4e1fcf4

   // Display messages

   void test_get_display();

   // Set methods

   void test_set();
<<<<<<< HEAD
   void test_set_default();

=======

   void test_set_inputs_number();
   void test_set_neurons_number();

   void test_set_default();

   // Descriptives

   void test_set_descriptives();
   void test_set_descriptives_eigen();
   void test_set_item_descriptives();

>>>>>>> f4e1fcf4
   // Multilayer perceptron architecture

   void test_set_layers_neurons_number();
   void test_set_layer_size();

   // Multilayer perceptron parameters

   void test_set_network_parameters();
<<<<<<< HEAD

   void test_set_layers_biases();
   void test_set_layer_biases();

   void test_set_layers_synaptic_weights();
   void test_set_layer_synaptic_weights();

=======
   void test_set_layers_biases();
   void test_set_layer_biases();
   void test_set_layers_synaptic_weights();
   void test_set_layer_synaptic_weights();
>>>>>>> f4e1fcf4
   void test_set_layers_parameters();
   void test_set_layer_parameters();

   // Activation functions

   void test_set_layers_activation_function();
<<<<<<< HEAD

   void test_set_layer_activation_function();

=======
   void test_set_layer_activation_function();
>>>>>>> f4e1fcf4
   void test_set_output_layer_activation_function();

   // Input variables descriptives

<<<<<<< HEAD
   void test_set_means();
   void test_set_mean();

   void test_set_standard_deviations();
   void test_set_standard_deviation();

   void test_set_minimums();
   void test_set_minimum();

   void test_set_maximums();
   void test_set_maximum();

   void test_set_statistics();

=======
   void test_set_mean();
   void test_set_standard_deviation();
   void test_set_minimum();
   void test_set_maximum();

>>>>>>> f4e1fcf4
   // Scaling method

   void test_set_scaling_method();

   // Display messages

<<<<<<< HEAD
   void test_set_display_inputs_warning();
=======
>>>>>>> f4e1fcf4
   void test_set_display();

   // Input range

<<<<<<< HEAD
=======
   void test_is_empty();

>>>>>>> f4e1fcf4
   void test_check_range();

   // Scaling 

   void test_calculate_outputs();
<<<<<<< HEAD

   void test_calculate_minimum_maximum_output();

=======
   void test_calculate_minimum_maximum_output();
>>>>>>> f4e1fcf4
   void test_calculate_mean_standard_deviation_output();

   // XML expression methods

   void test_write_expression();

   // Serialization methods

   void test_to_XML();
   void test_from_XML();

   // Unit testing methods

   void run_test_case();
};


#endif



// OpenNN: Open Neural Networks Library.
<<<<<<< HEAD
// Copyright (C) 2005-2019 Artificial Intelligence Techniques, SL.
=======
// Copyright (C) 2005-2020 Artificial Intelligence Techniques, SL.
>>>>>>> f4e1fcf4
//
// This library is free software; you can redistribute it and/or
// modify it under the terms of the GNU Lesser General Public
// License as published by the Free Software Foundation; either
// version 2.1 of the License, or any later version.
//
// This library is distributed in the hope that it will be useful,
// but WITHOUT ANY WARRANTY; without even the implied warranty of
// MERCHANTABILITY or FITNESS FOR A PARTICULAR PURPOSE.  See the GNU
// Lesser General Public License for more details.

// You should have received a copy of the GNU Lesser General Public
// License along with this library; if not, write to the Free Software
// Foundation, Inc., 51 Franklin St, Fifth Floor, Boston, MA  02110-1301  USA<|MERGE_RESOLUTION|>--- conflicted
+++ resolved
@@ -40,55 +40,26 @@
 
    // Get methods
 
-<<<<<<< HEAD
-   // Multilayer perceptron architecture 
-
-=======
    void test_get_dimensions();
 
    // Multilayer perceptron architecture 
 
    void test_get_inputs_number();
->>>>>>> f4e1fcf4
    void test_get_neurons_number();
 
    // Statistics
 
-<<<<<<< HEAD
-   void test_get_means();
-   void test_get_mean();
-
-   void test_get_standard_deviations();
-   void test_get_standard_deviation();
-
-   void test_get_minimums();
-   void test_get_minimum();
-
-   void test_get_maximums();
-   void test_get_maximum();
-
-   void test_get_descriptives();
-=======
    void test_get_descriptives();
    void test_get_descriptives_matrix();
    void test_get_minimums();
    void test_get_maximums();
    void test_get_means();
    void test_get_standard_deviations();
->>>>>>> f4e1fcf4
 
    // Variables scaling and unscaling
 
    void test_get_scaling_method();
-<<<<<<< HEAD
-   void test_get_scaling_method_name();
-
-   // Display warning 
-
-   void test_get_display_inputs_warning();
-=======
    void test_write_scaling_methods();
->>>>>>> f4e1fcf4
 
    // Display messages
 
@@ -97,10 +68,6 @@
    // Set methods
 
    void test_set();
-<<<<<<< HEAD
-   void test_set_default();
-
-=======
 
    void test_set_inputs_number();
    void test_set_neurons_number();
@@ -113,7 +80,6 @@
    void test_set_descriptives_eigen();
    void test_set_item_descriptives();
 
->>>>>>> f4e1fcf4
    // Multilayer perceptron architecture
 
    void test_set_layers_neurons_number();
@@ -122,90 +88,44 @@
    // Multilayer perceptron parameters
 
    void test_set_network_parameters();
-<<<<<<< HEAD
-
-   void test_set_layers_biases();
-   void test_set_layer_biases();
-
-   void test_set_layers_synaptic_weights();
-   void test_set_layer_synaptic_weights();
-
-=======
    void test_set_layers_biases();
    void test_set_layer_biases();
    void test_set_layers_synaptic_weights();
    void test_set_layer_synaptic_weights();
->>>>>>> f4e1fcf4
    void test_set_layers_parameters();
    void test_set_layer_parameters();
 
    // Activation functions
 
    void test_set_layers_activation_function();
-<<<<<<< HEAD
-
    void test_set_layer_activation_function();
-
-=======
-   void test_set_layer_activation_function();
->>>>>>> f4e1fcf4
    void test_set_output_layer_activation_function();
 
    // Input variables descriptives
 
-<<<<<<< HEAD
-   void test_set_means();
-   void test_set_mean();
-
-   void test_set_standard_deviations();
-   void test_set_standard_deviation();
-
-   void test_set_minimums();
-   void test_set_minimum();
-
-   void test_set_maximums();
-   void test_set_maximum();
-
-   void test_set_statistics();
-
-=======
    void test_set_mean();
    void test_set_standard_deviation();
    void test_set_minimum();
    void test_set_maximum();
 
->>>>>>> f4e1fcf4
    // Scaling method
 
    void test_set_scaling_method();
 
    // Display messages
 
-<<<<<<< HEAD
-   void test_set_display_inputs_warning();
-=======
->>>>>>> f4e1fcf4
    void test_set_display();
 
    // Input range
 
-<<<<<<< HEAD
-=======
    void test_is_empty();
 
->>>>>>> f4e1fcf4
    void test_check_range();
 
    // Scaling 
 
    void test_calculate_outputs();
-<<<<<<< HEAD
-
    void test_calculate_minimum_maximum_output();
-
-=======
-   void test_calculate_minimum_maximum_output();
->>>>>>> f4e1fcf4
    void test_calculate_mean_standard_deviation_output();
 
    // XML expression methods
@@ -228,11 +148,7 @@
 
 
 // OpenNN: Open Neural Networks Library.
-<<<<<<< HEAD
-// Copyright (C) 2005-2019 Artificial Intelligence Techniques, SL.
-=======
 // Copyright (C) 2005-2020 Artificial Intelligence Techniques, SL.
->>>>>>> f4e1fcf4
 //
 // This library is free software; you can redistribute it and/or
 // modify it under the terms of the GNU Lesser General Public
