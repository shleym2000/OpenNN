--- conflicted
+++ resolved
@@ -15,10 +15,7 @@
 #include <time.h>
 #include <stdexcept>
 
-<<<<<<< HEAD
-=======
 #include <omp.h>
->>>>>>> f4e1fcf4
 // OpenNN includes
 
 #include "../../opennn/opennn.h"
@@ -36,25 +33,6 @@
 
         // Device
 
-<<<<<<< HEAD
-        Device device(Device::EigenSimpleThreadPool);
-
-        // Data set
-
-        DataSet data_set("D:/Artelnics/opennn/examples/simple_function_regression/data/simple_function_regression.csv", ';', true);
-        data_set.set_device_pointer(&device);
-
-        // Variables
-
-        const Tensor<string, 1> inputs_names = data_set.get_input_variables_names();
-        const Tensor<string, 1> targets_names = data_set.get_target_variables_names();
-
-//        data_set.set_training();
-        data_set.split_instances_random(0.6,0.1,0.3);
-
-        const Tensor<Descriptives, 1> inputs_descriptives = data_set.scale_inputs_minimum_maximum();
-        const Tensor<Descriptives, 1> targets_descriptives = data_set.scale_targets_minimum_maximum();
-=======
         const int n = omp_get_max_threads();
         NonBlockingThreadPool* non_blocking_thread_pool = new NonBlockingThreadPool(n);
         ThreadPoolDevice* thread_pool_device = new ThreadPoolDevice(non_blocking_thread_pool, n);
@@ -66,26 +44,10 @@
         data_set.set_thread_pool_device(thread_pool_device);
 
         data_set.set_training();
->>>>>>> f4e1fcf4
 
         // Neural network
 
         Tensor<Index, 1> neural_network_architecture(3);
-<<<<<<< HEAD
-        neural_network_architecture.setValues({1, 2, 1});
-
-        NeuralNetwork neural_network(NeuralNetwork::Approximation, neural_network_architecture);
-        neural_network.set_device_pointer(&device);
-
-        neural_network.set_inputs_names(inputs_names);
-        neural_network.set_outputs_names(targets_names);
-
-        ScalingLayer* scaling_layer_pointer = neural_network.get_scaling_layer_pointer();
-        scaling_layer_pointer->set_descriptives(inputs_descriptives);
-
-        UnscalingLayer* unscaling_layer_pointer = neural_network.get_unscaling_layer_pointer();
-        unscaling_layer_pointer->set_descriptives(targets_descriptives);
-=======
 
         neural_network_architecture.setValues({1, 3, 1});
 
@@ -94,49 +56,11 @@
         neural_network.set_thread_pool_device(thread_pool_device);
 
         dynamic_cast<PerceptronLayer*>(neural_network.get_trainable_layers_pointers()(0))->set_activation_function(PerceptronLayer::Linear);
->>>>>>> f4e1fcf4
 
         // Training strategy
 
         TrainingStrategy training_strategy(&neural_network, &data_set);
 
-<<<<<<< HEAD
-        training_strategy.set_loss_method(TrainingStrategy::LossMethod::SUM_SQUARED_ERROR);
-
-        QuasiNewtonMethod* quasi_Newton_method_pointer = training_strategy.get_quasi_Newton_method_pointer();
-
-//        cout << training_strategy.get_loss_index_pointer()->calculate_training_loss_gradient() << endl;
-//        quasi_Newton_method_pointer->set_epochs_number(1000);
-
-//        quasi_Newton_method_pointer->set_training_initial_batch_size(11);
-
-        quasi_Newton_method_pointer->set_display_period(10);
-
-//        quasi_Newton_method_pointer->set_maximum_iterations_number(1000);
-
-        const OptimizationAlgorithm::Results training_strategy_results = training_strategy.perform_training();
-
-        // Testing analysis
-
-//        data_set.set_testing();
-
-        TestingAnalysis testing_analysis(&neural_network, &data_set);
-
-        const TestingAnalysis::LinearRegressionAnalysis linear_regression_results = testing_analysis.perform_linear_regression_analysis()[0];
-        cout << "Correlation    : " << linear_regression_results.correlation << endl;
-
-        // Save results
-
-//        data_set.save("../data/data_set.xml");
-
-//        neural_network.save("../data/neural_network.xml");
-//        neural_network.save_expression("../data/expression.txt");
-
-//        training_strategy.save("../data/training_strategy.xml");
-//        training_strategy_results.save("../data/training_strategy_results.dat");
-
-//        linear_regression_results.save("../data/linear_regression_analysis_results.dat");
-=======
         training_strategy.set_thread_pool_device(thread_pool_device);
 
         training_strategy.set_loss_method(TrainingStrategy::MINKOWSKI_ERROR);
@@ -152,7 +76,6 @@
         neural_network.save_expression_python("simple_function_regresion.py");
 
         cout<<"bye";
->>>>>>> f4e1fcf4
 
         return 0;
     }
