//   OpenNN: Open Neural Networks Library
//   www.opennn.net
//
//   Y A C H T   R E S I S T A N C E   D E S I G N   A P P L I C A T I O N
//
//   Artificial Intelligence Techniques SL (Artelnics)
//   artelnics@artelnics.com

// This is an approximation application. 

// System includes

#include <iostream>
#include <fstream>
#include <sstream>
#include <string>
#include <cstring>
#include <time.h>
<<<<<<< HEAD
=======
#include <omp.h>
>>>>>>> f4e1fcf4

// OpenNN includes

#include "../../opennn/opennn.h"

using namespace OpenNN;

int main(void)
{
    try
    {
        cout << "OpenNN. Yacht Resistance Design Example." << endl;

        srand(static_cast<unsigned>(time(nullptr)));

<<<<<<< HEAD
        // Device

        Device device(Device::EigenSimpleThreadPool);

        // Data set

        DataSet data_set("../data/yachtresistance.csv", ';', true);
        data_set.set_device_pointer(&device);

        data_set.print_data_preview();
=======
        // Data set

        DataSet data_set("../data/yachtresistance.csv", ';', true);
>>>>>>> f4e1fcf4

        const Tensor<string, 1> inputs_names = data_set.get_input_variables_names();
        const Tensor<string, 1> targets_names = data_set.get_target_variables_names();

<<<<<<< HEAD
        data_set.split_instances_random();

        const Tensor<Descriptives, 1> inputs_descriptives = data_set.scale_inputs_minimum_maximum();
        const Tensor<Descriptives, 1> targets_descriptives = data_set.scale_targets_minimum_maximum();

        // Neural network

        const Index inputs_number = data_set.get_input_variables_number();
        const Index hidden_neurons_number = 30;
        const Index outputs_number = data_set.get_target_variables_number();

        Tensor<Index, 1> neural_network_architecture(3);
        neural_network_architecture.setValues({inputs_number, hidden_neurons_number, outputs_number});

        NeuralNetwork neural_network(NeuralNetwork::Approximation, neural_network_architecture);
        neural_network.set_device_pointer(&device);

        neural_network.set_outputs_names(targets_names);

        ScalingLayer* scaling_layer_pointer = neural_network.get_scaling_layer_pointer();

        scaling_layer_pointer->set_descriptives(inputs_descriptives);

        scaling_layer_pointer->set_scaling_methods(ScalingLayer::NoScaling);

        UnscalingLayer* unscaling_layer_pointer = neural_network.get_unscaling_layer_pointer();

        unscaling_layer_pointer->set_descriptives(targets_descriptives);

        unscaling_layer_pointer->set_unscaling_method(UnscalingLayer::MinimumMaximum);

//        unscaling_layer_pointer->set_unscaling_method(UnscalingLayer::NoUnscaling);

        TrainingStrategy training_strategy(&neural_network, &data_set);
        training_strategy.set_device_pointer(&device);

        QuasiNewtonMethod* quasi_Newton_method_pointer = training_strategy.get_quasi_Newton_method_pointer();

        quasi_Newton_method_pointer->set_maximum_epochs_number(1000);

//        quasi_Newton_method_pointer->set_display_period(10000);

        const OptimizationAlgorithm::Results training_strategy_results = training_strategy.perform_training();

//        unscaling_layer_pointer->set_unscaling_method(UnscalingLayer::MinimumMaximum);

        // Testing analysis

        data_set.unscale_inputs_minimum_maximum(inputs_descriptives);

        data_set.unscale_targets_minimum_maximum(targets_descriptives);

        TestingAnalysis testing_analysis(&neural_network, &data_set);

        const TestingAnalysis::LinearRegressionAnalysis linear_regression_results = testing_analysis.perform_linear_regression_analysis()[0];
=======
        data_set.split_samples_random();

        const Index input_variables_number = data_set.get_input_variables_number();
        const Index target_variables_number = data_set.get_target_variables_number();

        Tensor<string, 1> scaling_inputs_methods(input_variables_number);
        scaling_inputs_methods.setConstant("MinimumMaximum");

        Tensor<string, 1> scaling_target_methods(target_variables_number);
        scaling_target_methods.setConstant("MinimumMaximum");

        const Tensor<Descriptives, 1> inputs_descriptives = data_set.scale_input_variables(scaling_inputs_methods);

        const Tensor<Descriptives, 1> targets_descriptives = data_set.scale_target_variables(scaling_target_methods);

        // Neural network

        const Index hidden_neurons_number = 10;

        Tensor<Index, 1> neural_network_architecture(3);
        neural_network_architecture.setValues({input_variables_number, hidden_neurons_number, target_variables_number});

        NeuralNetwork neural_network(NeuralNetwork::Approximation, neural_network_architecture);

        neural_network.set_inputs_names(inputs_names);
        neural_network.set_outputs_names(targets_names);

        ScalingLayer* scaling_layer_pointer = neural_network.get_scaling_layer_pointer();
        scaling_layer_pointer->set_scaling_methods(ScalingLayer::MinimumMaximum);
        scaling_layer_pointer->set_descriptives(inputs_descriptives);

        UnscalingLayer* unscaling_layer_pointer = neural_network.get_unscaling_layer_pointer();
        unscaling_layer_pointer->set_unscaling_methods(UnscalingLayer::MinimumMaximum);
        unscaling_layer_pointer->set_descriptives(targets_descriptives);

        // Training strategy object

        TrainingStrategy training_strategy(&neural_network, &data_set);

        training_strategy.get_normalized_squared_error_pointer()->set_normalization_coefficient();

        const OptimizationAlgorithm::Results optimization_algorithm_results = training_strategy.perform_training();

        // Testing analysis

        TestingAnalysis testing_analysis(&neural_network, &data_set);

        const TestingAnalysis::LinearRegressionAnalysis linear_regression_analysis = testing_analysis.perform_linear_regression_analysis()[0];

        cout<<linear_regression_analysis.correlation;
>>>>>>> f4e1fcf4

        // Save results

        data_set.save("../data/data_set.xml");

        neural_network.save("../data/neural_network.xml");
<<<<<<< HEAD
        neural_network.save_expression("../data/expression.txt");

        training_strategy.save("../data/training_strategy.xml");
        training_strategy_results.save("../data/training_strategy_results.dat");

        linear_regression_results.save("../data/linear_regression_analysis_results.dat");

        return 0;
=======

        training_strategy.save("../data/training_strategy.xml");

        optimization_algorithm_results.save("../data/optimization_algorithm_results.dat");

        linear_regression_analysis.save("../data/linear_regression_analysis.dat");

        return 0;

>>>>>>> f4e1fcf4
    }
    catch(exception& e)
    {
        cerr << e.what() << endl;

        return 1;
    }
}  


// OpenNN: Open Neural Networks Library.
// Copyright (C) 2005-2019 Artificial Intelligence Techniques SL
//
// This library is free software; you can redistribute it and/or
// modify it under the terms of the GNU Lesser General Public
// License as published by the Free Software Foundation; either
// version 2.1 of the License, or any later version.
//
// This library is distributed in the hope that it will be useful,
// but WITHOUT ANY WARRANTY; without even the implied warranty of
// MERCHANTABILITY or FITNESS FOR A PARTICULAR PURPOSE.  See the GNU
// Lesser General Public License for more details.

// You should have received a copy of the GNU Lesser General Public
// License along with this library; if not, write to the Free Software
// Foundation, Inc., 51 Franklin St, Fifth Floor, Boston, MA  02110-1301  USA<|MERGE_RESOLUTION|>--- conflicted
+++ resolved
@@ -16,10 +16,7 @@
 #include <string>
 #include <cstring>
 #include <time.h>
-<<<<<<< HEAD
-=======
 #include <omp.h>
->>>>>>> f4e1fcf4
 
 // OpenNN includes
 
@@ -35,83 +32,13 @@
 
         srand(static_cast<unsigned>(time(nullptr)));
 
-<<<<<<< HEAD
-        // Device
-
-        Device device(Device::EigenSimpleThreadPool);
-
         // Data set
 
         DataSet data_set("../data/yachtresistance.csv", ';', true);
-        data_set.set_device_pointer(&device);
-
-        data_set.print_data_preview();
-=======
-        // Data set
-
-        DataSet data_set("../data/yachtresistance.csv", ';', true);
->>>>>>> f4e1fcf4
 
         const Tensor<string, 1> inputs_names = data_set.get_input_variables_names();
         const Tensor<string, 1> targets_names = data_set.get_target_variables_names();
 
-<<<<<<< HEAD
-        data_set.split_instances_random();
-
-        const Tensor<Descriptives, 1> inputs_descriptives = data_set.scale_inputs_minimum_maximum();
-        const Tensor<Descriptives, 1> targets_descriptives = data_set.scale_targets_minimum_maximum();
-
-        // Neural network
-
-        const Index inputs_number = data_set.get_input_variables_number();
-        const Index hidden_neurons_number = 30;
-        const Index outputs_number = data_set.get_target_variables_number();
-
-        Tensor<Index, 1> neural_network_architecture(3);
-        neural_network_architecture.setValues({inputs_number, hidden_neurons_number, outputs_number});
-
-        NeuralNetwork neural_network(NeuralNetwork::Approximation, neural_network_architecture);
-        neural_network.set_device_pointer(&device);
-
-        neural_network.set_outputs_names(targets_names);
-
-        ScalingLayer* scaling_layer_pointer = neural_network.get_scaling_layer_pointer();
-
-        scaling_layer_pointer->set_descriptives(inputs_descriptives);
-
-        scaling_layer_pointer->set_scaling_methods(ScalingLayer::NoScaling);
-
-        UnscalingLayer* unscaling_layer_pointer = neural_network.get_unscaling_layer_pointer();
-
-        unscaling_layer_pointer->set_descriptives(targets_descriptives);
-
-        unscaling_layer_pointer->set_unscaling_method(UnscalingLayer::MinimumMaximum);
-
-//        unscaling_layer_pointer->set_unscaling_method(UnscalingLayer::NoUnscaling);
-
-        TrainingStrategy training_strategy(&neural_network, &data_set);
-        training_strategy.set_device_pointer(&device);
-
-        QuasiNewtonMethod* quasi_Newton_method_pointer = training_strategy.get_quasi_Newton_method_pointer();
-
-        quasi_Newton_method_pointer->set_maximum_epochs_number(1000);
-
-//        quasi_Newton_method_pointer->set_display_period(10000);
-
-        const OptimizationAlgorithm::Results training_strategy_results = training_strategy.perform_training();
-
-//        unscaling_layer_pointer->set_unscaling_method(UnscalingLayer::MinimumMaximum);
-
-        // Testing analysis
-
-        data_set.unscale_inputs_minimum_maximum(inputs_descriptives);
-
-        data_set.unscale_targets_minimum_maximum(targets_descriptives);
-
-        TestingAnalysis testing_analysis(&neural_network, &data_set);
-
-        const TestingAnalysis::LinearRegressionAnalysis linear_regression_results = testing_analysis.perform_linear_regression_analysis()[0];
-=======
         data_set.split_samples_random();
 
         const Index input_variables_number = data_set.get_input_variables_number();
@@ -162,23 +89,12 @@
         const TestingAnalysis::LinearRegressionAnalysis linear_regression_analysis = testing_analysis.perform_linear_regression_analysis()[0];
 
         cout<<linear_regression_analysis.correlation;
->>>>>>> f4e1fcf4
 
         // Save results
 
         data_set.save("../data/data_set.xml");
 
         neural_network.save("../data/neural_network.xml");
-<<<<<<< HEAD
-        neural_network.save_expression("../data/expression.txt");
-
-        training_strategy.save("../data/training_strategy.xml");
-        training_strategy_results.save("../data/training_strategy_results.dat");
-
-        linear_regression_results.save("../data/linear_regression_analysis_results.dat");
-
-        return 0;
-=======
 
         training_strategy.save("../data/training_strategy.xml");
 
@@ -188,7 +104,6 @@
 
         return 0;
 
->>>>>>> f4e1fcf4
     }
     catch(exception& e)
     {
