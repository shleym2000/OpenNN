--- conflicted
+++ resolved
@@ -13,10 +13,7 @@
 #include <iostream>
 #include <math.h>
 #include <time.h>
-<<<<<<< HEAD
-=======
 #include <omp.h>
->>>>>>> f4e1fcf4
 
 // OpenNN includes
 
@@ -26,10 +23,6 @@
 
 #include <../../eigen/unsupported/Eigen/CXX11/ThreadPool>
 
-<<<<<<< HEAD
-
-=======
->>>>>>> f4e1fcf4
 using namespace OpenNN;
 
 int main(void)
@@ -40,61 +33,19 @@
 
         srand(static_cast<unsigned>(time(nullptr)));
 
-<<<<<<< HEAD
-        // Device
-
-        Device device(Device::EigenSimpleThreadPool);
-
         // Data set
 
         DataSet data_set("../data/logical_operations.csv", ';', true);
-        data_set.set_device_pointer(&device);
-=======
-        // Data set
-
-        DataSet data_set("../data/logical_operations.csv", ';', true);
->>>>>>> f4e1fcf4
 
         Tensor<string, 1> uses(8);
         uses.setValues({"Input","Input","Target","Target","Target","Target","Target","Target"});
 
         data_set.set_columns_uses(uses);
-<<<<<<< HEAD
-=======
         data_set.set_training();
->>>>>>> f4e1fcf4
 
         const Tensor<string, 1> inputs_names = data_set.get_input_variables_names();
         const Tensor<string, 1> targets_names = data_set.get_target_variables_names();
 
-<<<<<<< HEAD
-        // Neural network
-
-        Tensor<Index, 1> architecture(3);
-        architecture.setValues({2, 6, 6});
-
-        NeuralNetwork neural_network(NeuralNetwork::Classification, architecture);
-        neural_network.set_device_pointer(&device);
-
-        neural_network.set_inputs_names(inputs_names);
-
-        neural_network.set_outputs_names(targets_names);
-
-        // Training strategy
-
-        TrainingStrategy training_strategy(&neural_network, &data_set);
-        training_strategy.set_device_pointer(&device);
-
-        training_strategy.perform_training();
-
-        // Save results
-
-        data_set.save("../data/data_set.xml");
-
-        neural_network.save("../data/neural_network.xml");
-
-        training_strategy.save("../data/training_strategy.xml");
-=======
         const Index input_variables_number = data_set.get_input_variables_number();
         const Index target_variables_number = data_set.get_target_variables_number();
 
@@ -121,7 +72,6 @@
 
         training_strategy.get_normalized_squared_error_pointer()->set_normalization_coefficient();
         training_strategy.perform_training();
->>>>>>> f4e1fcf4
 
         // Print results to screen
 
@@ -158,9 +108,6 @@
 
         cout << "X = 0 Y = 0" << endl << inputs << " " << outputs << endl;
 
-<<<<<<< HEAD
-        return 0;
-=======
         // Save results
 
         data_set.save("../data/data_set.xml");
@@ -173,7 +120,6 @@
 
         return 0;
 
->>>>>>> f4e1fcf4
     }
     catch(exception& e)
     {
