//   OpenNN: Open Neural Networks Library
//   www.opennn.net
//
//   A I R F O I L   S E L F - N O I S E   A P P L I C A T I O N
//
//   Artificial Intelligence Techniques SL
//   artelnics@artelnics.com

// This is an approximation application.

// System includes

#include <cstring>
#include <iostream>
#include <fstream>
#include <sstream>
#include <string>
#include <time.h>
<<<<<<< HEAD
=======
#include <omp.h>
>>>>>>> f4e1fcf4

// OpenNN includes

#include "../../opennn/opennn.h"

using namespace OpenNN;

int main(void)
{
    try
    {
        cout << "OpenNN. Airfoil Self-Noise Example." << endl;

        srand(static_cast<unsigned>(time(nullptr)));

<<<<<<< HEAD
        // Device

        Device device(Device::EigenSimpleThreadPool);

        // Data set

        DataSet data_set("../data/airfoil_self_noise.csv", ';', true);
        data_set.set_device_pointer(&device);
=======
        // Data set

        DataSet data_set("../data/airfoil_self_noise.csv", ';', true);
>>>>>>> f4e1fcf4

        const Tensor<string, 1> inputs_names = data_set.get_input_variables_names();
        const Tensor<string, 1> targets_names = data_set.get_target_variables_names();

<<<<<<< HEAD
        data_set.split_instances_random();

        const Tensor<Descriptives, 1> inputs_descriptives = data_set.scale_inputs_minimum_maximum();
        const Tensor<Descriptives, 1> targets_descriptives = data_set.scale_targets_minimum_maximum();

//        data_set.set_batch_instances_number(100);

        // Neural network

        const Index inputs_number = data_set.get_input_variables_number();
        const Index hidden_neurons_number = 100;
        const Index outputs_number = data_set.get_target_variables_number();

        Tensor<Index, 1> neural_network_architecture(3);
        neural_network_architecture.setValues({inputs_number, hidden_neurons_number, outputs_number});

        NeuralNetwork neural_network(NeuralNetwork::Approximation, neural_network_architecture);
        neural_network.set_device_pointer(&device);
=======
        data_set.split_samples_random();

        const Index input_variables_number = data_set.get_input_variables_number();
        const Index target_variables_number = data_set.get_target_variables_number();

        Tensor<string, 1> scaling_inputs_methods(input_variables_number);
        scaling_inputs_methods.setConstant("MinimumMaximum");

        Tensor<string, 1> scaling_target_methods(target_variables_number);
        scaling_target_methods.setConstant("MinimumMaximum");

        const Tensor<Descriptives, 1> inputs_descriptives =  data_set.scale_input_variables(scaling_inputs_methods);
        const Tensor<Descriptives, 1> target_descriptives = data_set.scale_target_variables(scaling_target_methods);

        // Neural network

        const Index hidden_neurons_number = 7;

        Tensor<Index, 1> neural_network_architecture(3);
        neural_network_architecture.setValues({input_variables_number, hidden_neurons_number, target_variables_number});

        NeuralNetwork neural_network(NeuralNetwork::Approximation, neural_network_architecture);
>>>>>>> f4e1fcf4

        neural_network.set_inputs_names(inputs_names);
        neural_network.set_outputs_names(targets_names);

<<<<<<< HEAD
        ScalingLayer* scaling_layer_pointer = neural_network.get_scaling_layer_pointer();

        scaling_layer_pointer->set_descriptives(inputs_descriptives);

        UnscalingLayer* unscaling_layer_pointer = neural_network.get_unscaling_layer_pointer();

        unscaling_layer_pointer->set_descriptives(targets_descriptives);
=======
        neural_network.set_parameters_random();

        ScalingLayer* scaling_layer_pointer = neural_network.get_scaling_layer_pointer();
        scaling_layer_pointer->set_descriptives(inputs_descriptives);
        scaling_layer_pointer->set_scaling_methods(scaling_inputs_methods);

        UnscalingLayer* unscaling_layer_pointer = neural_network.get_unscaling_layer_pointer();
        unscaling_layer_pointer->set_descriptives(target_descriptives);
        unscaling_layer_pointer->set_unscaling_methods(scaling_target_methods);
>>>>>>> f4e1fcf4

        // Training strategy object

        TrainingStrategy training_strategy(&neural_network, &data_set);

<<<<<<< HEAD
        training_strategy.set_optimization_method(TrainingStrategy::STOCHASTIC_GRADIENT_DESCENT);

        training_strategy.get_stochastic_gradient_descent_pointer()->set_batch_size(5);

        training_strategy.set_device_pointer(&device);

        const OptimizationAlgorithm::Results optimization_algorithm_results = training_strategy.perform_training();

        // Testing analysis

        data_set.unscale_inputs_minimum_maximum(inputs_descriptives);
        data_set.unscale_targets_minimum_maximum(targets_descriptives);

        const TestingAnalysis testing_analysis(&neural_network, &data_set);

        const TestingAnalysis::LinearRegressionAnalysis linear_regression_analysis = testing_analysis.perform_linear_regression_analysis()[0];

        // Save results

        data_set.save("../data/data_set.xml");

        neural_network.save("../data/neural_network.xml");
        neural_network.save_expression("../data/expression.txt");

        training_strategy.save("../data/training_strategy.xml");

        optimization_algorithm_results.save("../data/optimization_algorithm_results.dat");

        linear_regression_analysis.save("../data/linear_regression_analysis.dat");
=======
        training_strategy.get_normalized_squared_error_pointer()->set_normalization_coefficient();

        training_strategy.set_loss_method(TrainingStrategy::MEAN_SQUARED_ERROR);
        training_strategy.set_optimization_method(TrainingStrategy::LEVENBERG_MARQUARDT_ALGORITHM);

        const OptimizationAlgorithm::Results optimization_algorithm_results = training_strategy.perform_training();

        data_set.unscale_input_variables(scaling_inputs_methods, inputs_descriptives);
        data_set.unscale_targets(scaling_target_methods, target_descriptives);

        // Testing analysis

        TestingAnalysis testing_analysis(&neural_network, &data_set);

        const TestingAnalysis::LinearRegressionAnalysis linear_regression_analysis = testing_analysis.perform_linear_regression_analysis()[0];

        cout << "Intercept: " << linear_regression_analysis.intercept << endl;
        cout << "Slope: " << linear_regression_analysis.slope << endl;
        cout << "Correlation: " << linear_regression_analysis.correlation << endl;

        // Save results

//        data_set.save("../data/data_set.xml");

//        neural_network.save("../data/neural_network.xml");

//        training_strategy.save("../data/training_strategy.xml");

//        optimization_algorithm_results.save("../data/optimization_algorithm_results.dat");

//        linear_regression_analysis.save("../data/linear_regression_analysis.dat");
>>>>>>> f4e1fcf4

        cout << "End" << endl;

        return 0;
    }
    catch(exception& e)
    {
        cerr << e.what() << endl;

        return 1;
    }
}


// OpenNN: Open Neural Networks Library.
// Copyright (C) Artificial Intelligence Techniques SL.
//
// This library is free software; you can redistribute it and/or
// modify it under the terms of the GNU Lesser General Public
// License as published by the Free Software Foundation; either
// version 2.1 of the License, or any later version.
//
// This library is distributed in the hope that it will be useful,
// but WITHOUT ANY WARRANTY; without even the implied warranty of
// MERCHANTABILITY or FITNESS FOR A PARTICULAR PURPOSE.  See the GNU
// Lesser General Public License for more details.
// You should have received a copy of the GNU Lesser General Public
// License along with this library; if not, write to the Free Software
// Foundation, Inc., 51 Franklin St, Fifth Floor, Boston, MA  02110-1301  USA<|MERGE_RESOLUTION|>--- conflicted
+++ resolved
@@ -16,10 +16,7 @@
 #include <sstream>
 #include <string>
 #include <time.h>
-<<<<<<< HEAD
-=======
 #include <omp.h>
->>>>>>> f4e1fcf4
 
 // OpenNN includes
 
@@ -35,44 +32,13 @@
 
         srand(static_cast<unsigned>(time(nullptr)));
 
-<<<<<<< HEAD
-        // Device
-
-        Device device(Device::EigenSimpleThreadPool);
-
         // Data set
 
         DataSet data_set("../data/airfoil_self_noise.csv", ';', true);
-        data_set.set_device_pointer(&device);
-=======
-        // Data set
-
-        DataSet data_set("../data/airfoil_self_noise.csv", ';', true);
->>>>>>> f4e1fcf4
 
         const Tensor<string, 1> inputs_names = data_set.get_input_variables_names();
         const Tensor<string, 1> targets_names = data_set.get_target_variables_names();
 
-<<<<<<< HEAD
-        data_set.split_instances_random();
-
-        const Tensor<Descriptives, 1> inputs_descriptives = data_set.scale_inputs_minimum_maximum();
-        const Tensor<Descriptives, 1> targets_descriptives = data_set.scale_targets_minimum_maximum();
-
-//        data_set.set_batch_instances_number(100);
-
-        // Neural network
-
-        const Index inputs_number = data_set.get_input_variables_number();
-        const Index hidden_neurons_number = 100;
-        const Index outputs_number = data_set.get_target_variables_number();
-
-        Tensor<Index, 1> neural_network_architecture(3);
-        neural_network_architecture.setValues({inputs_number, hidden_neurons_number, outputs_number});
-
-        NeuralNetwork neural_network(NeuralNetwork::Approximation, neural_network_architecture);
-        neural_network.set_device_pointer(&device);
-=======
         data_set.split_samples_random();
 
         const Index input_variables_number = data_set.get_input_variables_number();
@@ -95,20 +61,10 @@
         neural_network_architecture.setValues({input_variables_number, hidden_neurons_number, target_variables_number});
 
         NeuralNetwork neural_network(NeuralNetwork::Approximation, neural_network_architecture);
->>>>>>> f4e1fcf4
 
         neural_network.set_inputs_names(inputs_names);
         neural_network.set_outputs_names(targets_names);
 
-<<<<<<< HEAD
-        ScalingLayer* scaling_layer_pointer = neural_network.get_scaling_layer_pointer();
-
-        scaling_layer_pointer->set_descriptives(inputs_descriptives);
-
-        UnscalingLayer* unscaling_layer_pointer = neural_network.get_unscaling_layer_pointer();
-
-        unscaling_layer_pointer->set_descriptives(targets_descriptives);
-=======
         neural_network.set_parameters_random();
 
         ScalingLayer* scaling_layer_pointer = neural_network.get_scaling_layer_pointer();
@@ -118,43 +74,11 @@
         UnscalingLayer* unscaling_layer_pointer = neural_network.get_unscaling_layer_pointer();
         unscaling_layer_pointer->set_descriptives(target_descriptives);
         unscaling_layer_pointer->set_unscaling_methods(scaling_target_methods);
->>>>>>> f4e1fcf4
 
         // Training strategy object
 
         TrainingStrategy training_strategy(&neural_network, &data_set);
 
-<<<<<<< HEAD
-        training_strategy.set_optimization_method(TrainingStrategy::STOCHASTIC_GRADIENT_DESCENT);
-
-        training_strategy.get_stochastic_gradient_descent_pointer()->set_batch_size(5);
-
-        training_strategy.set_device_pointer(&device);
-
-        const OptimizationAlgorithm::Results optimization_algorithm_results = training_strategy.perform_training();
-
-        // Testing analysis
-
-        data_set.unscale_inputs_minimum_maximum(inputs_descriptives);
-        data_set.unscale_targets_minimum_maximum(targets_descriptives);
-
-        const TestingAnalysis testing_analysis(&neural_network, &data_set);
-
-        const TestingAnalysis::LinearRegressionAnalysis linear_regression_analysis = testing_analysis.perform_linear_regression_analysis()[0];
-
-        // Save results
-
-        data_set.save("../data/data_set.xml");
-
-        neural_network.save("../data/neural_network.xml");
-        neural_network.save_expression("../data/expression.txt");
-
-        training_strategy.save("../data/training_strategy.xml");
-
-        optimization_algorithm_results.save("../data/optimization_algorithm_results.dat");
-
-        linear_regression_analysis.save("../data/linear_regression_analysis.dat");
-=======
         training_strategy.get_normalized_squared_error_pointer()->set_normalization_coefficient();
 
         training_strategy.set_loss_method(TrainingStrategy::MEAN_SQUARED_ERROR);
@@ -186,7 +110,6 @@
 //        optimization_algorithm_results.save("../data/optimization_algorithm_results.dat");
 
 //        linear_regression_analysis.save("../data/linear_regression_analysis.dat");
->>>>>>> f4e1fcf4
 
         cout << "End" << endl;
 
